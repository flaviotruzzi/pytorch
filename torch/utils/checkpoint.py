import contextlib
import uuid
import warnings
import weakref
from collections import defaultdict
from typing import (
    Any,
    Callable,
    ContextManager,
    DefaultDict,
    Dict,
    Iterable,
    List,
    Optional,
    Tuple,
)
from weakref import ReferenceType
from torch.testing._internal.logging_tensor import LoggingTensorMode, capture_logs
import platform

import torch

__all__ = [
    "checkpoint",
    "checkpoint_sequential",
    "CheckpointError",
    "CheckpointFunction",
    "check_backward_validity",
    "detach_variable",
    "get_device_states",
    "set_device_states",
    "noop_context_fn",
    "set_checkpoint_early_stop",
    "DefaultDeviceType",
]

_DEFAULT_DETERMINISM_MODE = "default"


def detach_variable(inputs: Tuple[Any, ...]) -> Tuple[torch.Tensor, ...]:
    if isinstance(inputs, tuple):
        out = []
        for inp in inputs:
            if not isinstance(inp, torch.Tensor):
                out.append(inp)
                continue

            x = inp.detach()
            x.requires_grad = inp.requires_grad
            out.append(x)
        return tuple(out)
    else:
        raise RuntimeError(
            "Only tuple of tensors is supported. Got Unsupported input type: ",
            type(inputs).__name__,
        )


def check_backward_validity(inputs: Iterable[Any]) -> None:
    if not any(inp.requires_grad for inp in inputs if isinstance(inp, torch.Tensor)):
        warnings.warn(
<<<<<<< HEAD
            "None of the inputs have requires_grad=True. Gradients will be None", stacklevel=2
=======
            "None of the inputs have requires_grad=True. Gradients will be None", stacklevel=TO_BE_DETERMINED
>>>>>>> fff02e67
        )


def _get_device_module(device="cuda"):
    device_module = getattr(torch, device)
    return device_module


class DefaultDeviceType:
    r"""
    A class that manages the default device type for checkpointing.
    If no non-CPU tensors are present, the default device type will
    be used. The default value is 'cuda'. The device type is used in
    the checkpointing process when determining which device states
    to save and restore for recomputation.
    """
    _default_device_type = "cuda"

    @staticmethod
    def set_device_type(device: str = "cuda"):
        """
        Set the default device type for checkpointing.

        Args:
            device (str): The device type to be set as default. Default is 'cuda'.
        """
        DefaultDeviceType._default_device_type = device

    @staticmethod
    def get_device_type() -> str:
        """
        Get the current default device type for checkpointing.

        Returns:
            str: The current default device type.
        """
        return DefaultDeviceType._default_device_type


def _infer_device_type(*args):
    device_types = list(
        {
            arg.device.type
            for arg in args
            if isinstance(arg, torch.Tensor) and not arg.device.type == "cpu"
        }
    )
    if len(device_types) > 1:
        warnings.warn(
            "Tensor arguments, excluding CPU tensors, are detected on at least two types of devices. "
            "Device state will only be saved for devices of a single device type, and the remaining "
            "devices will be ignored. Consequently, if any checkpointed functions involve randomness, "
            "this may result in incorrect gradients. (Note that if CUDA devices are among the devices "
<<<<<<< HEAD
            "detected, it will be prioritized; otherwise, the first device encountered will be selected.)", stacklevel=2
=======
            "detected, it will be prioritized; otherwise, the first device encountered will be selected.)", stacklevel=TO_BE_DETERMINED
>>>>>>> fff02e67
        )
    if len(device_types) == 0:
        return DefaultDeviceType.get_device_type()
    elif "cuda" in device_types:
        return "cuda"
    else:
        return device_types[0]


# We can't know if the run_fn will internally move some args to different devices,
# which would require logic to preserve rng states for those devices as well.
# We could paranoically stash and restore ALL the rng states for all visible devices,
# but that seems very wasteful for most cases.  Compromise:  Stash the RNG state for
# the device of all Tensor args.
#
# To consider:  maybe get_device_states and set_device_states should reside in torch/random.py?
def get_device_states(*args) -> Tuple[List[int], List[torch.Tensor]]:
    # This will not error out if "arg" is a CPU tensor or a non-tensor type because
    # the conditionals short-circuit.
    fwd_device_ids = list(
        {
            arg.get_device()
            for arg in args
            if isinstance(arg, torch.Tensor) and not arg.device.type == "cpu"
        }
    )

    fwd_device_states = []
    device_module = _get_device_module(_infer_device_type(*args))

    for device_id in fwd_device_ids:
        with device_module.device(device_id):
            fwd_device_states.append(device_module.get_rng_state())

    return fwd_device_ids, fwd_device_states


def set_device_states(devices, states) -> None:
    device_module = _get_device_module(_infer_device_type(*states))
    for device, state in zip(devices, states):
        with device_module.device(device):
            device_module.set_rng_state(state)


def _get_autocast_kwargs(device="cuda"):
    if device == "cuda":
        device_autocast_kwargs = {
            "enabled": torch.is_autocast_enabled(),
            "dtype": torch.get_autocast_gpu_dtype(),
            "cache_enabled": torch.is_autocast_cache_enabled(),
        }
    elif _supports_autocast(device):
        device_module = _get_device_module(device)
        device_autocast_kwargs = {
            "enabled": device_module.is_autocast_enabled(),
            "dtype": device_module.get_autocast_dtype(),
            "cache_enabled": torch.is_autocast_cache_enabled(),
        }
    else:
        device_autocast_kwargs = None

    cpu_autocast_kwargs = {
        "enabled": torch.is_autocast_cpu_enabled(),
        "dtype": torch.get_autocast_cpu_dtype(),
        "cache_enabled": torch.is_autocast_cache_enabled(),
    }

    return device_autocast_kwargs, cpu_autocast_kwargs

def _supports_autocast(device):
    device_module = _get_device_module(device)
    return device == "cuda" or (hasattr(device_module, "is_autocast_enabled")
                                and hasattr(device_module, "get_autocast_dtype"))

class CheckpointFunction(torch.autograd.Function):
    @staticmethod
    def forward(ctx, run_function, preserve_rng_state, *args):
        check_backward_validity(args)
        ctx.run_function = run_function
        ctx.preserve_rng_state = preserve_rng_state
        # Accommodates the (remote) possibility that autocast is enabled for cpu AND gpu.
        ctx.device = _infer_device_type(*args)
        ctx.device_autocast_kwargs, ctx.cpu_autocast_kwargs = _get_autocast_kwargs(
            ctx.device
        )
        if preserve_rng_state:
            ctx.fwd_cpu_state = torch.get_rng_state()
            # Don't eagerly initialize the cuda context by accident.
            # (If the user intends that the context is initialized later, within their
            # run_function, we SHOULD actually stash the cuda state here.  Unfortunately,
            # we have no way to anticipate this will happen before we run the function.)
            ctx.had_device_in_fwd = False
            device_module = _get_device_module(ctx.device)
            if getattr(device_module, "_initialized", False):
                ctx.had_device_in_fwd = True
                ctx.fwd_devices, ctx.fwd_device_states = get_device_states(*args)

        # Save non-tensor inputs in ctx, keep a placeholder None for tensors
        # to be filled out during the backward.
        ctx.inputs = []
        ctx.tensor_indices = []
        tensor_inputs = []
        for i, arg in enumerate(args):
            if torch.is_tensor(arg):
                tensor_inputs.append(arg)
                ctx.tensor_indices.append(i)
                ctx.inputs.append(None)
            else:
                ctx.inputs.append(arg)

        ctx.save_for_backward(*tensor_inputs)

        with torch.no_grad():
            outputs = run_function(*args)
        return outputs

    @staticmethod
    def backward(ctx, *args):
        if not torch.autograd._is_checkpoint_valid():
            raise RuntimeError(
                "Checkpointing is not compatible with .grad() or when an `inputs` parameter"
                " is passed to .backward(). Please use .backward() and do not pass its `inputs`"
                " argument."
            )
        # Copy the list to avoid modifying original list.
        inputs = list(ctx.inputs)
        tensor_indices = ctx.tensor_indices
        tensors = ctx.saved_tensors
        device_module = _get_device_module(ctx.device)

        # Fill in inputs with appropriate saved tensors.
        for i, idx in enumerate(tensor_indices):
            inputs[idx] = tensors[i]

        # Stash the surrounding rng state, and mimic the state that was
        # present at this time during forward.  Restore the surrounding state
        # when we're done.
        rng_devices = []
        if ctx.preserve_rng_state and ctx.had_device_in_fwd:
            rng_devices = ctx.fwd_devices
        with torch.random.fork_rng(
            devices=rng_devices, enabled=ctx.preserve_rng_state, device_type=ctx.device
        ):
            if ctx.preserve_rng_state:
                torch.set_rng_state(ctx.fwd_cpu_state)
                if ctx.had_device_in_fwd:
                    set_device_states(ctx.fwd_devices, ctx.fwd_device_states)
            detached_inputs = detach_variable(tuple(inputs))

            device_autocast_ctx = device_module.amp.autocast(
                **ctx.device_autocast_kwargs
            ) if _supports_autocast(ctx.device) else contextlib.nullcontext()
            with torch.enable_grad(), device_autocast_ctx, \
                 torch.cpu.amp.autocast(**ctx.cpu_autocast_kwargs):
                outputs = ctx.run_function(*detached_inputs)

        if isinstance(outputs, torch.Tensor):
            outputs = (outputs,)

        # run backward() with only tensor that requires grad
        outputs_with_grad = []
        args_with_grad = []
        for i in range(len(outputs)):
            if torch.is_tensor(outputs[i]) and outputs[i].requires_grad:
                outputs_with_grad.append(outputs[i])
                args_with_grad.append(args[i])
        if len(outputs_with_grad) == 0:
            raise RuntimeError(
                "none of output has requires_grad=True,"
                " this checkpoint() is not necessary"
            )
        torch.autograd.backward(outputs_with_grad, args_with_grad)
        grads = tuple(
            inp.grad if isinstance(inp, torch.Tensor) else None
            for inp in detached_inputs
        )

        return (None, None) + grads


def noop_context_fn():
    return contextlib.nullcontext(), contextlib.nullcontext()

# TorchDynamo does not step inside utils.checkpoint function.  The flow
# looks likes this
#  1) TorchDynamo tries to wrap utils.checkpoint in a HigherOrderOp by
#     speculatively checking if the forward function is safe to trace.
#  2) If yes, then Dynamo-generated Fx graph has the wrapped higher
#     order op. As a result, TorchDynamo does not look inside utils.checkpoint.
#  3) If not, then TorchDynamo falls back to eager by performing a graph
#     break. And here, the following disable wrapper ensures that
#     TorchDynamo does not trigger again on the frames created by
#     utils.checkpoint innards.
@torch._disable_dynamo
def checkpoint(
    function,
    *args,
    use_reentrant: Optional[bool] = None,
    context_fn: Callable[[], Tuple[ContextManager, ContextManager]] = noop_context_fn,
    determinism_check: str = _DEFAULT_DETERMINISM_MODE,
    debug: bool = False,
    **kwargs
):
    r"""Checkpoint a model or part of the model

    Activation checkpointing is a technique that trades compute for memory.
    Instead of keeping tensors needed for backward alive until they are used in
    gradient computation during backward, forward computation in checkpointed
    regions omits saving tensors for backward and recomputes them during the
    backward pass. Activation checkpointing can be applied to any part of a
    model.

    There are currently two checkpointing implementations available, determined
    by the :attr:`use_reentrant` parameter. It is recommended that you use
    ``use_reentrant=False``. Please refer the note below for a discussion of
    their differences.

    .. warning::

        If the :attr:`function` invocation during the backward pass differs
        from the forward pass, e.g., due to a global variable, the checkpointed
        checkpointed version may not be equivalent, potentially causing an
        error being raised or leading to silently incorrect gradients.

    .. warning::

        If you are using the ``use_reentrant=True`` variant (this is currently
        the default), please refer to the note below for important
        considerations and potential limitations.

    .. note::

        The reentrant variant of checkpoint (``use_reentrant=True``) and
        the non-reentrant variant of checkpoint (``use_reentrant=False``)
        differ in the following ways:

        * Non-reentrant checkpoint stops recomputation as soon as all needed
          intermediate activations have been recomputed. This feature is enabled
          by default, but can be disabled with :func:`set_checkpoint_early_stop`.
          Reentrant checkpoint always recomputes :attr:`function` in its
          entirety during the backward pass.

        * The reentrant variant does not record the autograd graph during the
          forward pass, as it runs with the forward pass under
          :func:`torch.no_grad`. The non-reentrant version does record the
          autograd graph, allowing one to perform backward on the graph within
          checkpointed regions.

        * The reentrant checkpoint only supports the
          :func:`torch.autograd.backward` API for the backward pass without its
          `inputs` argument, while the non-reentrant version supports all ways
          of performing the backward pass.

        * At least one input and output must have ``requires_grad=True`` for the
          reentrant variant. If this condition is unmet, the checkpointed part
          of the model will not have gradients. The non-reentrant version does
          not have this requirement.

        * The reentrant version does not consider tensors in nested structures
          (e.g., custom objects, lists, dicts, etc) as participating in
          autograd, while the non-reentrant version does.

        * The reentrant checkpoint does not support checkpointed regions with
          detached tensors from the computational graph, whereas the
          non-reentrant version does. For the reentrant variant, if the
          checkpointed segment contains tensors detached using ``detach()`` or
          with :func:`torch.no_grad`, the backward pass will raise an error.
          This is because ``checkpoint`` makes all the outputs require gradients
          and this causes issues when a tensor is defined to have no gradient in
          the model. To avoid this, detach the tensors outside of the
          ``checkpoint`` function.

    Args:
        function: describes what to run in the forward pass of the model or
            part of the model. It should also know how to handle the inputs
            passed as the tuple. For example, in LSTM, if user passes
            ``(activation, hidden)``, :attr:`function` should correctly use the
            first input as ``activation`` and the second input as ``hidden``
        preserve_rng_state(bool, optional):  Omit stashing and restoring
            the RNG state during each checkpoint.
            Default: ``True``
        use_reentrant(bool, optional): Use checkpointing
            implementation that requires re-entrant autograd.
            If ``use_reentrant=False`` is specified, ``checkpoint`` will use an
            implementation that does not require re-entrant autograd. This
            allows ``checkpoint`` to support additional functionality, such as
            working as expected with ``torch.autograd.grad`` and support for
            keyword arguments input into the checkpointed function. Note that future
            versions of PyTorch will default to ``use_reentrant=False``.
            Default: ``True``
        context_fn(Callable, optional): A callable returning a tuple of two
            context managers. The function and its recomputation will be run
            under the first and second context managers respectively.
            This argument is only supported if ``use_reentrant=False``.
        determinism_check(str, optional): A string specifying the determinism
            check to perform. By default it is set to ``"default"`` which
            compares the shapes, dtypes, and devices of the recomputed tensors
            against those the saved tensors. To turn off this check, specify
            ``"none"``. Currently these are the only two supported values.
            Please open an issue if you would like to see more determinism
            checks. This argument is only supported if ``use_reentrant=False``,
            if ``use_reentrant=True``, the determinism check is always disabled.
        debug(bool, optional): If ``True``, error messages will also include
            a trace of the operators ran during the original forward computation
            as well as the recomputation. This argument is only supported if
            ``use_reentrant=False``.
        args: tuple containing inputs to the :attr:`function`

    Returns:
        Output of running :attr:`function` on :attr:`*args`
    """
    if use_reentrant is None:
        warnings.warn(
            "torch.utils.checkpoint: please pass in use_reentrant=True or "
            "use_reentrant=False explicitly. The default value of use_reentrant "
            "will be updated to be False in the future. To maintain current "
            "behavior, pass use_reentrant=True. It is recommended that you use "
            "use_reentrant=False. Refer to docs for more details on the "
<<<<<<< HEAD
            "differences between the two variants.", stacklevel=2
=======
            "differences between the two variants.", stacklevel=TO_BE_DETERMINED
>>>>>>> fff02e67
        )
        use_reentrant = True
    # Hack to mix *args with **kwargs in a python 2.7-compliant way
    preserve = kwargs.pop("preserve_rng_state", True)
    if kwargs and use_reentrant:
        raise ValueError(
            "Unexpected keyword arguments: " + ",".join(arg for arg in kwargs)
        )

    if use_reentrant:
        if context_fn is not noop_context_fn or debug is not False:
            raise ValueError(
                "Passing `context_fn` or `debug` is only supported when "
                "use_reentrant=False."
            )
        return CheckpointFunction.apply(function, preserve, *args)
    else:
        gen = _checkpoint_without_reentrant_generator(
            function, preserve, context_fn, determinism_check, debug, *args, **kwargs
        )
        # Runs pre-forward logic
        next(gen)
        ret = function(*args, **kwargs)
        # Runs post-forward logic
        try:
            next(gen)
        except StopIteration:
            return ret


def checkpoint_sequential(functions, segments, input, use_reentrant=True, **kwargs):
    r"""A helper function for checkpointing sequential models.

    Sequential models execute a list of modules/functions in order
    (sequentially). Therefore, we can divide such a model in various segments
    and checkpoint each segment. All segments except the last will not store
    the intermediate  activations. The inputs of each checkpointed segment will
    be saved for re-running the segment in the backward pass.

    .. warning::
        If you are using the ``use_reentrant=True` variant (this is the
        default), please see :func:`~torch.utils.checkpoint.checkpoint` for
        the important considerations and limitations of this variant. It is
        recommended that you use ``use_reentrant=False``.

    .. warning:
        Since PyTorch 1.4, it allows only one Tensor as the input and
        intermediate outputs, just like :class:`torch.nn.Sequential`.

    Args:
        functions: A :class:`torch.nn.Sequential` or the list of modules or
            functions (comprising the model) to run sequentially.
        segments: Number of chunks to create in the model
        input: A Tensor that is input to :attr:`functions`
        preserve_rng_state(bool, optional):  Omit stashing and restoring
            the RNG state during each checkpoint.
            Default: ``True``
        use_reentrant(bool, optional): Use checkpointing
            implementation that requires re-entrant autograd.
            If ``use_reentrant=False`` is specified, ``checkpoint`` will use an
            implementation that does not require re-entrant autograd. This
            allows ``checkpoint`` to support additional functionality, such as
            working as expected with ``torch.autograd.grad`` and support for
            keyword arguments input into the checkpointed function.
            Default: ``True``

    Returns:
        Output of running :attr:`functions` sequentially on :attr:`*inputs`

    Example:
        >>> # xdoctest: +SKIP("stub")
        >>> model = nn.Sequential(...)
        >>> input_var = checkpoint_sequential(model, chunks, input_var)
    """
    # Hack for keyword-only parameter in a python 2.7-compliant way
    preserve = kwargs.pop("preserve_rng_state", True)
    if kwargs:
        raise ValueError(
            "Unexpected keyword arguments: " + ",".join(arg for arg in kwargs)
        )

    def run_function(start, end, functions):
        def forward(input):
            for j in range(start, end + 1):
                input = functions[j](input)
            return input

        return forward

    if isinstance(functions, torch.nn.Sequential):
        functions = list(functions.children())

    segment_size = len(functions) // segments
    # the last chunk has to be non-volatile
    end = -1
    for start in range(0, segment_size * (segments - 1), segment_size):
        end = start + segment_size - 1
        input = checkpoint(
            run_function(start, end, functions),
            input,
            use_reentrant=use_reentrant,
            preserve_rng_state=preserve,
        )
    return run_function(end + 1, len(functions) - 1, functions)(input)


def _internal_assert(cond):
    if not cond:
        raise AssertionError(
            "Something went unexpectedly wrong in activation checkpoint. "
            "Please report this bug by filing an issue to PyTorch."
        )


# NOTE [ Nestable Checkpoint ]
#
# The semantics of nested checkpoint can be defined by two basic rules.
# Following the two rules leads to an important implication that is central
# to motivating the design.
#
# Rule 1. Saved tensors are managed by inner-most checkpoint only and hidden
#         from any outer layers of checkpoint.
#
# Rule 2. The inputs of inner checkpoints are treated as tensors saved to its
#         parent checkpoint.
#
# Implication: To recompute any given saved tensor, we need to recompute all of
#              the checkpoints wrapping it.
#
# Why is this implied? To unpack a saved tensor X during backward we need to
# recompute the inner-most checkpoint (#1), and in order to recompute that
# checkpoint I need to have its inputs, which are managed by that checkpoint's
# parent (#2), which thus also needs to be recomputed first. Continue this line
# of reasoning and we realize that in order to unpack X, all checkpoints that
# were active at the time X was saved need to be recomputed. (unless we have
# already done so in that backward for some other saved tensor).
#
# In practice, we use a noop autograd Function to save inputs as saved tensors.
# During unpack calling ctx.saved_tensor triggers the parent checkpoint to
# recompute.
#
# Rule 3. We should start recomputation as if there are no checkpoints currently
#         active. Checkpoints encountered during recomputation are still
#         respected.
#
# When we start recomputation, we push the saved variable hook meant for
# recomputation on the stack. See examples in Rule 6 for more context.
#
#                                  * * * *
#
# Beyond the basic semantics specific to nested checkpoint, we impose several
# more constraints that may apply to checkpointing in general.
#
# Rule 4. Lifetime of recomputed tensors
#
#         Recomputed tensors are considered specific to particular invocations
#         of backward and are always cleared immediately as they are unpacked
#         Particularly, we require this to happen even if retain_graph=True.
#
# [ Implementation details of Rule 4 ]
#
# If we were okay with recomputed tensors staying alive after backward is run
# with retain_graph=True, we would store recomputed variables as the values of a
# WeakKeyDictionary and pack strong references to the keys, so that as we
# backward, those packed keys would be cleared as long as retain_graph=False.
# Clearing the packed key clears the corresponding entry in the WKD.
#
# If we wish recomputed variables to be immediately cleared as we unpack them in
# the retain_graph=True case, we cannot rely on the packed keys to be cleared by
# backward automatically. Instead of packing the strong reference to the key
# directly, we pack a container object, which we manually clear as we unpack.
#
# An important detail is that if a second backward happens, the second
# recomputation needs to reset the container with a newly created key.
#
# Rule 5. Stop recomputation as soon as we've recomputed the saved tensors we
#         know we need.
#
# [ Implementation details of Rule 5 ]
#
# During recomputation, raise an exception if the number of recomputed tensors
# matches the number of tensors that we expected to recompute. We wrap the
# recomputation call with a try-catch to catch this specific exception. See
# Rule #6 below for some examples.
#
# Rule 6. We support doing backward inside checkpoint context
#
# [ retain_graph is True]
#
# def fn(x):
#   y = x.sin()
#   z = y.cos()
#   gx, = torch.autograd.grad(z, x, retains_grad=True)
#   return gx, z
#
# out = checkpoint(fn)(inp)
# out.backward()
#
# Because z is saved by cos while checkpoint is enabled, it would not be
# actually saved, and so the .grad() call inside must trigger a recomputation.
#
# During recomputation the "inner pack hook" has two responsibilities:
#
# 1) As usual, populating the WeakKeyDictionary storing recomputed tensors
# 2) Pack the actual tensor (detached) so that one may perform backward on the
#    recomputed graph. The tensors saved to this graph will live until the end
#    of recomputation, or die earlier if someone performs backward with
#    retain_graph=False.
#
# More generally performing backward on the recomputed graph occurs in the
# following cases:
# - If backward is performed inside forward,
#   - During the original forward IF early-stop is disabled
#   - During the original backward
# - If there are multiple .grad()/.backward() calls, we would perform backward
#   on the recomputed graph even if early-stop is enabled (see the example below)
#
# [ retain_graph is False ]
#
# The example below shows what happens if during recomputation we find that some
# of the tensors we are trying to recompute have already been cleared.
#
# Spoiler: we don't do anything special, we just skip over them!
#
# def fn(x):
#   y = x.sin()                           # (1)
#   z = y.cos()                           # (2)
#   gx, = torch.autograd.grad(z, x)       # (3)
#   return x.cos() * gx                   # (4)
#
# out = checkpoint(fn)(inp)
# out.backward()                          # (5)
#
# 1, 2. Don't save x and y since we are inside a checkpoint.
# 3. Trigger a recompute of fn since x and y weren't saved.
#    And depending on whether early stop is enabled, either stop at (2) or
#    continue running the function.
#    Because we are running backward with retain_graph=False, we clear x and y's
#    holders.
# 4. Don't save x since we are inside a checkpoint.
# 5. Calling backward triggers another recompute of fn. During recompute, we see
#    that x and y have already been cleared in the original graph as indicated
#    by holder=None. We skip over them. We still save x at (4) (since its holder
#    is still alive.)

_enable_checkpoint_early_stop = True


@contextlib.contextmanager
def set_checkpoint_early_stop(enable: bool):
    """Context manager that sets whether checkpoint should stop recomputation
    early.

    By default, non-reentrant checkpoint stops recomputation as soon as it
    has computed all needed Tensors. This context manager can be used to disable
    that feature if it is problematic for your specific application.

    This context manager only needs to be active when forward is run. It does
    not need to be active during backward.

    Example::

    >>> # xdoctest: +SKIP(failing)
    >>> message = "saved tensors default hooks are disabled"
    >>> with set_checkpoint_early_stop(False):
    ...     # Any checkpoint under this context manager will respect this
    ...     # context manager, even if its backward is performed outside.
    ...     out = checkpoint(fn, inputs)
    ...
    >>> out.backward()
    """
    global _enable_checkpoint_early_stop
    try:
        prev = _enable_checkpoint_early_stop
        _enable_checkpoint_early_stop = enable
        yield
    finally:
        _enable_checkpoint_early_stop = prev


class _Handle:
    pass


class _Holder:
    def __init__(self):
        self.handles: Dict[int, Optional[_Handle]] = dict()


class _NoopSaveInputs(torch.autograd.Function):
    @staticmethod
    def forward(*args):
        return torch.empty((0,))

    @staticmethod
    def setup_context(ctx: Any, inputs: Tuple[Any, ...], output: Any) -> None:
        # Only tensors can be saved with ctx.save_for_backward, everything else
        # is captured by get_args, which is saved directly on ctx
        tensor_indices, tensors = zip(
            *[(i, o) for i, o in enumerate(inputs) if isinstance(o, torch.Tensor)]
        )
        idx2saved_idx = {b: a for a, b in enumerate(tensor_indices)}
        # args but with tensors replaced with None as placeholders
        args = [None if isinstance(o, torch.Tensor) else o for o in inputs]

        def get_args(saved_tensors):
            # restore the placeholders with the original tensors grabbed from
            # ctx.saved_tensors (which may be saved on a parent checkpoint if
            # this checkpoint is nested, and that would trigger a recursive
            # unpack!)
            ret = [
                saved_tensors[idx2saved_idx[i]] if i in tensor_indices else o
                for i, o in enumerate(args)
            ]
            # grab the tail since we also saved the dummy to avoid having to explicitly
            # handle the case where there are no tensor inputs
            return ret[1:]

        ctx.get_args = get_args
        ctx.save_for_backward(*tensors)

    @staticmethod
    def backward(ctx, *grad_outputs):
        raise AssertionError("Did not expect to backward on this graph")


class _CheckpointFrame:
    def __init__(self, recompute_fn, early_stop, unpack_error_cb, metadata_fn):
        self.recompute_fn = recompute_fn
        self.input_saver = None
        self.weak_holders: List[ReferenceType] = []
        # We store this as a weakkeydictionary so that in the case of a partial
        # backward, the entries in the dict are cleared alongside the Holder
        # which will be removed when the SavedVariable is cleared.
        self.recomputed: DefaultDict[
            int, weakref.WeakKeyDictionary[_Handle, torch.Tensor]
        ] = defaultdict(weakref.WeakKeyDictionary)
        # We need both recomp_counter and recomputed since they can diverge
        # https://github.com/pytorch/pytorch/pull/90105#discussion_r1135889885
        self.recomp_counter: DefaultDict[int, int] = defaultdict(int)
        self.is_recomputed: DefaultDict[int, bool] = defaultdict(bool)

        # See Rule 5
        self.early_stop = early_stop

        # Debugging
        self.metadata_fn = metadata_fn
        self.unpack_error_cb = unpack_error_cb
        self.x_metadatas = []
        self.forward_completed = False
        self.ignore_saved_mismatch = False

    def check_recomputed_tensors_match(self, gid):
        if self.ignore_saved_mismatch:
            # TODO: we can probably make this check stricter by checking that
            #       the metadata of the first tensors still match.
            return
        # NOTE [ Error handling for checkpoint ]
        #
        # At a high level, we need to check that the tensors saved
        # during original forward matches tensors saved during recompute
        # This means handling 3 cases:
        #
        # 1. During recompute, more tensors were saved.
        #
        #    Usually this is hidden due to the StopRecomputationError
        #    but if early stop is not enabled, or we would have errored
        #    anyway because there aren't enough weak_holders. But we
        #    do want to have a nice error. See the _recomputation_hook
        #    for details.
        if not len(self.weak_holders) == self.recomp_counter[gid]:
            # 2. During recompute, fewer tensors were saved
            #
            # We know that everytime we save something do original forward
            # we append to weak_holder, and every time we save a tensor
            # during recompute we increment recompute_counter.
            raise CheckpointError(
                "torch.utils.checkpoint: A different number of tensors was saved "
                "during the original forward and recomputation.\n"
                f"Number of tensors saved during forward: {len(self.weak_holders)}\n"
                f"Number of tensors saved during recomputation: {self.recomp_counter[gid]}"
            )

        # 3. During recompute, the same tensors were saved, but they
        #    have different metadata
        nb_meta_different = []
        for idx, weak_holder in enumerate(self.weak_holders):
            holder = weak_holder()
            if holder is None:
                continue
            # We've seen all holders since we iterate over them in order
            # For every holder that is still alive now, it must've been
            # alive when we saw it during recompute, therefore, the
            # gid must be set.
            _internal_assert(gid in holder.handles)
            # We know this is the first unpack, so it couldn't have been set
            # to None yet.
            _internal_assert(holder.handles[gid] is not None)
            # We always set these together in the recomputation hook
            _internal_assert(holder.handles[gid] in self.recomputed[gid])
            # see pack hook, x_metadata is 1:1 with weak_holders.
            x_meta = self.x_metadatas[idx]
            recomputed_x = self.recomputed[gid][holder.handles[gid]]
            if x_meta != self.metadata_fn(recomputed_x):
                nb_meta_different.append((idx, x_meta, self.metadata_fn(recomputed_x)))

        if len(nb_meta_different) > 0:
            mismatched_tensors = ""
            for idx, x_meta, recomputed_meta in nb_meta_different:
                mismatched_tensors += (
                    f"tensor at position {idx}:\n"
                    f"saved metadata: {x_meta}\n"
                    f"recomputed metadata: {recomputed_meta}\n"
                )
            raise CheckpointError(
                "torch.utils.checkpoint: Recomputed values for the following tensors "
                "have different metadata than during the forward pass.\n"
                f"{mismatched_tensors}"
            )


_checkpoint_error_template = """ \
An error happened while unpacking tensors; dumping logs of latest computation
because you passed `debug=True` to `torch.utils.checkpoint.checkpoint()`.
Scroll all the way down for guidance on how to navigate these logs.

+~~~~~~~~~~~~~~~~~~~~~~~~~~~~~~~~~~~~~~~~~~~~~~~~~~~~~~~~~~~~~~~~~~~~~~~~~~~~~~+
|        1. Stack traces of the operators that ran in the original forward     |
+------------------------------------------------------------------------------+

{forward_traces}
+~~~~~~~~~~~~~~~~~~~~~~~~~~~~~~~~~~~~~~~~~~~~~~~~~~~~~~~~~~~~~~~~~~~~~~~~~~~~~~+
|        2. Stack traces of the operators that ran during recomputation        |
+------------------------------------------------------------------------------+

{recompute_traces}
+~~~~~~~~~~~~~~~~~~~~~~~~~~~~~~~~~~~~~~~~~~~~~~~~~~~~~~~~~~~~~~~~~~~~~~~~~~~~~~+
|       3. Log of operators in the original forward and recomputation          |
+------------------------------------------------------------------------------+
(Scroll up to correlate stack traces with each operation listed below. This
 helps identify their source in the code.)

IMPORTANT: Differences in "detach" calls between the original forward and the
           recomputation are expected. They are introduced by the checkpointing
           mechanism and can be ignored.

Operations executed during the original forward:

{forward_ops}

Operations executed during recomputation:

{recompute_ops}

+------------------------------------------------------------------------------+
 ERROR: Detected non-determinism while running activation checkpointing

 You are seeing this error because you passed `debug=True` to checkpoint and
 tensors to be saved during the original forward and differ between those saved
 during recomputation. This can happen if different operators were ran in the
 original forward and in the recomputation.

 To identify where the mismatch may be coming from, you can do the following:

 1) Compare the operators ran during original forward and recomputation to
    see where they differ. These operators are printed above in the order they
    were executed.

 2) Review the stack trace for each operator to locate its invocation source.
    Each operator's stack trace is printed in their execution order.

 Note that the logs can be quite long. Here's how they are structured:
 (Tip: you can Ctrl-f for these headers)

 1. Stack traces of the operators that ran in the original forward
 2. Stack traces of the operators that ran during recomputation
 3. Log of operators in the original forward and recomputation
 4. Error message                                             <--- You are here
--------------------------------------------------------------------------------
"""

class CheckpointError(RuntimeError):
    pass


def _get_debug_context_and_cb() -> Tuple[Callable[[], Any], Callable[[CheckpointError], None]]:
    # This function returns the context_fn and error_cb to be used by the
    # checkpointing mechanism. error_cb is invoked when an error is detected
    # during unpack.

    # record_context_cpp is not support on non-linux non-x86_64 platforms
    cpp_tb = platform.machine() == 'x86_64' and platform.system() == 'Linux'

    class CaptureLogs:
        def __init__(self):
            self.logs = None
            self.tbs = None

        def get_context_manager(self):
            @contextlib.contextmanager
            def logging_mode():
                with LoggingTensorMode(), \
                     capture_logs(True, python_tb=True, script_tb=True, cpp_tb=cpp_tb) as logs_and_tb:
                    self.logs, self.tbs = logs_and_tb
                    yield logs_and_tb
            return logging_mode()

    capture_logs_fwd = CaptureLogs()
    capture_logs_recompute = CaptureLogs()

    def unpack_error_cb(e: CheckpointError):
        def get_str_tb(label, capture_logs):
            out = ""
            total_len = len(capture_logs.logs)
            for i, (log, tb) in enumerate(zip(capture_logs.logs, capture_logs.tbs)):
                out += f"{log}   ({i + 1} of {total_len} in {label})\n\n"
                found_torch_dispatch = False
                for line in tb:
                    # Start printing stack trace only after __torch_dispatch__ is found
                    is_torch_dispatch = line['name'] == '__torch_dispatch__'
                    if not found_torch_dispatch and not is_torch_dispatch:
                        continue
                    elif is_torch_dispatch:
                        found_torch_dispatch = True
                        continue
                    out += f"{line['filename']}:{line['line']}:{line['name']}\n"
                out += "\n\n"
            return out
        assert capture_logs_fwd.logs is not None
        assert capture_logs_recompute.logs is not None
        raise CheckpointError(
            _checkpoint_error_template.format(
                forward_traces=get_str_tb("original", capture_logs_fwd),
                recompute_traces=get_str_tb("recompute", capture_logs_recompute),
                forward_ops="\n".join(capture_logs_fwd.logs),
                recompute_ops="\n".join(capture_logs_recompute.logs)
            )
        ) from e

    def context_fn():
        return capture_logs_fwd.get_context_manager(), capture_logs_recompute.get_context_manager()

    return context_fn, unpack_error_cb

def _default_meta_extractor(x: torch.Tensor) -> Dict[str, Any]:
    # These properties are fast to check, easy to understand
    return {
        "shape": x.shape,
        "dtype": x.dtype,
        "device": x.device
    }

_allowed_determinism_checks_to_fns: Dict[str, Callable[[torch.Tensor], Any]] = {
    _DEFAULT_DETERMINISM_MODE: _default_meta_extractor,
    "none": lambda _: None,
}

# See Rule 5
class _StopRecomputationError(Exception):
    pass


class _recomputation_hook(torch.autograd.graph.saved_tensors_hooks):
    def __init__(self, target_frame_ref: ReferenceType, gid: int):
        def pack_hook(x):
            target_frame = target_frame_ref()
            assert target_frame is not None  # appease mypy
            recomp_idx = target_frame.recomp_counter[gid]
            target_frame.recomp_counter[gid] += 1

            if recomp_idx >= len(target_frame.weak_holders):
                assert not target_frame.early_stop
                if not target_frame.forward_completed:
                    # We run into this case when early stop is not enabled and do
                    # grad within checkpoint.
                    # We need to set this flag, so we don't error out later when
                    # we check if the number of tensors saved during forward and
                    # recomputation match.
                    target_frame.ignore_saved_mismatch = True
                    return x.detach()
                raise CheckpointError(
                    "torch.utils.checkpoint: trying to save more tensors during "
                    "recomputation than during the original forward pass."
                )

            holder = target_frame.weak_holders[recomp_idx]()

            # This holder may have been cleared because someone may have called
            # backward within forward. If so, we don't need to save.
            if holder is not None:
                _internal_assert(holder.handles.get(gid, None) is None)
                holder.handles[gid] = _Handle()
                target_frame.recomputed[gid][holder.handles[gid]] = x.detach()

            if target_frame.early_stop and target_frame.recomp_counter[gid] == len(
                target_frame.weak_holders
            ):
                raise _StopRecomputationError()
            # See Rule 6: [ retain_graph is True ] above
            return x.detach()

        def unpack_hook(x):
            # See Rule 6: [ retain_graph is True ] above for an example of when
            # the graph created during recomputation could be backwarded.
            return x

        super().__init__(pack_hook, unpack_hook)


class _checkpoint_hook(torch.autograd.graph.saved_tensors_hooks):
    def __init__(self, frame):
        def pack_hook(x):
            # See Rule 4 above
            holder = _Holder()
            frame.weak_holders.append(weakref.ref(holder))
            # Save metadata to detect non-determinism
            if frame.metadata_fn is not None:
                with torch.no_grad():
                    frame.x_metadatas.append(frame.metadata_fn(x))
            return holder

        def unpack_hook(holder):
            gid = torch._C._current_graph_task_id()
            if gid == -1:
                # generate a temporary id if we trigger unpack outside of a backward call
                gid = int(uuid.uuid4())

            if not frame.is_recomputed[gid]:
                ctx = frame.input_saver.grad_fn
                args = ctx.get_args(ctx.saved_tensors)

                try:
                    with _recomputation_hook(
                        weakref.ref(frame), gid
                    ), torch.autograd.enable_grad():
                        frame.recompute_fn(*args)
                except _StopRecomputationError:
                    pass
                frame.is_recomputed[gid] = True
                frame.check_recomputed_tensors_match(gid)

            _internal_assert(gid in holder.handles)

            if holder.handles[gid] is None:
                raise CheckpointError(
                    "torch.utils.checkpoint: Unpack is being triggered for a tensor that was already "
                    "unpacked once. If you are calling ctx.saved_tensors in backward, make sure to do "
                    "so only once. Otherwise please open an issue with details on your use case."
                )
            _internal_assert(holder.handles[gid] in frame.recomputed[gid])
            ret = frame.recomputed[gid][holder.handles[gid]]
            holder.handles[gid] = None
            return ret

        if frame.unpack_error_cb is not None:
            def unpack_hook_with_error_cb(holder):
                try:
                    return unpack_hook(holder)
                except CheckpointError as e:
                    frame.unpack_error_cb(e)
            super().__init__(pack_hook, unpack_hook_with_error_cb)
        else:
            super().__init__(pack_hook, unpack_hook)


# NB: this helper wraps fn before calling checkpoint_impl. kwargs and
#     saving/restoring of global state is handled here.

def _checkpoint_without_reentrant_generator(
    fn,
    preserve_rng_state=True,
    context_fn: Callable[[], Tuple[ContextManager, ContextManager]] = noop_context_fn,
    determinism_check: str = _DEFAULT_DETERMINISM_MODE,
    debug: bool = False,
    *args,
    **kwargs
):
    """Checkpointing without reentrant autograd
    Args:
        function: describes what to run in the forward pass of the model or
            part of the model. It should also know how to handle the inputs
            passed as the tuple. For example, in LSTM, if user passes
            ``(activation, hidden)``, :attr:`function` should correctly use the
            first input as ``activation`` and the second input as ``hidden``
        preserve_rng_state(bool, optional):  Omit stashing and restoring
            the RNG state during each checkpoint.
            Default: ``True``
        context_fn(Callable, optional): A callable returning a tuple of two
            context managers. The function and its recomputation will be run
            under the first and second context managers respectively.
        determinism_check(str, optional): A string specifying the determinism
            check to perform. By default it is set to ``"default"`` which
            compares the shapes, dtypes, and devices of the recomputed tensors
            against those the saved tensors. To turn off this check, specify
            ``"none"``. Currently these are the only two supported values.
            Please open an issue if you would like to see more determinism
            checks.
        debug(bool, optional): If ``True``, error messages will also include
            a trace of the operators ran during the original forward computation
            as well as the recomputation.
        *args: Arguments to pass in to the given ``function``.
        **kwargs: Keyword arguments to pass into the given ``function``.
    """
    unpack_error_cb = None

    if debug:
        if context_fn != noop_context_fn:
            raise ValueError(
                "debug=True is incompatible with non-default context_fn"
            )
        context_fn, unpack_error_cb = _get_debug_context_and_cb()

    if determinism_check in _allowed_determinism_checks_to_fns:
        metadata_fn = _allowed_determinism_checks_to_fns[determinism_check]
    else:
        raise ValueError(
            f"determinism_check should be one of {list(_allowed_determinism_checks_to_fns.keys())}, "
            f"but got {determinism_check}"
        )

    device = _infer_device_type(*args)
    device_module = _get_device_module(device)
    forward_context, recompute_context = context_fn()
    # Accommodates the (remote) possibility that autocast is enabled for cpu AND gpu.
    device_autocast_kwargs, cpu_autocast_kwargs = _get_autocast_kwargs(device=device)

    if preserve_rng_state:
        fwd_cpu_state = torch.get_rng_state()
        # Don't eagerly initialize the cuda context by accident.
        # (If the user intends that the context is initialized later, within their
        # run_function, we SHOULD actually stash the cuda state here.  Unfortunately,
        # we have no way to anticipate this will happen before we run the function.
        # If they do so, we raise an error.)
        had_device_in_fwd = False
        if getattr(device_module, "_initialized", False):
            had_device_in_fwd = True
            fwd_devices, fwd_device_states = get_device_states(*args)

    def recompute_fn(*inputs):
        kwargs, *args = inputs
        # This will be called later during recomputation. This wrapping enables
        # the necessary global state to be captured.
        rng_devices = []
        if preserve_rng_state and had_device_in_fwd:
            rng_devices = fwd_devices
        with torch.random.fork_rng(
            devices=rng_devices, enabled=preserve_rng_state, device_type=device
        ):
            if preserve_rng_state:
                torch.set_rng_state(fwd_cpu_state)
                if had_device_in_fwd:
                    set_device_states(fwd_devices, fwd_device_states)

            device_autocast_ctx = device_module.amp.autocast(
                **device_autocast_kwargs
            ) if _supports_autocast(device) else contextlib.nullcontext()
            with device_autocast_ctx, torch.cpu.amp.autocast(**cpu_autocast_kwargs), \
                 recompute_context:
                fn(*args, **kwargs)

    new_frame = _CheckpointFrame(
        recompute_fn,
        _enable_checkpoint_early_stop,
        unpack_error_cb,
        metadata_fn
    )
    dummy = torch.empty((0,), requires_grad=True)
    new_frame.input_saver = _NoopSaveInputs.apply(dummy, kwargs, *args)

    # When ambient grad_mode is False
    if new_frame.input_saver.grad_fn is None:
        yield
        return

    with _checkpoint_hook(new_frame), forward_context:
        yield
    new_frame.forward_completed = True

    if getattr(device_module, "_initialized", False) and \
       preserve_rng_state and not had_device_in_fwd:
        # Device was not initialized before running the forward, so we didn't
        # stash the device state.
        raise RuntimeError(
            "PyTorch's device state was initialized in the forward pass "
            "of a Checkpoint, which is not allowed. Please open an issue "
            "if you need this feature."
        )

    return<|MERGE_RESOLUTION|>--- conflicted
+++ resolved
@@ -59,11 +59,7 @@
 def check_backward_validity(inputs: Iterable[Any]) -> None:
     if not any(inp.requires_grad for inp in inputs if isinstance(inp, torch.Tensor)):
         warnings.warn(
-<<<<<<< HEAD
-            "None of the inputs have requires_grad=True. Gradients will be None", stacklevel=2
-=======
             "None of the inputs have requires_grad=True. Gradients will be None", stacklevel=TO_BE_DETERMINED
->>>>>>> fff02e67
         )
 
 
@@ -117,11 +113,7 @@
             "Device state will only be saved for devices of a single device type, and the remaining "
             "devices will be ignored. Consequently, if any checkpointed functions involve randomness, "
             "this may result in incorrect gradients. (Note that if CUDA devices are among the devices "
-<<<<<<< HEAD
-            "detected, it will be prioritized; otherwise, the first device encountered will be selected.)", stacklevel=2
-=======
             "detected, it will be prioritized; otherwise, the first device encountered will be selected.)", stacklevel=TO_BE_DETERMINED
->>>>>>> fff02e67
         )
     if len(device_types) == 0:
         return DefaultDeviceType.get_device_type()
@@ -440,11 +432,7 @@
             "will be updated to be False in the future. To maintain current "
             "behavior, pass use_reentrant=True. It is recommended that you use "
             "use_reentrant=False. Refer to docs for more details on the "
-<<<<<<< HEAD
-            "differences between the two variants.", stacklevel=2
-=======
             "differences between the two variants.", stacklevel=TO_BE_DETERMINED
->>>>>>> fff02e67
         )
         use_reentrant = True
     # Hack to mix *args with **kwargs in a python 2.7-compliant way
