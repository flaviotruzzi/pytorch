--- conflicted
+++ resolved
@@ -8,12 +8,7 @@
 
 from .. import variables
 from ..bytecode_transformation import create_call_function, create_rot_n
-<<<<<<< HEAD
 from ..exc import unimplemented, Unsupported
-from ..source import AttrSource, ConstantSource, DefaultsSource, GetItemSource
-from ..utils import istensor, istype, make_cell, fake_tensor_exceptions
-=======
-from ..exc import unimplemented
 from ..source import (
     AttrSource,
     ConstantSource,
@@ -21,8 +16,7 @@
     GetItemSource,
     GlobalSource,
 )
-from ..utils import make_cell
->>>>>>> 09631d57
+from ..utils import make_cell, fake_tensor_exceptions
 from .base import typestr, VariableTracker
 
 
@@ -286,7 +280,6 @@
     def call_function(
         self, tx, args: "List[VariableTracker]", kwargs: "Dict[str, VariableTracker]"
     ) -> "VariableTracker":
-<<<<<<< HEAD
         module_attr = getattr(self.fn, "__module__", "")
 
         def do_call_method():
@@ -302,6 +295,7 @@
             isinstance(self.obj, variables.NNModuleVariable)
             and module_attr is not None
             and module_attr.startswith("torch.nn.")
+            and tx.output.is_root_tracer()
         )
         # See Note [inline_nn_modules config and callback]
         if torch._dynamo.config.inline_nn_modules:
@@ -323,36 +317,16 @@
             # since we ensure `forward` of allowed modules can be traced by AOT safely.
             # Note this is not only for allowed modules, as user customized modules can extend from
             # allowed modules but using parent's `forward` method, which is also covered by this branch.
+            #
+            # If we are tracing the higher order op, we want Dynamo to step inside
+            # the module call so that Dynamo can see the underlying parameters and
+            # buffers and raise them as inputs to the graph. The is_root_tracer
+            # check bypasses the if condition for non-root tracers and directly
+            # calls the super().call_function at the end, which is basically
+            # equivalent of inlining the method.
             if should_call_method:
                 return do_call_method()
             return super().call_function(tx, args, kwargs)
-=======
-        # For nn.Module methods, redirecting to NNModuleVariable.call_method for optimized solution
-        # rather than simple inlining. E.g, putting `call_method` op in FX graph for `forward` method
-        # since we ensure `forward` of allowed modules can be traced by AOT safely.
-        # Note this is not only for allowed modules, as user customized modules can extend from
-        # allowed modules but using parent's `forward` method, which is also covered by this branch.
-
-        # If we are tracing the higher order op, we want Dynamo to step inside
-        # the module call so that Dynamo can see the underlying parameters and
-        # buffers and raise them as inputs to the graph. The is_root_tracer
-        # check bypasses the if condition for non-root tracers and directly
-        # calls the super().call_function at the end, which is basically
-        # equivalent of inlining the method.
-        if tx.output.is_root_tracer() and isinstance(
-            self.obj, variables.NNModuleVariable
-        ):
-            module_attr = getattr(self.fn, "__module__", "")
-            if (
-                module_attr is not None
-                and module_attr.startswith("torch.nn.")
-                or self.is_constant
-            ):
-                return self.obj.call_method(
-                    tx, self.fn.__name__, args, kwargs, constant=self.is_constant
-                ).add_options(self)
-        return super().call_function(tx, args, kwargs)
->>>>>>> 09631d57
 
     def num_parameters(self):
         return super().num_parameters() - 1
