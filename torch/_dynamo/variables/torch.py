--- conflicted
+++ resolved
@@ -926,31 +926,15 @@
                     args = []
                     # One argument to graph per sub_args
                     for a in sub_args:
-<<<<<<< HEAD
+                        assert not isinstance(a, torch.Tensor), "Tensors should already be tracked?"
                         if isinstance(a, ConstantVariable):
                             proxy = tracer.create_graph_input("const")
                             args.append(a)
                         elif isinstance(a, TensorVariable):
                             tracer.create_graph_input(a.as_proxy().node.name)
                             args.append(a)
-                        elif isinstance(a, torch.Tensor):
-                            # call_function() needs a TensorVariable, therefore we construct
-                            # one with inner graph proxy.
-                            assert isinstance(a, torch.Tensor)
-                            proxy = tracer.create_graph_input("arg")
-                            args.append(
-                                wrap_fx_proxy(tx=tx, proxy=proxy, example_value=a)
-                            )
                         else:
-                            raise unimplemented("Speculate subgraph with unsupported inputs.")
-=======
-                        assert not isinstance(a, torch.Tensor), "Tensors should already be tracked?"
-                        if not isinstance(a, TensorVariable):
-                            unimplemented("HigherOrderOperator with body that accepts non-Tensors as input")
-                        tracer.create_graph_input(a.as_proxy().node.name)
-                        args.append(a)
->>>>>>> 902626b1
-
+                            raise unimplemented("HigherOrderOperator with body that accepts non-Tensors as input")
                     output = f.call_function(tx, args, {})
                     # breakpoint()
                     # Register output to graph
