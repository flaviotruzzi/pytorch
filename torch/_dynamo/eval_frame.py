from __future__ import annotations

import contextlib
import dataclasses
import dis
import functools
import inspect
import logging
import os
import sys
import textwrap
import threading
import traceback
import types
import warnings
import weakref
from enum import Enum
from typing import Any, Callable, Dict, List, Optional, Set, Tuple, TYPE_CHECKING, Union
from unittest.mock import patch

import torch
import torch.fx
import torch.utils._pytree as pytree
from torch import _guards
from torch.fx.experimental.proxy_tensor import make_fx
from torch.fx.graph import _PyTreeCodeGen, _PyTreeInfo
from torch.nn.parallel.distributed import DistributedDataParallel
from .backends.registry import CompilerFn, lookup_backend

from .hooks import Hooks

if TYPE_CHECKING:
    from torch._C._dynamo.eval_frame import (  # noqa: F401
        reset_code,
        set_eval_frame,
        set_guard_error_hook,
        set_guard_fail_hook,
        skip_code,
        unsupported,
    )
else:
    for name in dir(torch._C._dynamo.eval_frame):
        if name.startswith("__"):
            continue
        globals()[name] = getattr(torch._C._dynamo.eval_frame, name)

from . import config, convert_frame, skipfiles, utils
from .exc import ResetRequired
from .mutation_guard import install_generation_tagging_init
from .types import DynamoCallback
from .utils import compile_times

log = logging.getLogger(__name__)

from torch._dispatch.python import enable_python_dispatcher
from torch._subclasses.fake_tensor import FakeTensor
from torch.fx.experimental import proxy_tensor

always_optimize_code_objects = utils.ExactWeakKeyDictionary()
null_context = contextlib.nullcontext


# See https://github.com/python/typing/pull/240
class Unset(Enum):
    token = 0


unset = Unset.token

compile_lock = threading.RLock()
most_recent_backend: Optional[CompilerFn] = None


class OptimizedModule(torch.nn.Module):
    """
    Wraps the original nn.Module object and later patches its
    forward method to optimized self.forward method.
    """

    def __init__(self, mod, dynamo_ctx):
        super().__init__()
        # Installs the params/buffer
        self._orig_mod = mod
        self.dynamo_ctx = dynamo_ctx

    def __getattr__(self, name):
        if name == "_orig_mod":
            return self._modules["_orig_mod"]
        return getattr(self._orig_mod, name)

    def __setattr__(self, name, value):
        if name == "forward":
            log.warning(
                "Modifying OptimizedModule.forward may not do what you expect. "
                "Most usage of OptimizedModule routes through __call__, which will never call OptimizedModule.forward. "
                "Instead, OptimizedModule.__call__ will invoke a compiled version of the wrapped module's __call__. "
                "OptimizedModule.forward is provided only as an escape hatch for invoking the compiled wrapped module "
                "forward method without __call__ (and thus bypassing module hooks). "
                "To alter the behavior of the wrapped module, modify its forward before compilation. "
            )
        super().__setattr__(name, value)

    def __call__(self, *args, **kwargs):
<<<<<<< HEAD
        if config.enable_nnmodule_hooks:
            return self.dynamo_ctx(self._orig_mod.__call__)(*args, **kwargs)
        else:
            return self.dynamo_ctx(self._orig_mod.forward)(*args, **kwargs)
=======
        if hasattr(self._orig_mod, "_initialize_hook"):
            # In the case of a lazy module, we want to run
            # the pre-hooks which initialize it.
            # Afterwards, lazy module deletes its pre-hooks
            # to avoid treating it as lazy on subsequent recompile.
            assert len(kwargs) == 0
            self._orig_mod._infer_parameters(self._orig_mod, args)
        return self.dynamo_ctx(self._orig_mod.__call__)(*args, **kwargs)
>>>>>>> a7611483

    def forward(self, *args, **kwargs):
        log.warning(
            "Calling OptimizedModule.forward will compile/execute wrapped model forward without running module hooks. "
            "Usually, you should invoke OptimizedModule.__call__ instead, which follows pytorch module behavior."
        )
        return self.dynamo_ctx(self._orig_mod.forward)(*args, **kwargs)


def remove_from_cache(f):
    """
    Make sure f.__code__ is not cached to force a recompile
    """
    if isinstance(f, types.CodeType):
        reset_code(f)
    elif hasattr(f, "__code__"):
        reset_code(f.__code__)
    elif hasattr(getattr(f, "forward", None), "__code__"):
        reset_code(f.forward.__code__)
    else:
        from . import reset

        reset()
        log.warning("could not determine __code__ for %s", f)


def nothing():
    pass


def innermost_fn(fn):
    """
    In case of nesting of _TorchDynamoContext calls, find the innermost
    function. TorchDynamo caches on fn.__code__ object, so its necessary to find
    the innermost function to pass on the optimize, run, disable etc.
    """
    unaltered_fn = fn
    while hasattr(unaltered_fn, "_torchdynamo_orig_callable"):
        unaltered_fn = unaltered_fn._torchdynamo_orig_callable
        assert callable(unaltered_fn)
    return unaltered_fn


@contextlib.contextmanager
def enable_dynamic(enable: bool = True, export: bool = False):
    if not enable:
        yield
        return
    with config.patch(dynamic_shapes=True):
        yield


class _TorchDynamoContext:
    def __init__(
        self,
        callback: DynamoCallback,
        on_enter=nothing,
        backend_ctx_ctor=null_context,
        patch_fn=nothing,
        first_ctx=False,
        *,
        export=False,
        dynamic=False,
    ):
        super().__init__()
        assert callable(callback) or callback is False or callback is None
        self.callback: DynamoCallback = callback
        self.prior: Union[Unset, DynamoCallback] = unset
        self.on_enter = on_enter
        self.extra_ctx_ctor = backend_ctx_ctor
        self.first_ctx = first_ctx
        self.export = export
        self.dynamic = dynamic
        patch_fn()

    def __enter__(self):
        if config.raise_on_ctx_manager_usage:
            raise RuntimeError(
                "torch._dynamo.optimize(...) is used with a context manager. "
                "Please refer to https://github.com/pytorch/torchdynamo#usage-example "
                "to use torch._dynamo.optimize(...) as an annotation/decorator. "
            )
        self.on_enter()
        self.prior = set_eval_frame(self.callback)
        self.backend_ctx = self.extra_ctx_ctor()
        self.backend_ctx.__enter__()
        self.dynamic_ctx = enable_dynamic(self.dynamic, self.export)
        self.dynamic_ctx.__enter__()

    def __exit__(self, exc_type, exc_val, exc_tb):
        assert self.prior is not unset
        set_eval_frame(self.prior)
        self.prior = unset
        # TODO: This is totally not the right way to chain contexts manually
        self.dynamic_ctx.__exit__(exc_type, exc_val, exc_tb)
        self.backend_ctx.__exit__(exc_type, exc_val, exc_tb)

    def __call__(self, fn):
        fn = innermost_fn(fn)
        # Optimize the forward method of torch.nn.Module object
        if isinstance(fn, torch.nn.Module):
            mod = fn
            new_mod = OptimizedModule(mod, self)
            # Save the function pointer to find the original callable while nesting
            # of decorators.
            new_mod._torchdynamo_orig_callable = mod.forward
            return new_mod

        assert callable(fn)

        callback = self.callback
        on_enter = self.on_enter
        backend_ctx_ctor = self.extra_ctx_ctor

        @functools.wraps(fn)
        def _fn(*args, **kwargs):
            if (
                not isinstance(self, DisableContext)
                and torch.fx._symbolic_trace.is_fx_tracing()
            ):
                if config.error_on_nested_fx_trace:
                    raise RuntimeError(
                        "Detected that you are using FX to symbolically trace "
                        "a dynamo-optimized function. This is not supported at the moment."
                    )
                else:
                    return fn(*args, **kwargs)

            on_enter()
            prior = set_eval_frame(callback)
            backend_ctx = backend_ctx_ctor()
            backend_ctx.__enter__()
            dynamic_ctx = enable_dynamic(self.dynamic, self.export)
            dynamic_ctx.__enter__()
            try:
                return fn(*args, **kwargs)
            finally:
                set_eval_frame(prior)
                dynamic_ctx.__exit__(None, None, None)
                backend_ctx.__exit__(None, None, None)

        # hooks to properly handle inlining
        if isinstance(self, DisableContext):
            _fn._torchdynamo_disable = True  # type: ignore[attr-defined]
        else:
            _fn._torchdynamo_inline = fn  # type: ignore[attr-defined]

        # Save the function pointer to find the original callable while nesting
        # of decorators.
        _fn._torchdynamo_orig_callable = fn  # type: ignore[attr-defined]

        # If the function is called using torch._dynamo.optimize decorator, we
        # should prevent any type of skipping.
        if callback not in (None, False):
            if not hasattr(fn, "__code__"):
                raise RuntimeError(
                    textwrap.dedent(
                        """

                        torch._dynamo.optimize is called on a non function object.
                        If this is a callable class, please wrap the relevant code into a function and optimize the
                        wrapper function.

                        >> class CallableClass:
                        >>     def __init__(self):
                        >>         super().__init__()
                        >>         self.relu = torch.nn.ReLU()
                        >>
                        >>     def __call__(self, x):
                        >>         return self.relu(torch.sin(x))
                        >>
                        >>     def print_hello(self):
                        >>         print("Hello world")
                        >>
                        >> mod = CallableClass()

                        If you want to optimize the __call__ function and other code, wrap that up in a function

                        >> def wrapper_fn(x):
                        >>     y = mod(x)
                        >>     return y.sum()

                        and then optimize the wrapper_fn

                        >> opt_wrapper_fn = torch._dynamo.optimize(wrapper_fn)
                        """
                    )
                )
            always_optimize_code_objects[fn.__code__] = True

        return _fn


class OptimizeContext(_TorchDynamoContext):
    @staticmethod
    def _different_backend(old, new):
        return not (old == new or old is None)

    def __init__(
        self,
        callback,
        backend_ctx_ctor,
        first_ctx=False,
        *,
        export=False,
        dynamic=False,
    ):
        def on_enter():
            global most_recent_backend
            if OptimizeContext._different_backend(most_recent_backend, compiler_fn):
                if config.raise_on_backend_change:
                    raise ResetRequired()
                else:
                    warnings.warn(
                        "changing options to `torch.compile()` may require "
                        "calling `torch._dynamo.reset()` to take effect"
                    )
            most_recent_backend = compiler_fn
            install_generation_tagging_init()

        compiler_fn = innermost_fn(callback)
        super().__init__(
            callback=callback,
            on_enter=on_enter,
            backend_ctx_ctor=backend_ctx_ctor,
            patch_fn=TorchPatcher.patch,
            first_ctx=first_ctx,
            export=export,
            dynamic=dynamic,
        )


class RunOnlyContext(_TorchDynamoContext):
    def __init__(self):
        super().__init__(callback=False)


class DisableContext(_TorchDynamoContext):
    def __init__(self):
        super().__init__(callback=None)


def first_real_inst_idx(code):
    if sys.version_info < (3, 11):
        return 0
    for inst in dis.get_instructions(code):
        if inst.opname == "RESUME":
            return inst.offset // 2
    raise RuntimeError("RESUME instruction not found in code")


def catch_errors_wrapper(callback, hooks: Hooks):
    @functools.wraps(callback)
    def catch_errors(frame, cache_size):
        if (
            # TODO: the first condition is not covered by any test
            frame.f_lasti >= first_real_inst_idx(frame.f_code)
            or skipfiles.check(frame.f_code.co_filename)
            or config.disable
        ):
            log.debug(f"skipping {frame.f_code.co_name} {frame.f_code.co_filename}")
            return None
        if frame.f_code.co_filename == "<string>" and frame.f_code.co_name == "__new__":
            # nametuple constructor
            return None
        if config.optimize_ddp:
            ddp_module = DistributedDataParallel._get_active_ddp_module()
            if ddp_module:
                with compile_lock:
                    from torch._dynamo.backends.distributed import DDPOptimizer

                    ddp_optimizer = DDPOptimizer(
                        bucket_bytes_cap=ddp_module.bucket_bytes_cap,
                        backend_compile_fn=callback._torchdynamo_orig_callable,
                    )
                    hijacked_callback = convert_frame.convert_frame(
                        ddp_optimizer.compile_fn,
                        hooks=hooks,
                    )
                    return hijacked_callback(frame, cache_size, hooks)

        with compile_lock:
            return callback(frame, cache_size, hooks)

    catch_errors._torchdynamo_orig_callable = callback  # type: ignore[attr-defined]
    return catch_errors


def _optimize_catch_errors(
    compile_fn, hooks: Hooks, backend_ctx_ctor=null_context, export=False, dynamic=False
):
    return OptimizeContext(
        catch_errors_wrapper(compile_fn, hooks),
        backend_ctx_ctor=backend_ctx_ctor,
        first_ctx=True,
        export=export,
        dynamic=dynamic,
    )


def get_compiler_fn(compiler_fn):
    from .debug_utils import wrap_backend_debug

    if hasattr(compiler_fn, "compiler_name"):
        compiler_str = compiler_fn.compiler_name
    elif isinstance(compiler_fn, str):
        compiler_str = compiler_fn
    else:
        compiler_str = None
    compiler_fn = lookup_backend(compiler_fn)
    return wrap_backend_debug(compiler_fn, compiler_str)


class _NullDecorator(contextlib.nullcontext):  # type: ignore[type-arg]
    def __call__(self, fn):
        assert callable(fn)
        return fn


def check_if_dynamo_supported():
    if sys.platform == "win32":
        raise RuntimeError("Windows not yet supported for torch.compile")
    if sys.version_info >= (3, 11):
        raise RuntimeError("Python 3.11+ not yet supported for torch.compile")


def is_dynamo_supported():
    try:
        check_if_dynamo_supported()
        return True
    except Exception:
        return False


def optimize(
    backend="inductor",
    *,
    nopython=False,
    guard_export_fn=None,
    guard_fail_fn=None,
    disable=False,
    dynamic=False,
):
    """
    The main entrypoint of TorchDynamo.  Do graph capture and call
    backend() to optimize extracted graphs.

    Args:
        backend: One of the two things:
            - Either, a function/callable taking a torch.fx.GraphModule and
            example_inputs and returning a python callable that runs the
            graph faster.
            One can also provide additional context for the backend, like
            torch.jit.fuser("fuser2"), by setting the backend_ctx_ctor attribute.
            See AOTAutogradMemoryEfficientFusionWithContext for the usage.
            - Or, a string backend name in `torch._dynamo.list_backends()`
        nopython: If True, graph breaks will be errors and there will
            be a single whole-program graph.
        disable: If True, turn this decorator into a no-op
        dynamic: If True, turn on dynamic shapes support

    Example Usage::

        @torch._dynamo.optimize()
        def toy_example(a, b):
            ...
    """
    check_if_dynamo_supported()
    # Note: The hooks object could be global instead of passed around, *however* that would make
    # for a confusing API usage and plumbing story wherein we nest multiple .optimize calls.
    # There is some prior art around this, w/r/t nesting backend calls are enforced to be the same
    # compiler, however, this feels onerous for callback and hooks, and it feels better to give our users an
    # easier to understand UX at the cost of a little more plumbing on our end.
    hooks = Hooks(guard_export_fn=guard_export_fn, guard_fail_fn=guard_fail_fn)
    torch._C._log_api_usage_once("torch._dynamo.optimize")
    if disable or os.environ.get("TORCHDYNAMO_DISABLE", "") == "1":
        return _NullDecorator()

    backend = get_compiler_fn(backend)

    # Find if backend has any extra context manager
    backend_ctx_ctor = getattr(backend, "backend_ctx_ctor", null_context)

    if nopython:
        return optimize_assert(
            backend,
            dynamic=dynamic,
            hooks=hooks,
        )
    return _optimize_catch_errors(
        convert_frame.convert_frame(backend, hooks=hooks),
        hooks,
        backend_ctx_ctor,
        dynamic=dynamic,
    )


# TODO(voz): Consider making "explain" output alongside a run / part of a run
@patch("torch._dynamo.symbolic_convert.explain", True)
def explain(f, *args, **kwargs):
    # TODO(voz): Do we want a decorator for this?
    from . import reset

    reset()

    out_guards = []
    graphs = []
    ops_per_graph = []
    op_count = 0
    break_reasons = []

    def dynamo_graph_accumulating_compiler(gm: torch.fx.GraphModule, example_inputs):
        nonlocal graphs
        nonlocal op_count
        nonlocal ops_per_graph

        graphs.append(gm)
        ops = []
        for node in gm.graph.nodes:
            if node.op == "call_function":
                ops.append(node.target)

        op_count += len(ops)
        ops_per_graph.append(ops)
        if gm.compile_subgraph_reason is not None:
            break_reasons.append(gm.compile_subgraph_reason)
        return gm.forward

    def guard_export_print(guards):
        nonlocal out_guards
        out_guards.append(guards)

    with patch(f"{__name__}.most_recent_backend", None):
        opt_f = optimize(
            dynamo_graph_accumulating_compiler,
            nopython=False,
            guard_export_fn=guard_export_print,
        )(f)
        # TODO(voz): We may have instances of `f` that mutate inputs, we should track sideffects and reject.
        opt_f(*args, **kwargs)

    graph_count = len(graphs)

    # For the explanation summary, dedupe reasons by the innermost stack frame and dedupe by it.
    deduped_reasons = {}
    for reason in break_reasons:
        innermost_frame = reason.user_stack[-1]
        # __repr__ uniquely identifies a FrameSummary so we can use it for deduping
        deduped_reasons[repr(innermost_frame)] = reason

    formatted_list = ""
    for idx, break_reason in enumerate(deduped_reasons.values()):
        formatted_stack = "".join(traceback.format_list(break_reason.user_stack))
        msg = f"{break_reason.reason}\n{formatted_stack}"
        formatted_list += f"{idx + 1}. {msg} \n"

    explanation = f"Dynamo produced {graph_count} graphs "
    explanation += f"with {graph_count - 1} graph break and {op_count} ops"
    explanation_verbose = explanation
    explanation_verbose += f"\n Break reasons: \n\n{formatted_list}"

    explanation_verbose += compile_times()

    # TODO(voz): Do we want a decorator for this?
    reset()
    return (
        explanation,
        out_guards,
        graphs,
        ops_per_graph,
        break_reasons,
        explanation_verbose,
    )


@dataclasses.dataclass
class Constraint:
    """
    This represents constraints on input tensor dimensions, e.g., requiring
    them to be fully polymorphic or within some range.  Don't create this
    class directly; instead, use :func:`torch._export.dynamic_dim`.
    """

    w_tensor: weakref.ReferenceType[torch.Tensor]
    # TODO: We don't need t_id; we can get it off of w_tensor
    t_id: int
    dim: int
    constraint_range: Optional[
        torch.fx.experimental.symbolic_shapes.StrictMinMaxConstraint
    ]


def export(
    f: Callable[..., Any],
    *args,
    aten_graph: bool = False,
    decomposition_table: Optional[
        Dict[torch._ops.OpOverload, Callable[..., Any]]
    ] = None,
    tracing_mode: str = "real",
    constraints: List[Constraint] = None,
    **kwargs,
) -> Tuple[torch.fx.GraphModule, Set[_guards.Guard]]:
    """
    Export an input function f to a format that can be executed outside of PyTorch using the FX graph.

    Args:
        f (callable): A PyTorch function to be exported.

        *args: Variable length argument list to be passed to the function f.

        aten_graph (bool): If True, exports a graph with ATen operators.
        If False, exports a graph with Python operators. Default is False.

        decomposition_table (dict): A dictionary that maps operators to their decomposition functions.
        Required if aten_graph or tracing_mode is specified. Default is None.

        tracing_mode (str): Specifies the tracing mode. Must be set to "real" if decomposition_table is not specified.
        If decomposition_table is specified, the options are "symbolic" or "fake". Default is "real".

        **kwargs: Arbitrary keyword arguments to be passed to the function f.

    Returns:
        A tuple of (graph, guards)
        Graph: An FX graph representing the execution of the input PyTorch function with the provided arguments and options.
        Guards: The guards we accumulated during tracing f above

    Raises:
        AssertionError: If decomposition_table or tracing_mode is specified without setting aten_graph=True,
        or if graph breaks during tracing in export.

        AssertionError: If Dynamo input and output is not consistent with traced input/output.

    Note - this headerdoc was authored by ChatGPT, with slight modifications by the author.
    """
    check_if_dynamo_supported()
    torch._C._log_api_usage_once("torch._dynamo.export")
    if decomposition_table is not None or tracing_mode != "real":
        assert (
            aten_graph
        ), "Specifying a decomposition_table table or tracing mode is illegal without setting aten_graph=True"
    f = innermost_fn(f)

    graph = None
    out_guards = None
    graph_captured_input = None
    example_fake_inputs = []
    graph_captured_result: Optional[Tuple[torch.Tensor, ...]] = None

    def produce_matching(source_args, candidate_args):
        matched_elements_positions = []
        dict_of_source_args = dict()
        for i in range(0, len(source_args)):
            element_id = id(source_args[i])
            dict_of_source_args[element_id] = i

        for i in range(0, len(candidate_args)):
            arg = candidate_args[i]
            # 1-element tensor arg can be unspec int/float
            if isinstance(arg, torch.Tensor) and torch.numel(arg) == 1:
                if id(arg) in dict_of_source_args:
                    matched_elements_positions.append(dict_of_source_args[id(arg)])
                elif id(arg.item()) in dict_of_source_args:
                    matched_elements_positions.append(
                        dict_of_source_args[id(arg.item())]
                    )
                else:
                    raise AssertionError(
                        "Dynamo input/output is not consistent with traced input/output"
                    )
            else:
                assert (
                    id(arg) in dict_of_source_args
                ), "Dynamo input and output is a strict subset of traced input/output"
                matched_elements_positions.append(dict_of_source_args[id(arg)])

        return matched_elements_positions

    def guard_export_print(guards: Set[_guards.Guard]):
        nonlocal out_guards
        assert out_guards is None, "whole graph export entails exactly one guard export"
        out_guards = guards

    def dynamo_normalization_capturing_compiler(
        gm: torch.fx.GraphModule, example_inputs
    ):
        nonlocal graph
        assert (
            graph is None
        ), "Tried to emit a second graph during export. Tracing through 'f' must produce a single graph."
        graph = gm

        nonlocal example_fake_inputs
        example_fake_inputs = example_inputs

        def result_capturing_wrapper(*graph_inputs):
            nonlocal graph_captured_result
            nonlocal graph_captured_input

            graph_captured_input = graph_inputs
            assert graph is not None
            graph_captured_result = graph(*graph_inputs)
            return graph_captured_result

        return result_capturing_wrapper

    flat_args, in_spec = pytree.tree_flatten((args, kwargs))

    remove_from_cache(f)
    with patch(f"{__name__}.most_recent_backend", None), config.patch(
        specialize_int=True
    ):
        opt_f = optimize_assert(
            dynamo_normalization_capturing_compiler,
            hooks=Hooks(
                guard_export_fn=guard_export_print,
                guard_fail_fn=None,
            ),
            export=True,
            export_constraints=constraints,
            dynamic=(tracing_mode == "symbolic"),
        )(f)
        # TODO(voz): We may have instances of `f` that mutate inputs, we should track sideffects and reject.
        result_traced = opt_f(*args, **kwargs)
    remove_from_cache(f)

    assert (
        graph is not None
    ), "Failed to produce a graph during tracing. Tracing through 'f' must produce a single graph."
    assert out_guards is not None, "Failed to produce guards during tracing"

    matched_input_elements_positions = produce_matching(flat_args, graph_captured_input)

    flat_results_traced, out_spec_traced = pytree.tree_flatten(result_traced)

    assert graph_captured_result is not None
    flat_both = list(graph_captured_result) + flat_args
    matched_output_elements_positions = produce_matching(flat_both, flat_results_traced)

    class ChangeInputOutputSignature(torch.fx.interpreter.Transformer):
        def __init__(
            self,
            m,
        ):
            super().__init__(m)
            arg_len = len(flat_args)
            self.new_args = [
                super(ChangeInputOutputSignature, self).placeholder(f"arg{i}", (), {})
                for i in range(0, arg_len)
            ]
            self.old_args_gen = (
                self.new_args[i] for i in matched_input_elements_positions
            )

        def placeholder(self, target, args, kwargs):
            arg = next(self.old_args_gen)
            if "val" in self.current_node.meta:
                arg.node.meta["val"] = self.current_node.meta["val"]
            if "tensor_dict" in self.current_node.meta:
                arg.node.meta["tensor_dict"] = self.current_node.meta["tensor_dict"]
            return arg

        def output(self, target, args, kwargs):
            dynamo_result_flat = args[0]
            lookup = [*dynamo_result_flat, *self.new_args]
            new_result_flat = [lookup[i] for i in matched_output_elements_positions]
            return super().output(target, (new_result_flat,), {})

        def run_node(self, n):
            self.current_node = n
            r = super().run_node(n)
            if "val" in self.current_node.meta:
                r.node.meta["val"] = self.current_node.meta["val"]
            return r

    if aten_graph:
        # Running graph with interpreter is needed for propagating the stack_trace
        def graph_with_interpreter(*args):
            with torch.fx.traceback.preserve_node_meta():
                return torch.fx.Interpreter(graph).run(*args)

        fake_tensor_mode = null_context()
        for val in example_fake_inputs:
            if isinstance(val, FakeTensor):
                fake_tensor_mode = val.fake_mode
                break

        with enable_python_dispatcher(), fake_tensor_mode:
            graph = make_fx(
                graph_with_interpreter,
                decomposition_table=decomposition_table,
                tracing_mode="real",
                _allow_non_fake_inputs=True,
            )(*example_fake_inputs)

    new_graph = ChangeInputOutputSignature(
        graph,
    ).transform()

    def signature_to_fullargspec(sig: inspect.Signature):
        # Get a list of Parameter objects from the Signature object
        params = list(sig.parameters.values())
        # Separate positional arguments, keyword-only arguments and varargs/varkw
        args = [
            p.name for p in params if p.kind == inspect.Parameter.POSITIONAL_OR_KEYWORD
        ]
        kwonlyargs = [
            p.name for p in params if p.kind == inspect.Parameter.KEYWORD_ONLY
        ]
        varargs = next(
            (p.name for p in params if p.kind == inspect.Parameter.VAR_POSITIONAL), None
        )
        varkw = next(
            (p.name for p in params if p.kind == inspect.Parameter.VAR_KEYWORD), None
        )
        # Get default values for positional arguments and keyword-only arguments
        defaults = tuple(
            p.default
            for p in params
            if p.kind == inspect.Parameter.POSITIONAL_OR_KEYWORD
            and p.default is not inspect.Parameter.empty
        )
        kwonlydefaults = {
            p.name: p.default
            for p in params
            if p.kind == inspect.Parameter.KEYWORD_ONLY
            and p.default is not inspect.Parameter.empty
        }
        # Get annotations for parameters and return value
        annotations = {}
        if sig.return_annotation:
            annotations = {"return": sig.return_annotation}
        for parameter in params:
            annotations[parameter.name] = parameter.annotation
        # Return a FullArgSpec object with the extracted attributes
        return inspect.FullArgSpec(
            args, varargs, varkw, defaults, kwonlyargs, kwonlydefaults, annotations
        )

    # Make dynamo graph to have same input/output spec as user code
    def argument_names(f: Callable[..., Any], *args, **kwargs) -> List[str]:
        call_to_inspect = f.forward if isinstance(f, torch.nn.Module) else f

        sig = inspect.signature(call_to_inspect)
        fullargspec = signature_to_fullargspec(sig)

        # 1. Map `args` 1-to-1 to positional arguments in original signature.
        input_strs = fullargspec.args[: len(args)]

        if len(args) > len(fullargspec.args):
            # 2. If there are more arguments left in `args`, they map to varargs in original
            # signature. Assign names as {varargs}_0, {varargs}_1, ...
            assert fullargspec.varargs is not None, "More arguments than expected"
            input_strs += [
                f"{fullargspec.varargs}_{i}"
                for i in range(0, len(args) - len(input_strs))
            ]
        elif len(args) < len(fullargspec.args):
            # 3. If there are fewer arguments in `args` than `fullargspec.args`,
            # it implies these are arguments either with default values, or provided in
            # `kwargs`. The former can be safely ignored. Because Dynamo.export does not
            # export them as part of the function signature. The latter will be handled
            # in the next step.
            for unprovided_arg in fullargspec.args[
                len(args) : -len(fullargspec.defaults or [])
            ]:
                assert unprovided_arg in kwargs, f"Missing argument {unprovided_arg}"

        # 4. Keyword arguments provided in `kwargs`.
        input_strs += list(kwargs.keys())

        # 5. Keyword-only arguments with default values if not provided are not exported
        # as part of the function signature.
        for kwonly_arg in fullargspec.kwonlyargs:
            kwonlydefaults = fullargspec.kwonlydefaults or {}
            assert (
                kwonly_arg in kwargs or kwonly_arg in kwonlydefaults
            ), f"Missing keyword only argument {kwonly_arg}"

        return input_strs

    new_graph.graph._codegen = _PyTreeCodeGen(
        _PyTreeInfo(
            argument_names(f, *args, **kwargs),
            in_spec,
            out_spec_traced,
        )
    )

    new_graph.recompile()

    # TODO remove this once Executorch uses proper functionalization
    new_graph._example_fake_inputs = example_fake_inputs
    new_graph._matched_input_elements_positions = matched_input_elements_positions

    return (new_graph, out_guards)


def assume_constant_result(fn):
    fn._dynamo_marked_constant = True
    return fn


def optimize_assert(
    backend,
    *,
    hooks=Hooks(None, None),
    export=False,
    export_constraints=None,
    dynamic=False,
):
    """
    The same as `torch._dynamo.optimize(backend, nopython=True)`
    """
    backend = get_compiler_fn(backend)

    # Find if backend has any extra context manager
    backend_ctx_ctor = getattr(backend, "backend_ctx_ctor", null_context)

    return _optimize_catch_errors(
        convert_frame.convert_frame_assert(
            backend, export=export, export_constraints=export_constraints
        ),
        hooks,
        backend_ctx_ctor,
        export=export,
        dynamic=dynamic,
    )


def run(fn=None):
    """Don't do any dynamic compiles, just use prior optimizations"""
    if fn is not None:
        fn = innermost_fn(fn)
        assert callable(fn)
        return RunOnlyContext()(fn)
    return RunOnlyContext()


def disable(fn=None):
    """Decorator and context manager to disable TorchDynamo"""
    if fn is not None:
        fn = innermost_fn(fn)
        assert callable(fn)
        return DisableContext()(fn)
    return DisableContext()


def skip(fn=None):
    """
    Skip frames associated with the function code, but still process recursively
    invoked frames
    """
    if fn is None:
        return skip
    fn = innermost_fn(fn)
    assert callable(fn)
    skip_code(fn.__code__)
    fn._torchdynamo_disable = True
    return fn


class TorchPatcher:
    @staticmethod
    @functools.lru_cache(None)
    def patch():
        # Disable TorchDynamo on some torch.* compilers generated frames
        torch.jit.trace = disable(torch.jit.trace)
        torch.jit.trace_module = disable(torch.jit.trace_module)
        torch.jit._get_trace_graph = disable(torch.jit._get_trace_graph)

        # symbolic_trace creates new frames. We disable Dynamo on such frames
        torch.fx._symbolic_trace.Tracer.trace = disable(
            torch.fx._symbolic_trace.Tracer.trace
        )

        torch.onnx.export_to_pretty_string = disable(torch.onnx.export_to_pretty_string)
        torch.distributions.Distribution.set_default_validate_args(False)

        proxy_tensor.dispatch_trace = disable(proxy_tensor.dispatch_trace)

        optimizers = [
            opt
            for opt in torch.optim.__dict__.values()
            if inspect.isclass(opt) and issubclass(opt, torch.optim.Optimizer)
        ]

        # disable dynamo for the wrapper that helps give dynamo hints about entering DDP
        if hasattr(DistributedDataParallel, "_inside_ddp_forward"):
            DistributedDataParallel._inside_ddp_forward = skip(
                DistributedDataParallel._inside_ddp_forward
            )

        from ..optim import adagrad, adam, adamax, adamw, asgd, nadam, sgd

        for opt_mod in adagrad, adam, adamax, adamw, asgd, nadam, sgd:
            multi_tensor_fn_name = f"_multi_tensor_{opt_mod.__name__.split('.')[-1]}"
            if hasattr(opt_mod, multi_tensor_fn_name):
                setattr(
                    opt_mod,
                    multi_tensor_fn_name,
                    disable(getattr(opt_mod, multi_tensor_fn_name)),
                )

        excluded_opts = {torch.optim.SparseAdam, torch.optim.RAdam, torch.optim.LBFGS}
        for opt in optimizers:
            if opt in excluded_opts:
                opt.step = disable(opt.step)

            opt._cuda_graph_capture_health_check = disable(
                opt._cuda_graph_capture_health_check
            )
            opt.zero_grad = disable(opt.zero_grad)

            if hasattr(opt, "_init_group"):
                opt._init_group = disable(opt._init_group)

            # disable any currently set hooks
            # Note: we only want to disable the profiling hook
            # which is the *last* hook applied, we want to keep the no_grad hook
            hooked = getattr(opt.step, "hooked", False)
            if hooked:
                unwrapped_step = getattr(opt.step, "__wrapped__", None)
                if unwrapped_step:
                    opt.step = unwrapped_step

            # disable future hooking
            opt.step.hooked = True

    @staticmethod
    def suppress_torch_distributed_warnings(fn):
        def inner_fn(*args, **kwargs):
            warnings.filterwarnings(
                "ignore", category=UserWarning, module="torch.distributed"
            )
            return fn(*args, **kwargs)

        return inner_fn<|MERGE_RESOLUTION|>--- conflicted
+++ resolved
@@ -101,12 +101,6 @@
         super().__setattr__(name, value)
 
     def __call__(self, *args, **kwargs):
-<<<<<<< HEAD
-        if config.enable_nnmodule_hooks:
-            return self.dynamo_ctx(self._orig_mod.__call__)(*args, **kwargs)
-        else:
-            return self.dynamo_ctx(self._orig_mod.forward)(*args, **kwargs)
-=======
         if hasattr(self._orig_mod, "_initialize_hook"):
             # In the case of a lazy module, we want to run
             # the pre-hooks which initialize it.
@@ -115,7 +109,6 @@
             assert len(kwargs) == 0
             self._orig_mod._infer_parameters(self._orig_mod, args)
         return self.dynamo_ctx(self._orig_mod.__call__)(*args, **kwargs)
->>>>>>> a7611483
 
     def forward(self, *args, **kwargs):
         log.warning(
