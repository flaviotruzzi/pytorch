--- conflicted
+++ resolved
@@ -63,9 +63,7 @@
         """
         # to carry out the multiplication, the mask needs to have been computed,
         # so the pruning method must know what tensor it's operating on
-        assert self._tensor_name is not None, "Module {} has to be pruned".format(
-            module
-        )  # this gets set in apply()
+        assert self._tensor_name is not None, f"Module {module} has to be pruned"  # this gets set in apply()
         mask = getattr(module, self._tensor_name + "_mask")
         orig = getattr(module, self._tensor_name + "_orig")
         pruned_tensor = mask.to(dtype=orig.dtype) * orig
@@ -109,10 +107,8 @@
                     found += 1
             assert (
                 found <= 1
-            ), "Avoid adding multiple pruning hooks to the\
-                same tensor {} of module {}. Use a PruningContainer.".format(
-                name, module
-            )
+            ), f"Avoid adding multiple pruning hooks to the\
+                same tensor {name} of module {module}. Use a PruningContainer."
 
             for k in hooks_to_remove:
                 del module._forward_pre_hooks[k]
@@ -155,10 +151,7 @@
         if importance_scores is not None:
             assert (
                 importance_scores.shape == orig.shape
-            ), "importance_scores should have the same shape as parameter \
-                {} of {}".format(
-                name, module
-            )
+            ), f"importance_scores should have the same shape as parameter                 {name} of {module}"
         else:
             importance_scores = orig
 
@@ -244,10 +237,7 @@
         # before removing pruning from a tensor, it has to have been applied
         assert (
             self._tensor_name is not None
-        ), "Module {} has to be pruned\
-            before pruning can be removed".format(
-            module
-        )  # this gets set in apply()
+        ), f"Module {module} has to be pruned            before pruning can be removed"  # this gets set in apply()
 
         # to update module[name] to latest trained weights
         weight = self.apply_mask(module)  # masked weights
@@ -272,7 +262,7 @@
     """
 
     def __init__(self, *args):
-        self._pruning_methods: Tuple["BasePruningMethod", ...] = tuple()
+        self._pruning_methods: Tuple[BasePruningMethod, ...] = tuple()
         if not isinstance(args, Iterable):  # only 1 item
             self._tensor_name = args._tensor_name
             self.add_pruning_method(args)
@@ -293,20 +283,13 @@
         # check that we're adding a pruning method to the container
         if not isinstance(method, BasePruningMethod) and method is not None:
             raise TypeError(
-                "{} is not a BasePruningMethod subclass".format(type(method))
+                f"{type(method)} is not a BasePruningMethod subclass"
             )
         elif method is not None and self._tensor_name != method._tensor_name:
             raise ValueError(
                 "Can only add pruning methods acting on "
-<<<<<<< HEAD
-                "the parameter named '{}' to PruningContainer {}.".format(
-                    self._tensor_name, self
-                )
-                + " Found '{}'".format(method._tensor_name)
-=======
                 f"the parameter named '{self._tensor_name}' to PruningContainer {self}."
                 + f" Found '{method._tensor_name}'"
->>>>>>> 256fed02
             )
         # if all checks passed, add to _pruning_methods tuple
         self._pruning_methods += (method,)  # type: ignore[operator]
@@ -389,9 +372,7 @@
                 # if dim is still negative after subtracting it from n_dims
                 if dim < 0:
                     raise IndexError(
-                        "Index is out of bounds for tensor with dimensions {}".format(
-                            n_dims
-                        )
+                        f"Index is out of bounds for tensor with dimensions {n_dims}"
                     )
                 # find channels along dim = dim that aren't already tots 0ed out
                 keep_channel = mask.sum(dim=[d for d in range(n_dims) if d != dim]) != 0
@@ -405,7 +386,7 @@
 
             else:
                 raise ValueError(
-                    "Unrecognized PRUNING_TYPE {}".format(method.PRUNING_TYPE)
+                    f"Unrecognized PRUNING_TYPE {method.PRUNING_TYPE}"
                 )
 
             # compute the new mask on the unpruned slice of the tensor t
@@ -441,7 +422,7 @@
             name (str): parameter name within ``module`` on which pruning
                 will act.
         """
-        return super(Identity, cls).apply(module, name)
+        return super().apply(module, name)
 
 
 class RandomUnstructured(BasePruningMethod):
@@ -498,7 +479,7 @@
                 fraction of parameters to prune. If ``int``, it represents the
                 absolute number of parameters to prune.
         """
-        return super(RandomUnstructured, cls).apply(module, name, amount=amount)
+        return super().apply(module, name, amount=amount)
 
 
 class L1Unstructured(BasePruningMethod):
@@ -561,7 +542,7 @@
                 elements in the parameter being pruned.
                 If unspecified or None, the module parameter will be used in its place.
         """
-        return super(L1Unstructured, cls).apply(
+        return super().apply(
             module, name, amount=amount, importance_scores=importance_scores
         )
 
@@ -665,7 +646,7 @@
             dim (int, optional): index of the dim along which we define
                 channels to prune. Default: -1.
         """
-        return super(RandomStructured, cls).apply(module, name, amount=amount, dim=dim)
+        return super().apply(module, name, amount=amount, dim=dim)
 
 
 class LnStructured(BasePruningMethod):
@@ -785,7 +766,7 @@
                 elements in the parameter being pruned.
                 If unspecified or None, the module parameter will be used in its place.
         """
-        return super(LnStructured, cls).apply(
+        return super().apply(
             module,
             name,
             amount=amount,
@@ -818,7 +799,7 @@
             name (str): parameter name within ``module`` on which pruning
                 will act.
         """
-        return super(CustomFromMask, cls).apply(module, name, mask=mask)
+        return super().apply(module, name, mask=mask)
 
 
 def identity(module, name):
@@ -1195,8 +1176,7 @@
             return module
 
     raise ValueError(
-        "Parameter '{}' of module {} has to be pruned "
-        "before pruning can be removed".format(name, module)
+        f"Parameter '{name}' of module {module} has to be pruned before pruning can be removed"
     )
 
 
@@ -1247,7 +1227,7 @@
     """
     if not isinstance(amount, numbers.Real):
         raise TypeError(
-            "Invalid type for amount: {}. Must be int or float." "".format(amount)
+            f"Invalid type for amount: {amount}. Must be int or float."
         )
 
     if (isinstance(amount, numbers.Integral) and amount < 0) or (
@@ -1255,9 +1235,7 @@
         and (float(amount) > 1.0 or float(amount) < 0.0)
     ):
         raise ValueError(
-            "amount={} should either be a float in the "
-            "range [0, 1] or a non-negative integer"
-            "".format(amount)
+            f"amount={amount} should either be a float in the range [0, 1] or a non-negative integer"
         )
 
 
@@ -1279,8 +1257,7 @@
 
     if isinstance(amount, numbers.Integral) and amount > tensor_size:
         raise ValueError(
-            "amount={} should be smaller than the number of "
-            "parameters to prune={}".format(amount, tensor_size)
+            f"amount={amount} should be smaller than the number of parameters to prune={tensor_size}"
         )
 
 
@@ -1334,7 +1311,7 @@
         dim (int): index of the dim along which we define channels to prune
     """
     if dim >= t.dim():
-        raise IndexError("Invalid index {} for tensor of size {}".format(dim, t.shape))
+        raise IndexError(f"Invalid index {dim} for tensor of size {t.shape}")
 
 
 def _compute_norm(t, n, dim):
