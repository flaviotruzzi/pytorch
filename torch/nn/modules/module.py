--- conflicted
+++ resolved
@@ -1631,58 +1631,6 @@
                         if hook_id in self._forward_hooks_with_kwargs:
                             hook_result = hook(self, args, kwargs, result)
                         else:
-<<<<<<< HEAD
-                            raise RuntimeError(
-                                "forward pre-hook must return None or a tuple "
-                                f"of (new_args, new_kwargs), but got {result}."
-                            )
-                else:
-                    result = hook(self, args)
-                    if result is not None:
-                        if not isinstance(result, tuple):
-                            result = (result,)
-                        args = result
-
-        bw_hook = None
-        if full_backward_hooks or backward_pre_hooks:
-            bw_hook = hooks.BackwardHook(self, full_backward_hooks, backward_pre_hooks)
-            args = bw_hook.setup_input_hook(args)
-
-        result = forward_call(*args, **kwargs)
-        if _global_forward_hooks or self._forward_hooks:
-            for hook_id, hook in (
-                *_global_forward_hooks.items(),
-                *self._forward_hooks.items(),
-            ):
-                if hook_id in self._forward_hooks_with_kwargs:
-                    hook_result = hook(self, args, kwargs, result)
-                else:
-                    hook_result = hook(self, args, result)
-
-                if hook_result is not None:
-                    result = hook_result
-
-        if bw_hook:
-            if not isinstance(result, (torch.Tensor, tuple)):
-                warnings.warn("For backward hooks to be called,"
-                              " module output should be a Tensor or a tuple of Tensors"
-                              f" but received {type(result)}")
-            result = bw_hook.setup_output_hook(result)
-
-        # Handle the non-full backward hooks
-        if non_full_backward_hooks:
-            var = result
-            while not isinstance(var, torch.Tensor):
-                if isinstance(var, dict):
-                    var = next(v for v in var.values() if isinstance(v, torch.Tensor))
-                else:
-                    var = var[0]
-            grad_fn = var.grad_fn
-            if grad_fn is not None:
-                for hook in non_full_backward_hooks:
-                    grad_fn.register_hook(_WrappedHook(hook, self))
-                self._maybe_warn_non_full_backward_hook(args, result, grad_fn)
-=======
                             hook_result = hook(self, args, result)
                         if hook_result is not None:
                             result = hook_result
@@ -1692,7 +1640,6 @@
                         continue
             # raise exception raised in try block
             raise
->>>>>>> abc1cadd
 
 
     __call__ : Callable[..., Any] = _wrapped_call_impl
