import dataclasses
import inspect
<<<<<<< HEAD
import weakref
import re
=======
import io
import re
import pathlib
import weakref
import zipfile
>>>>>>> 256fed02
from collections import OrderedDict
from typing import Any, Callable, List, Tuple, Optional, Dict, Union

import sympy

import torch
import torch._dynamo
import torch.fx
<<<<<<< HEAD
from torch.fx.graph import _PyTreeCodeGen, _PyTreeInfo
from .exported_program import (
    CallSpec,
    ExportedProgram,
    ExportBackwardSignature,
    ExportGraphSignature,
    _process_constraints,
)
from .passes.replace_sym_size_ops_pass import _ReplaceSymSizeOpPass
from torch._decomp import core_aten_decompositions
from torch._dynamo.export import Constraint
=======
import torch.fx._pytree as fx_pytree

import torch.utils._pytree as pytree
from torch._decomp import core_aten_decompositions, get_decompositions
from torch._dispatch.python import enable_python_dispatcher
from torch.export import Constraint
from torch._dynamo.exc import UserError, UserErrorType
from torch._dynamo.source import ConstantSource
from torch._export.exported_program import ModuleCallEntry, ModuleCallSignature
from torch._export.passes.collect_tracepoints_pass import CollectTracepointsPass
>>>>>>> 256fed02
from torch._functorch.aot_autograd import aot_export_module
from torch._guards import detect_fake_mode
from torch._subclasses.fake_tensor import FakeTensor, FakeTensorMode

import torch.utils._pytree as pytree
from torch.fx.experimental.symbolic_shapes import (
    ConstraintViolationError,
    GuardOnDataDependentSymNode,
    ShapeEnv,
    StrictMinMaxConstraint,
)

from torch._dynamo.exc import UserError, UserErrorType
from torch.utils._sympy.value_ranges import ValueRanges, ValueRangeError



<<<<<<< HEAD
# Note - [On Export Dynamic Dimension UX]
#
# After a lot of discussion, we have settled on a dynamic marking API
# for export that meets the following constraints:
# 1) Stateless
# 2) Safe for numerous .export calls within a single process
# 3) Simple to use
# 4) Can be extended to constraints easily
#
# While the underlying API is still torch._dynamo.mark_dynamic, we offer a higher
# level API that meets the constraints above.
#
# This API produces an object that is meant to be passed into torch._dynamo.export
# constraints field. See docs on torch._dynamo.export for more details.
#
# Note - The output type and structure here is NOT BC and NOT A CONTRACT, we reserve
# the right to change the output here at any time, and will do so as we extend the API.
#
# result = torch._dynamo.export(
#     my_model,
#     *sixtyfour_tensors,
#     constraints=[
#         # if you do only dynamic_dim, this is sugar for
#         # -Inf <= dynamic_dim(blah, 0) <= Inf; we don’t otherwise
#         # permit direct int->bool conversion
#         dynamic_dim(blah, 0),
#         # operator overloading because it makes it clear whether
#         # or not you’re inclusive-exclusive range or not
#         0 <= dynamic_dim(blah, 1) <= 100,
#         # NB: But we actually truncate ranges to be >= 2, because of
#         # 0/1 specialization
#     ]
# )
=======

>>>>>>> 256fed02
def dynamic_dim(t: torch.Tensor, index: int):
    if not isinstance(t, torch.Tensor):
        raise UserError(
            UserErrorType.DYNAMIC_DIM,
            f"Expected tensor as input to dynamic_dim but got {type(t)}"
        )

    if t.dim() < 1:
        raise UserError(
            UserErrorType.DYNAMIC_DIM,
            "Cannot mark 0-dimension tensors to be dynamic"
        )

    if index >= t.dim():
        raise UserError(
            UserErrorType.DYNAMIC_DIM,
            f"Expected the dimension passed to dynamic_dim to be in the range [0:{t.dim()-1}]"
            f" but got {index}, which is out of bounds for the given tensor."
        )

    return Constraint(
        weakref.ref(t),
        id(t),
        index,
        StrictMinMaxConstraint(
            vr=ValueRanges(lower=2, upper=sympy.oo), warn_only=False
        ),
    )


@dataclasses.dataclass
class ExportDynamoConfig:
    """
    Manage Export-specific configurations of Dynamo.
    TODO add tests to make sure the flags are not outdated
    """
    capture_scalar_outputs: bool = True
    capture_dynamic_output_shape_ops: bool = True
    guard_nn_modules: bool = True
    dynamic_shapes: bool = True
    specialize_int: bool = True
    allow_rnn: bool = True


DECOMP_TABLE = core_aten_decompositions()


<<<<<<< HEAD
def export(
    f: Callable,
    args: Tuple[Any],
=======
# FIXME: actually migrate it to pre_autograd tracing
@compatibility(is_backward_compatible=False)
def capture_pre_autograd_graph(
    f: Callable,
    args: Tuple[Any],
    kwargs: Optional[Dict[str, Any]] = None,
    constraints: Optional[List[Constraint]] = None,
    decomp_table: Dict[OpOverload, Callable] = core_aten_decompositions(),
) -> torch.nn.Module:
    """
    A helper function that is intended to trace a module before any pre-autograd
    decomposition is run. The produced module will be "non-functional" and
    composed of aten operators. You can manually specify decomp_table to control
    decomposition rule. Later this API will be deleted in favor of more general
    torch.export API.

    Args:
      f: A callable to be traced

      args: example positional inputs.

      kwargs: optional example keyword inputs.

      constraints: A optional list of constraints on the dynamic arguments specifying
            their possible range of their shapes

      decomp_table: A optional table of specifying how to decompose certain aten op.
    Returns:
        An nn.Module containing the traced method.

    """

    with patch("torch._export.DECOMP_TABLE", decomp_table):
        ep = export(f, args, kwargs, constraints=constraints)
    return ep.transform(ReplaceViewOpsWithViewCopyOpsPass()).module()


def _convert_input_to_fake(gm, args, kwargs):
    fake_inps: List[torch.Tensor] = []
    fake_mode = FakeTensorMode(
        allow_fallback_kernels=False,
        allow_non_fake_inputs=True,
        shape_env=ShapeEnv(
            assume_static_by_default=True,
        ),
    )

    for node in gm.graph.nodes:
        if node.op == "placeholder" and "val" in node.meta:
            fake_val = node.meta["val"]
            if fake_val is not None:
                assert isinstance(fake_val, torch.Tensor)
                fake_inps.append(fake_val)

    if detected_fake_mode := detect_fake_mode(fake_inps):
        fake_mode = detected_fake_mode

    count = 0

    def convert_to_fake(x):
        nonlocal count
        val = fake_inps[count]
        count += 1
        return val

    fake_args = pytree.tree_map_only(torch.Tensor, convert_to_fake, args)
    # TODO properly use the cached fake tensor
    fake_kwargs = pytree.tree_map_only(torch.Tensor, fake_mode.from_tensor, kwargs)
    return fake_args, fake_kwargs, fake_mode


def _safe_to_skip_dynamo(gm: torch.fx.GraphModule):
    for node in gm.graph.nodes:
        if "is_torch_exported" in node.meta:
            return True
    return False


def export(
    f: Callable,
    args: Tuple[Any, ...],
    kwargs: Optional[Dict[str, Any]] = None,
>>>>>>> 256fed02
    constraints: Optional[List[Constraint]] = None,
    *,
    _add_runtime_assertions=True,
    _functionalize_runtime_assertions=False,
) -> ExportedProgram:
    """
    Traces either an nn.Module's forward function or just a callable with PyTorch
    operations inside and produce a ExportedProgram.

    Args:
        m: the `nn.Module` or callable to trace.

        args: Tracing example inputs.

        constraints: A list of constraints on the dynamic arguments specifying
            their possible range of their shapes

    Returns:
        An ExportedProgram containing the traced method.
    """
    if constraints is None:
        constraints = []

    if not isinstance(f, torch.nn.Module):
        for parameter in inspect.signature(f).parameters.values():
            if parameter.kind == parameter.VAR_KEYWORD:
                raise UserError(UserErrorType.INVALID_INPUT, "Kwargs to torch.export is not supported")

<<<<<<< HEAD
    with torch._dynamo.config.patch(dataclasses.asdict(ExportDynamoConfig())):  # type: ignore[attr-defined]
        try:
            gm_torch_level, _ = torch._dynamo.export(
                f,
                *args,
                constraints=constraints,
                assume_static_by_default=True,
            )

            params_buffers: "OrderedDict[str, Union[torch.Tensor, torch.nn.Parameter]]" = OrderedDict()
            for name, param in gm_torch_level.named_parameters(recurse=True, remove_duplicate=False):
                params_buffers[name] = param

            for name, buffer in gm_torch_level.named_buffers(recurse=True, remove_duplicate=False):
                params_buffers[name] = buffer


            # When aot_export lifts the params, we lose the nn_module_stack
            # and source_fn from the param nodes as they are treated as fresh inputs
            # Therefore, we manually extract them before calling into aot_export
            params_buffers_to_node_meta = OrderedDict()
            for node in gm_torch_level.graph.nodes:
                target = node.target
                meta = node.meta
                if node.op == "call_module":
                    submodule = getattr(gm_torch_level, target)
                    if isinstance(submodule, torch.nn.Module):
                        for name, _ in submodule.named_parameters(recurse=True, remove_duplicate=False):
                            params_buffers_to_node_meta[target + "." + name] = meta

                        for name, _ in submodule.named_buffers(recurse=True, remove_duplicate=False):
                            params_buffers_to_node_meta[target + "." + name] = meta

                # If the call_function uses param as input, we also need to capture the meta for it
                # This is basically the same flow as torch.fx.traceback.preserve_meta()
                if node.op == "call_function" and not isinstance(node.target, torch._ops.HigherOrderOperator):
                    for n in node._input_nodes:
                        if n.op == "get_attr":
                            params_buffers_to_node_meta[n.target] = meta

            fake_inps = []
            for node in gm_torch_level.graph.nodes:
                if node.op == "placeholder" and "val" in node.meta:
                    fake_val = node.meta["val"]
                    fake_inps.append(fake_val)

            fake_mode = FakeTensorMode(
                allow_fallback_kernels=False,
                allow_non_fake_inputs=True,
                shape_env=ShapeEnv(
                    assume_static_by_default=True,
                ),
            )

            if detected_fake_mode := detect_fake_mode(fake_inps):
                fake_mode = detected_fake_mode

            fake_args = pytree.tree_map_only(torch.Tensor, fake_mode.from_tensor, args)

            # Fix the graph output signature to be tuple if scalar
            # because aot_export expects a tuple as return type
            return_val = f(*args)
            flat_args, in_spec = pytree.tree_flatten(args)
            out_spec = orig_out_spec = gm_torch_level._out_spec
            # this means it is scalar return value, so will make it tuple
            if not isinstance(return_val, (list, tuple)):
                out_spec = pytree.tree_flatten((return_val,))[1]

            orig_args = gm_torch_level.graph._codegen.pytree_info.orig_args  # type: ignore[attr-defined]

            gm_torch_level.graph._codegen = _PyTreeCodeGen(
                _PyTreeInfo(
                    orig_args,
                    gm_torch_level._in_spec,
                    out_spec,
                )
            )

            gm_torch_level.recompile()
            gm, graph_signature = aot_export_module(gm_torch_level, fake_args, decompositions=DECOMP_TABLE, trace_joint=False)

            export_backward_signature = ExportBackwardSignature(
                gradients_to_parameters=graph_signature.backward_signature.gradients_to_parameters,
                gradients_to_user_inputs=graph_signature.backward_signature.gradients_to_user_inputs,
                loss_output=graph_signature.backward_signature.loss_output
            ) if graph_signature.backward_signature is not None else None

            export_graph_signature = ExportGraphSignature(
                parameters=graph_signature.parameters,
                buffers=graph_signature.buffers,
                user_inputs=graph_signature.user_inputs,
                user_outputs=graph_signature.user_outputs,
                inputs_to_parameters=graph_signature.inputs_to_parameters,
                inputs_to_buffers=graph_signature.inputs_to_buffers,
                buffers_to_mutate=graph_signature.buffers_to_mutate,
                backward_signature=export_backward_signature
            )

            # TODO unfortunately preserving meta at graph level is not
            # working well with aot_export. So we manually copy it.
            # The node level meta is preserved.
            for key, val in gm_torch_level.meta.items():
                gm.meta[key] = val

            # The unbacked symint symbols are updated in aot_export
            # so we serialize them here instead of inside dynamo
            gm.meta["inline_constraints"] = {
                k: v
                for k, v in fake_mode.shape_env.var_to_range.items()
                if re.match(r"^[if]\d+$", str(k))
            }

            # After aot_export, set the param/buffer metadata back into placeholders
            # Technically, users can still construct this data from param names
            # without relying on this metadata
            for node in gm.graph.nodes:
                if node.op == "placeholder":
                    if node.target in export_graph_signature.inputs_to_parameters:
                        param_name = export_graph_signature.inputs_to_parameters[node.target]
                        if param_name in params_buffers_to_node_meta:
                            for k, v in params_buffers_to_node_meta[param_name].items():
                                node.meta[k] = v
                    if node.target in export_graph_signature.inputs_to_buffers:
                        buffer_name = export_graph_signature.inputs_to_buffers[node.target]
                        if buffer_name in params_buffers_to_node_meta:
                            for k, v in params_buffers_to_node_meta[buffer_name].items():
                                node.meta[k] = v

            range_constraints, equality_constraints = _process_constraints(
                gm,
                export_graph_signature,
                flat_args,
            )
            assert orig_out_spec is not None
            exported_program = ExportedProgram(
                gm,
                gm.graph,
                export_graph_signature,
                CallSpec(in_spec, orig_out_spec),
                params_buffers,
                range_constraints,
                equality_constraints,
            )

            if _add_runtime_assertions:
                exported_program = exported_program._add_runtime_assertions(
                    functionalize=_functionalize_runtime_assertions,
                )

            return exported_program.transform(_ReplaceSymSizeOpPass())

=======
    # We convert to nn.Module because __call__ of ExportedProgram
    # is untracable right now.
    if isinstance(f, ExportedProgram):
        if len(constraints) > 0:
            raise UserError(
                UserErrorType.INVALID_INPUT,
                "Cannot provide constraints for already exported program."
            )
        f = f.module()

    with torch._dynamo.config.patch(dataclasses.asdict(DEFAULT_EXPORT_DYNAMO_CONFIG)):  # type: ignore[attr-defined]
        try:
            module_call_signatures: Dict[str, ModuleCallSignature] = {}
            # TODO Horrible hack to skip dynamo
            if isinstance(f, torch.fx.GraphModule) and _safe_to_skip_dynamo(f):
                if len(constraints) > 0:
                    raise UserError(
                        UserErrorType.INVALID_INPUT,
                        "Cannot provide constraints for already exported program."
                    )
                gm_torch_level = f
            else:
                with _wrap_submodules(f, preserve_module_call_signature, module_call_signatures):
                    gm_torch_level, _ = torch._dynamo.export(
                        f,
                        constraints=constraints,
                        assume_static_by_default=True,
                        tracing_mode="symbolic",
                    )(
                        *args,
                        **kwargs,
                    )
>>>>>>> 256fed02
        except (ConstraintViolationError, ValueRangeError) as e:
            raise UserError(UserErrorType.CONSTRAIN_VIOLATION, str(e))
        except GuardOnDataDependentSymNode as e:
            raise UserError(
                UserErrorType.ANTI_PATTERN,
<<<<<<< HEAD
                f"Consider annotating your code using constrain_as_*(). {str(e)}")
=======
                f"Consider annotating your code using constrain_as_*(). {str(e)}")

    params_buffers: OrderedDict[str, Union[torch.Tensor, torch.nn.Parameter]] = OrderedDict()
    for name, param in gm_torch_level.named_parameters(recurse=True, remove_duplicate=False):
        params_buffers[name] = param

    for name, buffer in gm_torch_level.named_buffers(recurse=True, remove_duplicate=False):
        params_buffers[name] = buffer

    fake_args, fake_kwargs, fake_mode = _convert_input_to_fake(gm_torch_level, args, kwargs)

    # First, we want to pass through the graph to try populating
    # val field for getattr if there is anything missing.
    # THis can happen when quantization adds extra params and forgets
    # to update "val"
    for node in gm_torch_level.graph.nodes:
        if node.op == "get_attr" and "val" not in node.meta:
            attr = getattr(gm_torch_level, node.target)
            # Checks if it is not a HigherOrderOp branch or a module
            if not isinstance(attr, torch.nn.Module):
                node.meta["val"] = fake_mode.from_tensor(attr, static_shapes=True)

    # When aot_export lifts the params, we lose the nn_module_stack
    # and source_fn from the param nodes as they are treated as fresh inputs
    # Therefore, we manually extract them before calling into aot_export
    params_buffers_to_node_meta = OrderedDict()
    for node in gm_torch_level.graph.nodes:
        target = node.target
        meta = node.meta
        if node.op == "call_module":
            submodule = getattr(gm_torch_level, target)
            if isinstance(submodule, torch.nn.Module):
                for name, _ in submodule.named_parameters(recurse=True, remove_duplicate=False):
                    params_buffers_to_node_meta[target + "." + name] = meta

                for name, _ in submodule.named_buffers(recurse=True, remove_duplicate=False):
                    params_buffers_to_node_meta[target + "." + name] = meta

        if node.op == "get_attr":
            submodule = getattr(gm_torch_level, target)
            if not isinstance(submodule, torch.fx.GraphModule):
                params_buffers_to_node_meta[target] = meta

        # If the call_function uses param as input, we also need to update params' meta
        # with this call_function node's meta.
        # This is basically the same flow as torch.fx.traceback.preserve_meta()
        if node.op == "call_function" and not isinstance(node.target, torch._ops.HigherOrderOperator):
            for arg in node._input_nodes:
                if arg.op == "get_attr":
                    for entry in torch.fx.proxy._COPY_META_FIELDS:
                        if entry in meta:
                            params_buffers_to_node_meta[arg.target][entry] = meta[entry]

    # Fix the graph output signature to be tuple if scalar
    out_spec = orig_out_spec = gm_torch_level._out_spec
    # aot_export expect the return type to always be a tuple.
    if out_spec.type not in (list, tuple):
        out_spec = pytree.TreeSpec(tuple, None, [out_spec])

    orig_args = gm_torch_level.graph._codegen.pytree_info.orig_args  # type: ignore[attr-defined]

    gm_torch_level.graph._codegen = _PyTreeCodeGen(
        _PyTreeInfo(
            orig_args,
            gm_torch_level._in_spec,
            out_spec,
        )
    )
    gm_torch_level.recompile()

    # Note: aot_export_module doesn't accept kwargs, we'd like to reorder the kwargs as an OrderedDict
    # to follow the order in orig_args and correctly call gm_torch_level
    gm, graph_signature = aot_export_module(
        gm_torch_level,
        (*fake_args, *_reorder_kwargs_by_names(orig_args, fake_args, fake_kwargs).values()),
        decompositions=DECOMP_TABLE,
        trace_joint=False
    )

    export_backward_signature = ExportBackwardSignature(
        gradients_to_parameters=graph_signature.backward_signature.gradients_to_parameters,
        gradients_to_user_inputs=graph_signature.backward_signature.gradients_to_user_inputs,
        loss_output=graph_signature.backward_signature.loss_output
    ) if graph_signature.backward_signature is not None else None

    export_graph_signature = ExportGraphSignature(
        parameters=graph_signature.parameters,
        buffers=graph_signature.buffers,
        user_inputs=graph_signature.user_inputs,
        user_outputs=graph_signature.user_outputs,
        inputs_to_parameters=graph_signature.inputs_to_parameters,
        inputs_to_buffers=graph_signature.inputs_to_buffers,
        buffers_to_mutate=graph_signature.buffers_to_mutate,
        backward_signature=export_backward_signature
    )

    # NOTE: aot_export adds symint metadata for placeholders with int values;
    # since these become specialized, we replace such metadata with the original values
    # TODO: we should add runtime assertions for them
    for node in gm.graph.nodes:
        if node.op == "placeholder" and "val" in node.meta:
            s = node.meta['val']
            if (
                isinstance(s, torch.SymInt) and
                isinstance(fake_mode.shape_env.var_to_sources[s.node.expr][0], ConstantSource)
            ):
                node.meta['val'] = s.node.hint

    # TODO unfortunately preserving graph-level metadata is not
    # working well with aot_export. So we manually copy it.
    # (The node-level meta is addressed above.)
    gm.meta.update(gm_torch_level.meta)

    # The unbacked symint symbols are updated in aot_export
    # so we serialize them here instead of inside dynamo
    gm.meta["inline_constraints"] = {
        k: v
        for k, v in fake_mode.shape_env.runtime_var_to_range.items()
        if re.match(r"^[if]\d+$", str(k))
    }

    # After aot_export, set the param/buffer metadata back into placeholders
    # Technically, users can still construct this data from param names
    # without relying on this metadata
    for node in gm.graph.nodes:
        if node.op == "placeholder":
            if node.target in export_graph_signature.inputs_to_parameters:
                param_name = export_graph_signature.inputs_to_parameters[node.target]
                if param_name in params_buffers_to_node_meta:
                    for k, v in params_buffers_to_node_meta[param_name].items():
                        node.meta[k] = v
            if node.target in export_graph_signature.inputs_to_buffers:
                buffer_name = export_graph_signature.inputs_to_buffers[node.target]
                if buffer_name in params_buffers_to_node_meta:
                    for k, v in params_buffers_to_node_meta[buffer_name].items():
                        node.meta[k] = v

        node.meta["is_torch_exported"] = True

    flat_args, in_spec = pytree.tree_flatten(combine_args_kwargs(args, kwargs))
    range_constraints, equality_constraints = _process_constraints(
        gm,
        export_graph_signature,
        flat_args,
    )
    assert orig_out_spec is not None
    exported_program = ExportedProgram(
        gm,
        gm.graph,
        export_graph_signature,
        CallSpec(in_spec, orig_out_spec),
        params_buffers,
        range_constraints,
        equality_constraints,
        [ModuleCallEntry(fqn, sig) for fqn, sig in module_call_signatures.items()],
    )

    exported_program = exported_program.transform(
        _AddRuntimeAssertionsForInlineConstraintsPass(range_constraints, equality_constraints)
    )
    if len(preserve_module_call_signature) > 0:
        exported_program = exported_program.transform(CollectTracepointsPass(module_call_signatures))
    return exported_program.transform(_ReplaceSymSizeOpPass())


def _reorder_kwargs_by_names(arg_names: List[str], args: Tuple[Any], kwargs: Dict[str, Any]):
    assert len(arg_names) == len(args) + len(kwargs), (
        f"Total number of arg names is expected to be {len(arg_names)} "
        f"but got {len(args)} positional args, {len(kwargs)} kwargs."
    )
    return OrderedDict({kw_name: kwargs[kw_name] for kw_name in arg_names[len(args):]})


def save(
    ep: ExportedProgram,
    f: Union[str, pathlib.Path, io.BytesIO],
    *,
    extra_files: Optional[Dict[str, Any]] = None,
    opset_version: Optional[Dict[str, int]] = None,
) -> None:
    """
    Saves an :class:`ExportedProgram` to a file-like object. It can then be
    loaded using the Python API :func:`torch._export.load <torch._export.load>`.

    Args:
        ep (ExportedProgram): The exported program to save.

        f (Union[str, pathlib.Path, io.BytesIO): A file-like object (has to
            implement write and flush) or a string containing a file name.

        extra_files (Optional[Dict[str, Any]]): Map from filename to contents
            which will be stored as part of f.

        opset_version (Optional[Dict[str, int]]): A map of opset names
            to the version of this opset


    Example:

    .. testcode::

        import torch
        import torch._export
        import io

        class MyModule(torch.nn.Module):
            def forward(self, x):
                return x + 10

        ep = torch._export.export(MyModule(), torch.randn(5))

        # Save to file
        torch._export.save(ep, 'exported_program.pt2')

        # Save to io.BytesIO buffer
        buffer = io.BytesIO()
        torch._export.save(ep, buffer)

        # Save with extra files
        extra_files = {'foo.txt': b'bar'}
        torch._export.save(ep, 'exported_program.pt2', extra_files=extra_files)
    """
    from .serde.serialize import serialize
    from .serde.schema import SCHEMA_VERSION
    serialized_program, serialized_state_dict = serialize(ep, opset_version)

    if isinstance(f, (str, pathlib.Path)):
        f = str(f)

    with zipfile.ZipFile(f, 'w') as zipf:
        # Save serialized_ep and serialized_state_dict to the zip file
        zipf.writestr('serialized_exported_program.json', serialized_program)
        zipf.writestr('serialized_state_dict.json', serialized_state_dict)
        zipf.writestr('version', str(SCHEMA_VERSION))

        # Add extra files if provided
        if extra_files:
            for extra_file_name, content in extra_files.items():
                encoded_content = content.encode('utf-8')
                zipf.writestr(f"extra_files/{extra_file_name}", encoded_content)


def load(
    f: Union[str, pathlib.Path, io.BytesIO],
    *,
    extra_files: Optional[Dict[str, Any]] = None,
    expected_opset_version: Optional[Dict[str, int]] = None,
) -> ExportedProgram:
    """
    Loads an :class:`ExportedProgram` previously saved with
    :func:`torch._export.save <torch._export.save>`.

    Args:
        ep (ExportedProgram): The exported program to save.

        f (Union[str, pathlib.Path, io.BytesIO): A file-like object (has to
            implement write and flush) or a string containing a file name.

        extra_files (Optional[Dict[str, Any]]): The extra filenames given in
            this map would be loaded and their content would be stored in the
            provided map.

        expected_opset_version (Optional[Dict[str, int]]): A map of opset names
            to expected opset versions

    Returns:
        An :class:`ExportedProgram` object

    Example:

    .. testcode::

        import torch
        import torch._export
        import io

        # Load ExportedProgram from file
        ep = torch._export.load('exported_program.pt2')

        # Load ExportedProgram from io.BytesIO object
        with open('exported_program.pt2', 'rb') as f:
            buffer = io.BytesIO(f.read())
        buffer.seek(0)
        ep = torch._export.load(buffer)

        # Load with extra files.
        extra_files = {'foo.txt': ''}  # values will be replaced with data
        ep = torch._export.load('exported_program.pt2', extra_files=extra_files)
        print(extra_files['foo.txt'])
    """
    if isinstance(f, (str, pathlib.Path)):
        f = str(f)

    with zipfile.ZipFile(f, 'r') as zipf:
        # Check the version
        version = int(zipf.read('version'))
        from .serde.schema import SCHEMA_VERSION

        if version != SCHEMA_VERSION:
            raise RuntimeError(
                f"Serialized version {version} does not match our current "
                f"schema version {SCHEMA_VERSION}."
            )

        # Load serialized_ep and serialized_state_dict from the zip file
        serialized_ep = zipf.read('serialized_exported_program.json')
        serialized_state_dict = zipf.read('serialized_state_dict.json')

        # Deserialize ExportedProgram
        from .serde.serialize import deserialize
        ep = deserialize(serialized_ep, serialized_state_dict, expected_opset_version)

        # Populate extra_files map
        if extra_files is not None:
            for filename in extra_files.keys():
                extra_files[filename] = zipf.read(f"extra_files/{filename}").decode('utf-8')

        return ep


def aot_compile(
    f: Callable,
    args: Tuple[Any],
    kwargs: Optional[Dict[str, Any]] = None,
    constraints: Optional[List[Constraint]] = None,
    options: Optional[Dict[str, Any]] = None,
) -> Tuple[str, ExportedProgram]:
    """
    Note: this function is not stable yet

    Traces either an nn.Module's forward function or just a callable with PyTorch
    operations inside, generates executable cpp code from the program, and returns
    the path to the generated shared library

    Args:
        f: the `nn.Module` or callable to trace.

        args: example positional inputs.

        kwargs: optional example keyword inputs.

        constraints: A optional list of constraints on the dynamic arguments specifying
            their possible range of their shapes

        options: A dictionary of options to control inductor

    Returns:
        Path to the generated shared library, and the exported program
    """
    from torch._inductor.compile_fx import compile_fx_aot
    from torch._inductor.decomposition import select_decomp_table

    global DECOMP_TABLE
    DECOMP_TABLE = select_decomp_table()
    ep = export(f, args, kwargs, constraints)
    # Reset the global value
    DECOMP_TABLE = core_aten_decompositions()

    param_buffer_values = list(ep.state_dict.values())
    flat_example_inputs = fx_pytree.tree_flatten_spec(
        combine_args_kwargs(args, kwargs), ep.call_spec.in_spec  # type: ignore[arg-type]
    )
    all_args = (*param_buffer_values, *flat_example_inputs)

    so_path = torch._inductor.aot_compile(ep.graph_module, list(all_args), options)
    return so_path, ep
>>>>>>> 256fed02
<|MERGE_RESOLUTION|>--- conflicted
+++ resolved
@@ -1,36 +1,20 @@
 import dataclasses
 import inspect
-<<<<<<< HEAD
-import weakref
-import re
-=======
 import io
 import re
 import pathlib
 import weakref
 import zipfile
->>>>>>> 256fed02
 from collections import OrderedDict
-from typing import Any, Callable, List, Tuple, Optional, Dict, Union
+from contextlib import contextmanager
+from typing import Any, Callable, Dict, List, Optional, Tuple, Union
+from unittest.mock import patch
 
 import sympy
 
 import torch
 import torch._dynamo
 import torch.fx
-<<<<<<< HEAD
-from torch.fx.graph import _PyTreeCodeGen, _PyTreeInfo
-from .exported_program import (
-    CallSpec,
-    ExportedProgram,
-    ExportBackwardSignature,
-    ExportGraphSignature,
-    _process_constraints,
-)
-from .passes.replace_sym_size_ops_pass import _ReplaceSymSizeOpPass
-from torch._decomp import core_aten_decompositions
-from torch._dynamo.export import Constraint
-=======
 import torch.fx._pytree as fx_pytree
 
 import torch.utils._pytree as pytree
@@ -41,61 +25,41 @@
 from torch._dynamo.source import ConstantSource
 from torch._export.exported_program import ModuleCallEntry, ModuleCallSignature
 from torch._export.passes.collect_tracepoints_pass import CollectTracepointsPass
->>>>>>> 256fed02
 from torch._functorch.aot_autograd import aot_export_module
+from torch._functorch.eager_transforms import functionalize
 from torch._guards import detect_fake_mode
-from torch._subclasses.fake_tensor import FakeTensor, FakeTensorMode
-
-import torch.utils._pytree as pytree
+from torch._ops import OpOverload
+from torch._subclasses.fake_tensor import FakeTensorMode
+from torch.fx import traceback as fx_traceback
+from torch.fx._compatibility import compatibility
+from torch.fx.experimental.proxy_tensor import make_fx
 from torch.fx.experimental.symbolic_shapes import (
     ConstraintViolationError,
     GuardOnDataDependentSymNode,
     ShapeEnv,
     StrictMinMaxConstraint,
 )
-
-from torch._dynamo.exc import UserError, UserErrorType
-from torch.utils._sympy.value_ranges import ValueRanges, ValueRangeError
-
-
-
-<<<<<<< HEAD
-# Note - [On Export Dynamic Dimension UX]
-#
-# After a lot of discussion, we have settled on a dynamic marking API
-# for export that meets the following constraints:
-# 1) Stateless
-# 2) Safe for numerous .export calls within a single process
-# 3) Simple to use
-# 4) Can be extended to constraints easily
-#
-# While the underlying API is still torch._dynamo.mark_dynamic, we offer a higher
-# level API that meets the constraints above.
-#
-# This API produces an object that is meant to be passed into torch._dynamo.export
-# constraints field. See docs on torch._dynamo.export for more details.
-#
-# Note - The output type and structure here is NOT BC and NOT A CONTRACT, we reserve
-# the right to change the output here at any time, and will do so as we extend the API.
-#
-# result = torch._dynamo.export(
-#     my_model,
-#     *sixtyfour_tensors,
-#     constraints=[
-#         # if you do only dynamic_dim, this is sugar for
-#         # -Inf <= dynamic_dim(blah, 0) <= Inf; we don’t otherwise
-#         # permit direct int->bool conversion
-#         dynamic_dim(blah, 0),
-#         # operator overloading because it makes it clear whether
-#         # or not you’re inclusive-exclusive range or not
-#         0 <= dynamic_dim(blah, 1) <= 100,
-#         # NB: But we actually truncate ranges to be >= 2, because of
-#         # 0/1 specialization
-#     ]
-# )
-=======
-
->>>>>>> 256fed02
+from torch.fx.graph import _PyTreeCodeGen, _PyTreeInfo
+from torch.utils._sympy.value_ranges import ValueRangeError, ValueRanges
+
+from .exported_program import (
+    _process_constraints,
+    CallSpec,
+    combine_args_kwargs,
+    ExportBackwardSignature,
+    ExportedProgram,
+    ExportGraphSignature,
+)
+from .passes.add_runtime_assertions_for_constraints_pass import (
+    _AddRuntimeAssertionsForInlineConstraintsPass,
+)
+from .passes.replace_sym_size_ops_pass import _ReplaceSymSizeOpPass
+from .passes.replace_view_ops_with_view_copy_ops_pass import (
+    ReplaceViewOpsWithViewCopyOpsPass,
+)
+from .wrappers import _wrap_submodules
+
+
 def dynamic_dim(t: torch.Tensor, index: int):
     if not isinstance(t, torch.Tensor):
         raise UserError(
@@ -130,24 +94,15 @@
 class ExportDynamoConfig:
     """
     Manage Export-specific configurations of Dynamo.
-    TODO add tests to make sure the flags are not outdated
-    """
-    capture_scalar_outputs: bool = True
-    capture_dynamic_output_shape_ops: bool = True
-    guard_nn_modules: bool = True
-    dynamic_shapes: bool = True
-    specialize_int: bool = True
+    """
     allow_rnn: bool = True
 
+DEFAULT_EXPORT_DYNAMO_CONFIG = ExportDynamoConfig()
+
 
 DECOMP_TABLE = core_aten_decompositions()
 
 
-<<<<<<< HEAD
-def export(
-    f: Callable,
-    args: Tuple[Any],
-=======
 # FIXME: actually migrate it to pre_autograd tracing
 @compatibility(is_backward_compatible=False)
 def capture_pre_autograd_graph(
@@ -230,11 +185,9 @@
     f: Callable,
     args: Tuple[Any, ...],
     kwargs: Optional[Dict[str, Any]] = None,
->>>>>>> 256fed02
     constraints: Optional[List[Constraint]] = None,
     *,
-    _add_runtime_assertions=True,
-    _functionalize_runtime_assertions=False,
+    preserve_module_call_signature: Tuple[str, ...] = (),
 ) -> ExportedProgram:
     """
     Traces either an nn.Module's forward function or just a callable with PyTorch
@@ -243,175 +196,26 @@
     Args:
         m: the `nn.Module` or callable to trace.
 
-        args: Tracing example inputs.
-
-        constraints: A list of constraints on the dynamic arguments specifying
+        args: example positional inputs.
+
+        kwargs: optional example keyword inputs.
+
+        constraints: A optional list of constraints on the dynamic arguments specifying
             their possible range of their shapes
+
+        preserve_module_call_signature: A list of submodule paths for which the original
+            calling conventions are preserved as metadata.
 
     Returns:
         An ExportedProgram containing the traced method.
     """
-    if constraints is None:
-        constraints = []
-
-    if not isinstance(f, torch.nn.Module):
-        for parameter in inspect.signature(f).parameters.values():
-            if parameter.kind == parameter.VAR_KEYWORD:
-                raise UserError(UserErrorType.INVALID_INPUT, "Kwargs to torch.export is not supported")
-
-<<<<<<< HEAD
-    with torch._dynamo.config.patch(dataclasses.asdict(ExportDynamoConfig())):  # type: ignore[attr-defined]
-        try:
-            gm_torch_level, _ = torch._dynamo.export(
-                f,
-                *args,
-                constraints=constraints,
-                assume_static_by_default=True,
-            )
-
-            params_buffers: "OrderedDict[str, Union[torch.Tensor, torch.nn.Parameter]]" = OrderedDict()
-            for name, param in gm_torch_level.named_parameters(recurse=True, remove_duplicate=False):
-                params_buffers[name] = param
-
-            for name, buffer in gm_torch_level.named_buffers(recurse=True, remove_duplicate=False):
-                params_buffers[name] = buffer
-
-
-            # When aot_export lifts the params, we lose the nn_module_stack
-            # and source_fn from the param nodes as they are treated as fresh inputs
-            # Therefore, we manually extract them before calling into aot_export
-            params_buffers_to_node_meta = OrderedDict()
-            for node in gm_torch_level.graph.nodes:
-                target = node.target
-                meta = node.meta
-                if node.op == "call_module":
-                    submodule = getattr(gm_torch_level, target)
-                    if isinstance(submodule, torch.nn.Module):
-                        for name, _ in submodule.named_parameters(recurse=True, remove_duplicate=False):
-                            params_buffers_to_node_meta[target + "." + name] = meta
-
-                        for name, _ in submodule.named_buffers(recurse=True, remove_duplicate=False):
-                            params_buffers_to_node_meta[target + "." + name] = meta
-
-                # If the call_function uses param as input, we also need to capture the meta for it
-                # This is basically the same flow as torch.fx.traceback.preserve_meta()
-                if node.op == "call_function" and not isinstance(node.target, torch._ops.HigherOrderOperator):
-                    for n in node._input_nodes:
-                        if n.op == "get_attr":
-                            params_buffers_to_node_meta[n.target] = meta
-
-            fake_inps = []
-            for node in gm_torch_level.graph.nodes:
-                if node.op == "placeholder" and "val" in node.meta:
-                    fake_val = node.meta["val"]
-                    fake_inps.append(fake_val)
-
-            fake_mode = FakeTensorMode(
-                allow_fallback_kernels=False,
-                allow_non_fake_inputs=True,
-                shape_env=ShapeEnv(
-                    assume_static_by_default=True,
-                ),
-            )
-
-            if detected_fake_mode := detect_fake_mode(fake_inps):
-                fake_mode = detected_fake_mode
-
-            fake_args = pytree.tree_map_only(torch.Tensor, fake_mode.from_tensor, args)
-
-            # Fix the graph output signature to be tuple if scalar
-            # because aot_export expects a tuple as return type
-            return_val = f(*args)
-            flat_args, in_spec = pytree.tree_flatten(args)
-            out_spec = orig_out_spec = gm_torch_level._out_spec
-            # this means it is scalar return value, so will make it tuple
-            if not isinstance(return_val, (list, tuple)):
-                out_spec = pytree.tree_flatten((return_val,))[1]
-
-            orig_args = gm_torch_level.graph._codegen.pytree_info.orig_args  # type: ignore[attr-defined]
-
-            gm_torch_level.graph._codegen = _PyTreeCodeGen(
-                _PyTreeInfo(
-                    orig_args,
-                    gm_torch_level._in_spec,
-                    out_spec,
-                )
-            )
-
-            gm_torch_level.recompile()
-            gm, graph_signature = aot_export_module(gm_torch_level, fake_args, decompositions=DECOMP_TABLE, trace_joint=False)
-
-            export_backward_signature = ExportBackwardSignature(
-                gradients_to_parameters=graph_signature.backward_signature.gradients_to_parameters,
-                gradients_to_user_inputs=graph_signature.backward_signature.gradients_to_user_inputs,
-                loss_output=graph_signature.backward_signature.loss_output
-            ) if graph_signature.backward_signature is not None else None
-
-            export_graph_signature = ExportGraphSignature(
-                parameters=graph_signature.parameters,
-                buffers=graph_signature.buffers,
-                user_inputs=graph_signature.user_inputs,
-                user_outputs=graph_signature.user_outputs,
-                inputs_to_parameters=graph_signature.inputs_to_parameters,
-                inputs_to_buffers=graph_signature.inputs_to_buffers,
-                buffers_to_mutate=graph_signature.buffers_to_mutate,
-                backward_signature=export_backward_signature
-            )
-
-            # TODO unfortunately preserving meta at graph level is not
-            # working well with aot_export. So we manually copy it.
-            # The node level meta is preserved.
-            for key, val in gm_torch_level.meta.items():
-                gm.meta[key] = val
-
-            # The unbacked symint symbols are updated in aot_export
-            # so we serialize them here instead of inside dynamo
-            gm.meta["inline_constraints"] = {
-                k: v
-                for k, v in fake_mode.shape_env.var_to_range.items()
-                if re.match(r"^[if]\d+$", str(k))
-            }
-
-            # After aot_export, set the param/buffer metadata back into placeholders
-            # Technically, users can still construct this data from param names
-            # without relying on this metadata
-            for node in gm.graph.nodes:
-                if node.op == "placeholder":
-                    if node.target in export_graph_signature.inputs_to_parameters:
-                        param_name = export_graph_signature.inputs_to_parameters[node.target]
-                        if param_name in params_buffers_to_node_meta:
-                            for k, v in params_buffers_to_node_meta[param_name].items():
-                                node.meta[k] = v
-                    if node.target in export_graph_signature.inputs_to_buffers:
-                        buffer_name = export_graph_signature.inputs_to_buffers[node.target]
-                        if buffer_name in params_buffers_to_node_meta:
-                            for k, v in params_buffers_to_node_meta[buffer_name].items():
-                                node.meta[k] = v
-
-            range_constraints, equality_constraints = _process_constraints(
-                gm,
-                export_graph_signature,
-                flat_args,
-            )
-            assert orig_out_spec is not None
-            exported_program = ExportedProgram(
-                gm,
-                gm.graph,
-                export_graph_signature,
-                CallSpec(in_spec, orig_out_spec),
-                params_buffers,
-                range_constraints,
-                equality_constraints,
-            )
-
-            if _add_runtime_assertions:
-                exported_program = exported_program._add_runtime_assertions(
-                    functionalize=_functionalize_runtime_assertions,
-                )
-
-            return exported_program.transform(_ReplaceSymSizeOpPass())
-
-=======
+    constraints = constraints or []
+    kwargs = kwargs or {}
+
+    if not isinstance(args, tuple):
+        raise UserError(UserErrorType.INVALID_INPUT,
+                        f"Expecting `args` to be a tuple of example positional inputs, got {type(args)}")
+
     # We convert to nn.Module because __call__ of ExportedProgram
     # is untracable right now.
     if isinstance(f, ExportedProgram):
@@ -444,15 +248,11 @@
                         *args,
                         **kwargs,
                     )
->>>>>>> 256fed02
         except (ConstraintViolationError, ValueRangeError) as e:
             raise UserError(UserErrorType.CONSTRAIN_VIOLATION, str(e))
         except GuardOnDataDependentSymNode as e:
             raise UserError(
                 UserErrorType.ANTI_PATTERN,
-<<<<<<< HEAD
-                f"Consider annotating your code using constrain_as_*(). {str(e)}")
-=======
                 f"Consider annotating your code using constrain_as_*(). {str(e)}")
 
     params_buffers: OrderedDict[str, Union[torch.Tensor, torch.nn.Parameter]] = OrderedDict()
@@ -818,5 +618,4 @@
     all_args = (*param_buffer_values, *flat_example_inputs)
 
     so_path = torch._inductor.aot_compile(ep.graph_module, list(all_args), options)
-    return so_path, ep
->>>>>>> 256fed02
+    return so_path, ep