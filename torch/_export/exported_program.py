--- conflicted
+++ resolved
@@ -248,304 +248,6 @@
     return gm
 
 
-<<<<<<< HEAD
-class ExportedProgram:
-    def __init__(
-        self,
-        root: Union[torch.nn.Module, Dict[str, Any]],
-        graph: torch.fx.Graph,
-        graph_signature: ExportGraphSignature,
-        call_spec: CallSpec,
-        state_dict: Dict[str, Union[torch.Tensor, torch.nn.Parameter]],
-        range_constraints: Dict[sympy.Symbol, RangeConstraint],
-        equality_constraints: List[Tuple[InputDim, InputDim]],
-        module_call_graph: List[ModuleCallEntry],
-    ):
-        # Remove codegen related things from the graph. It should just be a flat graph.
-        graph._codegen = torch.fx.graph.CodeGen()
-        self._graph_module = _create_graph_module_for_export(root, graph)
-        if isinstance(root, torch.fx.GraphModule):
-            self._graph_module.meta.update(root.meta)
-
-        self._graph_signature: ExportGraphSignature = graph_signature
-        self._call_spec: CallSpec = call_spec
-        self._state_dict: Dict[str, Any] = state_dict
-        self._range_constraints: Dict[sympy.Symbol, RangeConstraint] = range_constraints
-        self._equality_constraints: List[Tuple[InputDim, InputDim]] = equality_constraints
-        self._module_call_graph: List[ModuleCallEntry] = module_call_graph
-
-    @property
-    @compatibility(is_backward_compatible=True)
-    def graph_module(self):
-        return self._graph_module
-
-    @property
-    @compatibility(is_backward_compatible=True)
-    def graph(self):
-        return self.graph_module.graph
-
-    @property
-    @compatibility(is_backward_compatible=False)
-    def graph_signature(self):
-        return self._graph_signature
-
-    @property
-    @compatibility(is_backward_compatible=False)
-    def state_dict(self):
-        return self._state_dict
-
-    @property
-    @compatibility(is_backward_compatible=False)
-    def call_spec(self):
-        return self._call_spec
-
-    @property
-    @compatibility(is_backward_compatible=False)
-    def range_constraints(self):
-        return self._range_constraints
-
-    @property
-    @compatibility(is_backward_compatible=False)
-    def equality_constraints(self):
-        return self._equality_constraints
-
-    @property
-    @compatibility(is_backward_compatible=False)
-    def module_call_graph(self):
-        return self._module_call_graph
-
-    def __call__(self, *args: Any, **kwargs: Any) -> Any:
-        if self.call_spec.in_spec is not None:
-            try:
-                user_args = combine_args_kwargs(args, kwargs)
-                args = fx_pytree.tree_flatten_spec(user_args, self.call_spec.in_spec)  # type: ignore[assignment]
-            except Exception:
-                _, received_spec = pytree.tree_flatten(user_args)
-                raise error.InternalError(
-                    "Trying to flatten user inputs with exported input tree spec: \n"
-                    f"{self.call_spec.in_spec}\n"
-                    "but actually got inputs with tree spec of: \n"
-                    f"{received_spec}"
-                )
-
-        ordered_params = tuple(self.state_dict[name] for name in self.graph_signature.parameters)
-        ordered_buffers = tuple(self.state_dict[name] for name in self.graph_signature.buffers)
-        self._check_input_constraints(*ordered_params, *ordered_buffers, *args)
-
-        with torch.no_grad():
-            # NOTE: calling convention is first params, then buffers, then args as user supplied them.
-            # See: torch/_functorch/aot_autograd.py#L1034
-            res = torch.fx.Interpreter(self.graph_module).run(
-                *ordered_params,
-                *ordered_buffers,
-                *args,
-                enable_io_processing=False
-            )
-
-        if self.call_spec.out_spec is not None:
-            mutation = self.graph_signature.buffers_to_mutate
-            num_mutated = len(mutation)
-            mutated_buffers = res[:num_mutated]
-
-            # Exclude dependency token from final result.
-            assertion_dep_token = self.graph_signature.assertion_dep_token
-            if assertion_dep_token is not None:
-                assertion_dep_token_index = list(assertion_dep_token.keys())[0]
-                res = res[:assertion_dep_token_index]
-
-            res = res[num_mutated:]
-            try:
-                res = pytree.tree_unflatten(res, self.call_spec.out_spec)
-            except Exception:
-                _, received_spec = pytree.tree_flatten(res)
-                raise error.InternalError(
-                    "Trying to flatten user outputs with exported output tree spec: \n"
-                    f"{self.call_spec.out_spec}\n"
-                    "but actually got outputs with tree spec of: \n"
-                    f"{received_spec}"
-                )
-            finally:
-                ix = 0
-                for buffer in self.graph_signature.buffers_to_mutate.values():
-                    self.state_dict[buffer] = mutated_buffers[ix]
-                    ix += 1
-        return res
-
-    def __str__(self) -> str:
-        graph_module = self.graph_module.print_readable(print_output=False).replace("\n", "\n    ")
-        string = (
-            "ExportedProgram:\n"
-            f"    {graph_module}\n"
-            f"Graph Signature: {self.graph_signature}\n"
-            f"Symbol to range: {self.range_constraints}\n"
-        )
-        return string
-
-    def module(self) -> torch.nn.Module:
-        """
-        Returns a self contained GraphModule with all the states
-        flattened.
-        """
-        return unlift_exported_program_lifted_states(self)
-
-
-    def transform(self, *passes: PassType) -> "ExportedProgram":
-        pm = PassManager(list(passes))
-        res = pm(self.graph_module)
-        transformed_gm = res.graph_module if res is not None else self.graph_module
-        assert transformed_gm is not None
-
-        def _get_updated_range_constraints(
-            gm: torch.fx.GraphModule,
-        ) -> Dict[sympy.Symbol, RangeConstraint]:
-            def get_shape_env(gm):
-                vals = [
-                    node.meta["val"]
-                    for node in gm.graph.nodes
-                    if node.meta.get("val", None) is not None
-                ]
-                from torch._guards import detect_fake_mode
-                fake_mode = detect_fake_mode(vals)
-                if fake_mode is not None:
-                    return fake_mode.shape_env
-                for v in vals:
-                    if isinstance(v, torch.SymInt):
-                        return v.node.shape_env
-
-            shape_env = get_shape_env(gm)
-            if shape_env is None:
-                return {}
-            range_constraints = {
-                k: RangeConstraint(v.lower, v.upper) for k, v in shape_env.var_to_range.items()
-            }
-            return range_constraints
-
-        def get_output_node_names(gm):
-            output_node = list(gm.graph.nodes)[-1]
-            assert output_node.op == "output"
-
-            return [str(arg) for arg in output_node.args[0]]
-
-        def get_input_node_names(gm):
-            return [node.name for node in gm.graph.nodes if node.op == "placeholder"]
-
-        def _generate_new_graph_signature(old_ep, new_gm):
-            """
-            Update graph_signature according to graph after transformation.
-            Transformations can lead to node name changes, which are used in
-            graph_signature to identify inputs and outputs. Therefore, after each
-            transformation, we need to update the graph_signature according to
-            new node names.
-
-            WARNING: This implementation makes a few assumptions
-                - The transformation doesn't change number of inputs/outputs
-                - Each input/output still has the same meaning.
-                    - For inputs, that means that the inputs in transformed
-                        graph map to the same lifted parameter/buffer or user
-                        input as the input of the same position in the graph
-                        before transformation.
-                    - Similarly for outputs, each output should correspond to the
-                        same mutated buffer or user output as the output value of
-                        the same position  in the graph before transformation.
-
-            It is difficult to programatically validate these assumptions, but they
-            should hold true most of the time as inputs/outputs of the graph rarely
-            need to be changed.
-            """
-            old_signature = old_ep.graph_signature
-            old_gm = old_ep.graph_module
-
-            old_graph_input_node_names = get_input_node_names(old_gm)
-            new_graph_input_node_names = get_input_node_names(new_gm)
-            assert len(old_graph_input_node_names) == len(new_graph_input_node_names), f"""
-                Number of input nodes changed from {len(old_graph_input_node_names)}
-                to {len(new_graph_input_node_names)} after transformation. This
-                transformation is currently not supported.
-                """
-
-            old_graph_output_node_names = get_output_node_names(old_gm)
-            new_graph_output_node_names = get_output_node_names(new_gm)
-            assert len(old_graph_output_node_names) == len(new_graph_output_node_names), f"""
-                Number of output values changed from {len(old_graph_output_node_names)}
-                to {len(new_graph_output_node_names)} after transformation. This
-                transformation is currently not supported.
-                """
-
-            node_names_mapping = dict(zip(
-                old_graph_input_node_names + old_graph_output_node_names,
-                new_graph_input_node_names + new_graph_output_node_names
-            ))
-
-            new_signature = copy.deepcopy(old_signature)
-            new_signature.user_inputs = [
-                node_names_mapping[old_user_input]
-                for old_user_input in old_signature.user_inputs
-            ]
-            new_signature.user_outputs = [
-                node_names_mapping[old_user_output]
-                for old_user_output in old_signature.user_outputs
-            ]
-            new_signature.inputs_to_parameters = {
-                node_names_mapping[old_input_name]: old_signature.inputs_to_parameters[old_input_name]
-                for old_input_name in old_signature.inputs_to_parameters.keys()
-            }
-            new_signature.inputs_to_buffers = {
-                node_names_mapping[old_input_name]: old_signature.inputs_to_buffers[old_input_name]
-                for old_input_name in old_signature.inputs_to_buffers.keys()
-            }
-            new_signature.buffers_to_mutate = {
-                node_names_mapping[old_output_name]: old_signature.buffers_to_mutate[old_output_name]
-                for old_output_name in old_signature.buffers_to_mutate.keys()
-            }
-            return new_signature
-
-        new_graph_signature = _generate_new_graph_signature(self, transformed_gm)
-
-        transformed_ep = ExportedProgram(
-            transformed_gm,
-            transformed_gm.graph,
-            new_graph_signature,
-            copy.deepcopy(self.call_spec),
-            self.state_dict,
-            _get_updated_range_constraints(transformed_gm),
-            copy.deepcopy(self.equality_constraints),
-            copy.deepcopy(self._module_call_graph),
-        )
-        transformed_ep.graph_module.meta.update(self.graph_module.meta)
-        transformed_ep.graph_module.meta.update(res.graph_module.meta)
-        return transformed_ep
-
-    def _check_input_constraints(self, *args):
-        # TODO(zhxchen17) Don't generate a runtime graph on the fly.
-        # TODO(tmanlaibaatar) Enforce this at retracing time.
-        _assertion_graph = torch.fx.GraphModule({}, torch.fx.Graph())
-        for p in self.graph.nodes:
-            if p.op != "placeholder":
-                continue
-            new_p = _assertion_graph.graph.placeholder(p.name)
-            new_p.meta = p.meta
-        _assertion_graph.graph.output(())
-        _assertion_graph_res = _AddRuntimeAssertionsForConstraintsPass(
-            self.range_constraints,
-            self.equality_constraints,
-        )(_assertion_graph)
-        assert _assertion_graph_res is not None
-        _assertion_graph = _assertion_graph_res.graph_module
-        _assertion_graph(*args)
-
-    def validate(self):
-        # TODO(zhxchen17) check for get_attr
-        # TODO(zhxchen17) check for funcitonal ops
-        for gm in self.graph_module.modules():
-            if not isinstance(gm, torch.fx.GraphModule):
-                continue
-            for node in gm.graph.nodes:
-                if node.op == "call_function":
-                    assert node.target != torch.ops.higher_order._export_tracepoint
-
-
-=======
->>>>>>> f56dacbf
 def _process_constraints(
     graph_module: torch.fx.GraphModule,
     graph_signature: ExportGraphSignature,
