import contextlib
import dataclasses
import functools
import itertools
import logging
import sys
import warnings

from functools import wraps
from typing import Any, Callable, Dict, FrozenSet, List, Optional, Sequence, Union
from unittest import mock

from functorch.compile import min_cut_rematerialization_partition

import torch._functorch.config as functorch_config

import torch.fx
import torch.utils._pytree as pytree
from torch._dynamo import (
    compiled_autograd,
    logging as dynamo_logging,
    utils as dynamo_utils,
)
from torch._dynamo.utils import detect_fake_mode
from torch._functorch.aot_autograd import make_boxed_func
from torch._inductor.codecache import code_hash, CompiledFxGraph

from torch._inductor.debug import save_args_for_compile_fx_inner
from torch._ops import OpOverload
from torch._subclasses.fake_tensor import FakeTensor
from torch.fx.passes.fake_tensor_prop import FakeTensorProp

from .._dynamo.backends.common import aot_autograd
from ..fx.graph import _PyTreeCodeGen
from . import config, metrics
from .debug import DebugContext
from .decomposition import select_decomp_table
from .fx_passes.joint_graph import joint_graph_passes
from .fx_passes.post_grad import post_grad_passes, view_to_reshape
from .fx_passes.pre_grad import pre_grad_passes
from .graph import GraphLowering
from .pattern_matcher import clone_graph
from .utils import get_dtype_size, has_incompatible_cudagraph_ops
from .virtualized import V

if config.is_fbcode():
    from torch._inductor.fb.utils import time_and_log  # type: ignore[import]
else:
    # no-op decorator
    def time_and_log(attr: str):
        def wrap(old_func):
            @wraps(old_func)
            def newFunction(*args, **kwargs):
                return old_func(*args, **kwargs)

            return newFunction

        return wrap


log = logging.getLogger(__name__)
perf_hint_log = torch._logging.getArtifactLogger(__name__, "perf_hints")
ALIGNMENT = 16


@dataclasses.dataclass
class BoxedBool:
    value: bool

    def __bool__(self):
        return self.value

    @staticmethod
    def disable(obj):
        if isinstance(obj, BoxedBool):
            obj.value = False
            return obj
        return False


@dataclasses.dataclass
class BoxedDeviceIndex:
    value: Optional[int]

    def set(self, device_idx):
        assert device_idx is None or isinstance(device_idx, int)
        self.value = device_idx


# copy_ fails when trying to write to tensors with memory overlap,
# for expanded dimensions (a dimension which used to have size 1 -> ?)
# we can select one element from that dimension and write to it
# to achieve writing to all values of that dimension of the input tensor
def get_expanded_dims(t):
    if not isinstance(t, torch.Tensor):
        return None
    return [i for i in range(t.ndim) if t.stride(i) == 0 and t.size(i) != 1]


def index_expanded_dims(t: torch.Tensor, expanded_dims: List[int]) -> torch.Tensor:
    for expanded_dim in expanded_dims:
        t = torch.ops.aten.slice(t, expanded_dim, 0, 1)
    return t


def complex_memory_overlap(t: torch.Tensor) -> bool:
    # if torch._debug_has_internal_overlap thinks this tensor potentially has
    # memory overlap internally, let's dig deeper to find out whether it's true.
    t = index_expanded_dims(t, get_expanded_dims(t))
    if torch._debug_has_internal_overlap(t) != 0:
        strides = t.stride()
        sizes = t.shape
        indices = list(range(len(strides)))
        indices = [x for _, x in sorted(zip(strides, indices))]
        for i in range(len(strides)):
            prev_stride = 1 if i == 0 else strides[indices[i - 1]]
            prev_size = 1 if i == 0 else sizes[indices[i - 1]]
            if strides[indices[i]] < prev_stride * prev_size:
                return True
    return False


@functools.lru_cache(None)
def _step_logger():
    return dynamo_logging.get_step_logger(log)


@functools.lru_cache(None)
def _warn_tf32_disabled():
    if (
        torch.cuda.is_available()
        and not torch.backends.cuda.matmul.allow_tf32
        and torch.cuda.get_device_capability() >= (8, 0)
    ):
        warnings.warn(
            "TensorFloat32 tensor cores for float32 matrix multiplication available but not enabled. "
            "Consider setting `torch.set_float32_matmul_precision('high')` for better performance."
        )


def is_tf32_warning_applicable(gm: torch.fx.GraphModule):
    aten = torch.ops.aten
    tf32_ops = {
        aten.mm.default,
        aten.addmm.default,
        aten.bmm.default,
        aten.baddbmm.default,
    }
    for node in gm.graph.nodes:
        if (
            node.op == "call_function"
            and node.target in tf32_ops
            and isinstance(node.meta.get("val", None), torch.Tensor)
            and node.meta["val"].dtype == torch.float32
            and node.meta["val"].device.type == "cuda"
        ):
            return True
    return False


@DebugContext.wrap
def count_bytes_inner(
    gm: torch.fx.GraphModule,
    example_inputs: List[torch.Tensor],
    num_fixed: int = 0,
    **kwargs,
):
    shape_env = _shape_env_from_inputs(example_inputs)

    graph = GraphLowering(gm, shape_env=shape_env, num_static_inputs=num_fixed)
    with V.set_graph_handler(graph), V.set_real_inputs(example_inputs):  # type: ignore[call-arg]
        graph.run(*example_inputs)
        num_bytes, nodes_num_elem, node_runtimes = graph.count_bytes()
        metrics.num_bytes_accessed += num_bytes
        metrics.nodes_num_elem += nodes_num_elem
        metrics.node_runtimes += node_runtimes
    return make_boxed_func(gm.forward)


def inner_compile_with_cpp_wrapper(inner_compile: Callable[..., Any]):
    @functools.wraps(inner_compile)
    def wrapper(gm: torch.fx.GraphModule, example_inputs: List[torch.Tensor], **kwargs):
        """
        Compile into cpp wrapper:
        For CPU, this is currently done in one pass.
        For GPU, this is done in two passes: JIT-compile the model with python wrapper code
        and run it to generate autotuned kernel binaries in the first pass; and then generate
        cpp wrapper code and compile it to a dynamic library in the second pass.
        """
        devices = (
            {t.device.type for t in gm.parameters()}
            | {t.device.type for t in gm.buffers()}
            | {t.device.type for t in example_inputs if isinstance(t, torch.Tensor)}
        )

        if "cuda" not in devices:
            kwargs_patched = {**kwargs, "cpp_wrapper": True}
            return inner_compile(gm, example_inputs, **kwargs_patched)
        else:
            with config.patch(  # type: ignore[attr-defined]
                {
                    "triton.store_cubin": True,
                }
            ):
                # first pass with regular python wrapper code
                kwargs_patched = {
                    **kwargs,
                    "cpp_wrapper": False,
                }
                # clone_graph(gm) makes sure no graph modification from the first pass will
                # leak to the second pass. It does increase memory pressure, but the problem
                # can be alleviated once we have parameters as FakeTensor.

                compiled = inner_compile(
                    clone_graph(gm), example_inputs, **kwargs_patched
                )

                def materialize(x):
                    if isinstance(x, (torch.SymInt, torch.SymFloat)):
                        # Need concrete value to run dynamic shapes and tune the result
                        return x.node.hint
                    else:
                        assert not isinstance(x, FakeTensor)
                        return x

                tracing_context = torch._guards.TracingContext.get()
                if tracing_context:
                    if tracing_context.output_strides:
                        tracing_context.output_strides.clear()

                    params_flat = [
                        param
                        for param in tracing_context.params_flat  # type: ignore[union-attr]
                        if param is not None
                    ]
                    real_inputs = [
                        materialize(x) for x in (params_flat + V.real_inputs)
                    ]
                else:
                    real_inputs = [materialize(x) for x in V.real_inputs]

                with torch.utils._python_dispatch._disable_current_modes():
                    compiled(real_inputs)

                del real_inputs

                # second pass
                kwargs_patched = {**kwargs, "cpp_wrapper": True}
                return inner_compile(gm, example_inputs, **kwargs_patched)

    return wrapper


def fake_tensor_prop(
    gm: torch.fx.GraphModule,
    example_inputs: List[torch.Tensor],
    force_allow_non_fake_inputs: bool = False,
):
    """
    If we can not detect fake mode from the context of inputs, create one.

    The created fake mode will be returned.
    """
    fake_mode = detect_fake_mode(example_inputs)
    if not fake_mode:
        fake_mode = torch._subclasses.FakeTensorMode(allow_non_fake_inputs=True)
        FakeTensorProp(gm, mode=fake_mode).propagate(*example_inputs)
    else:
        ctx = (
            contextlib.nullcontext()
            if not force_allow_non_fake_inputs
            else mock.patch.object(fake_mode, "allow_non_fake_inputs", True)
        )
        with ctx:  # type: ignore[attr-defined]
            FakeTensorProp(gm, mode=fake_mode).propagate_dont_convert_inputs(
                *example_inputs
            )

    return fake_mode


@DebugContext.wrap
@torch.utils._python_dispatch._disable_current_modes()
@time_and_log(attr="compilation time (in seconds)")
def compile_fx_inner(
    gm: torch.fx.GraphModule,
    example_inputs: List[torch.Tensor],
    cudagraphs: Optional[BoxedBool] = None,
    num_fixed: int = 0,
    is_backward: bool = False,
    graph_id: Optional[int] = None,
    cpp_wrapper: bool = False,
    aot_mode: bool = False,
    is_inference: bool = False,
    boxed_forward_device_index: Optional[BoxedDeviceIndex] = None,
    user_visible_outputs: FrozenSet[str] = frozenset(),
    layout_opt: Optional[bool] = None,
):
    """
    Inductor API that compiles a single graph.

    If you change the argument list for this funtion, make sure you
    also update the call to save_args_for_compile_fx_inner below accordingly.
    """
    if dynamo_utils.count_calls(gm.graph) == 0:
        return make_boxed_func(gm.forward)

    if config.save_args:
        save_args_for_compile_fx_inner(
            gm,
            example_inputs,
            cudagraphs=cudagraphs,
            num_fixed=num_fixed,
            is_backward=is_backward,
            graph_id=graph_id,
            cpp_wrapper=cpp_wrapper,
            aot_mode=aot_mode,
            is_inference=is_inference,
            boxed_forward_device_index=boxed_forward_device_index,
            user_visible_outputs=user_visible_outputs,
            layout_opt=layout_opt,
        )

    if cudagraphs is None:
        cudagraphs = BoxedBool(config.triton.cudagraphs)

    # Inputs to fx_codegen_and_compile
    graph_args = [gm, example_inputs]
    graph_kwargs = {
        "cudagraphs": cudagraphs,
        "num_fixed": num_fixed,
        "is_backward": is_backward,
        "graph_id": graph_id,
        "cpp_wrapper": cpp_wrapper,
        "aot_mode": aot_mode,
        "is_inference": is_inference,
        "user_visible_outputs": user_visible_outputs,
        "layout_opt": layout_opt,
    }

    compiled_graph: CompiledFxGraph = fx_codegen_and_compile(
        *graph_args, **graph_kwargs  # type: ignore[arg-type]
    )

    if aot_mode:
        return compiled_graph

    if cudagraphs:
        # output args are tuple of first argument
        output = list(gm.graph.nodes)[-1]
        assert len(output.args) == 1
        stack_traces = [
            (arg.stack_trace if isinstance(arg, torch.fx.node.Node) else None)
            for arg in output.args[0]
        ]

        complex_memory_overlap_inputs = any(
            complex_memory_overlap(t)
            for t in example_inputs
            if isinstance(t, torch.Tensor)
        )

        # doesnt work for non-trees because the warmup run would apply mutation twice
        if config.triton.cudagraph_trees:
            # checking if mutation is only on paramameters/static inputs
            has_mutation = not all(
                idx < num_fixed for idx in compiled_graph.mutated_input_idxs
            )
        else:
            has_mutation = len(compiled_graph.mutated_inputs) != 0

        cudagraph_tests = [
            (set(compiled_graph.device_types) == {"cuda"}, "non-cuda device in graph"),
            (not has_mutation, "mutated inputs"),
            (not has_incompatible_cudagraph_ops(gm), "incompatible ops"),
            (not complex_memory_overlap_inputs, "complex memory overlap"),
            (
                all(
                    isinstance(t, (torch.Tensor, torch.SymInt)) for t in example_inputs
                ),
                "non-Tensor inputs",
            ),
            (
                (
                    len(compiled_graph.device_idxs) == 1
                    or not config.triton.cudagraph_trees
                ),
                "multiple device indices without cudagraph_trees",
            ),
        ]
        cudagraph_fail_reasons = [s for b, s in cudagraph_tests if not b]

        if not cudagraph_fail_reasons:
            if not config.triton.cudagraph_trees:
                # Force specialize all inputs so that CUDA graphs will work
                for t in example_inputs:
                    if isinstance(t, torch.SymInt):
                        int(t)  # guard

            if (
                boxed_forward_device_index is not None
                and not is_inference
                and not is_backward
            ):
                boxed_forward_device_index.set(next(iter(compiled_graph.device_idxs)))

            compiled_graph.current_callable = cudagraphify(
                compiled_graph.get_current_callable(),
                example_inputs,
                static_input_idxs=range(num_fixed),
                device_index=next(iter(compiled_graph.device_idxs)),
                stack_traces=stack_traces,
                is_backward=is_backward,
                is_inference=is_inference,
            )
        else:
            BoxedBool.disable(cudagraphs)

            # See [Backward Generation Handling]
            # if cudagraph'd the forward and set the device, we need to let the cudagraph manager
            # know we are we running the backward even if we will not run it in cudagraphs
            if is_backward and config.triton.cudagraph_trees:
                assert boxed_forward_device_index is not None
                assert boxed_forward_device_index.value is not None
                compiled_graph_callable = compiled_graph.get_current_callable()

                manager = torch._inductor.cudagraph_trees.get_manager(
                    boxed_forward_device_index.value, create_if_none_exists=False
                )
                # should already exist from forward
                assert manager is not None

                def compiled_artifact(new_inputs):
                    manager.set_to_running_backward()
                    return compiled_graph_callable(new_inputs)

                compiled_graph.current_callable = compiled_artifact

            if len(set(compiled_graph.device_types)) > 1:
                perf_hint_log.warning("skipping cudagraphs due to multiple devices")
            elif set(compiled_graph.device_types) == {"cuda"}:
                if has_mutation:
                    perf_hint_log.warning("skipping cudagraphs due to input mutation")
                elif complex_memory_overlap_inputs:
                    perf_hint_log.warning(
                        "skipping cudagraphs due to complex input striding"
                    )
                elif (
                    len(compiled_graph.device_idxs) > 1
                    and config.triton.cudagraph_trees
                ):
                    perf_hint_log.warning(
                        "skipping cudagraphs due to multiple device indexes"
                    )
                else:
                    perf_hint_log.warning("skipping cudagraphs for unknown reason")
            else:
                perf_hint_log.warning("skipping cudagraphs for unknown reason")

    # cudagraphs does its own aligning of inputs
    if not cudagraphs:
        new_callable = align_inputs(
            compiled_graph.get_current_callable(), example_inputs, range(num_fixed)
        )
        if new_callable is not compiled_graph.get_current_callable():
            compiled_graph.current_callable = new_callable

    _step_logger()(
        logging.INFO,
        "torchinductor done compiling "
        f"{'BACKWARDS' if is_backward else 'FORWARDS'} "
        f"graph {graph_id}",
    )

    # aot autograd needs to know to pass in inputs as a list
    compiled_graph._boxed_call = True
    return compiled_graph


def fx_codegen_and_compile(
    gm: torch.fx.GraphModule,
    example_inputs: List[torch.Tensor],
    cudagraphs: Optional[BoxedBool] = None,
    num_fixed: int = 0,
    is_backward: bool = False,
    graph_id: Optional[int] = None,
    cpp_wrapper: bool = False,
    aot_mode: bool = False,
    is_inference: bool = False,
    user_visible_outputs: FrozenSet[str] = frozenset(),
    layout_opt: Optional[bool] = None,
) -> CompiledFxGraph:
    if is_tf32_warning_applicable(gm):
        _warn_tf32_disabled()

    # lift the maximum depth of the Python interpreter stack
    # to adapt large/deep models
    sys.setrecursionlimit(max(sys.getrecursionlimit(), 2000))

    _step_logger()(
        logging.INFO,
        "torchinductor compiling "
        f"{'BACKWARDS' if is_backward else 'FORWARDS'} "
        f"graph {graph_id}",
    )
    V.debug.fx_graph(gm, example_inputs)

    shape_env = _shape_env_from_inputs(example_inputs)

    # Convert view to reshape in the graph. This is necessary primarily for
    # layout optimization. Do it unconditionally for uniformity.
    #
    # It's needed because when we do layout optimization, an contiguous tensor
    # in eager mode may becomes a channels last tensor. A view op previously
    # can be applied to the contiguous tensor may not be able to be applied
    # on the channels tensor any more. An error like
    #   RuntimeError: view size is not compatible with input tensor's size and stride
    #   (at least one dimension spans across two contiguous subspaces). Use .reshape(...) instead.
    # will be printed.
    #
    # Replace view op to reshape op in this case.
    # As an example, timm_resnest/botnet26t_256/convnext_base etc. will fail if we don't do this.
    #
    # Also this has to be done before FakeTensorProp below to avoid the failed
    # .view() call.
    view_to_reshape(gm)

    fake_mode = fake_tensor_prop(gm, example_inputs)

    # pattern matcher passes might not preserve striding information
    # on node.meta["val"]. if in the future we rely on these being
    # correct we will need to fix.

    with V.set_fake_mode(fake_mode):  # type: ignore[call-arg]
        # has some issues with memory in training
        post_grad_passes(gm, is_inference=is_inference)
        V.debug.fx_graph_transformed(gm, example_inputs)

    with V.set_fake_mode(fake_mode):  # type: ignore[call-arg]
        graph = GraphLowering(
            gm,
            shape_env=shape_env,
            num_static_inputs=num_fixed,
            graph_id=graph_id,
            cpp_wrapper=cpp_wrapper,
            aot_mode=aot_mode,
            user_visible_outputs=user_visible_outputs,
        )
        with V.set_graph_handler(graph):  # type: ignore[call-arg]
            graph.run(*example_inputs)
            context = torch._guards.TracingContext.get()
            if context is not None and context.output_strides is not None:
                # Return the output strides to the caller via TracingContext
                assert len(context.output_strides) == 0
                assert graph.graph_outputs is not None
                for out in graph.graph_outputs:
                    if hasattr(out, "layout"):
                        context.output_strides.append(
                            tuple(  # type: ignore[arg-type]
                                V.graph.sizevars.size_hint(s) for s in out.layout.stride
                            )
                        )
                    else:
                        context.output_strides.append(None)
            compiled_fn = graph.compile_to_fn()

            if _in_aot_compilation:
                return compiled_fn

            if graph.disable_cudagraphs:
                BoxedBool.disable(cudagraphs)

            compiled_graph = CompiledFxGraph(
                compiled_artifact=compiled_fn,
                cache_key=graph.cache_key,
                artifact_path=graph.cache_path,
                cache_linemap=graph.cache_linemap,
                device_types=graph.device_types,
                device_idxs=graph.device_idxs,
                mutated_inputs=graph.mutated_inputs,
                mutated_input_idxs=set(graph.mutated_input_idxs),
            )
    return compiled_graph


def clone_preserve_strides(x: torch.Tensor):
    needed_size = (
        sum((shape - 1) * stride for shape, stride in zip(x.size(), x.stride())) + 1
    )
    buffer = torch.as_strided(x, (needed_size,), (1,)).clone()
    return torch.as_strided(buffer, x.size(), x.stride())


def copy_misaligned_inputs(
    new_inputs: List[torch.Tensor], check_inputs_idxs: Sequence[int]
) -> None:
    for i in check_inputs_idxs:
        if new_inputs[i].data_ptr() % ALIGNMENT:
            new_inputs[i] = clone_preserve_strides(new_inputs[i])


def get_input_idxs_to_check(
    inputs: Union[List[torch.Tensor], Sequence[int]],
    static_input_idxs: Sequence[int],
) -> Sequence[int]:
    def is_aligned(storage_offset, dtype):
        return (storage_offset * get_dtype_size(dtype)) % ALIGNMENT == 0

    ids_to_check = []
    for i, input in enumerate(inputs):
        if (
            isinstance(input, torch.Tensor)
            and (
                i not in static_input_idxs
                or not is_aligned(input.storage_offset(), input.dtype)
            )
            and input.device.type == "cuda"
        ):
            ids_to_check.append(i)
    return ids_to_check


def align_inputs_from_check_idxs(
    model: Callable[[List[torch.Tensor]], Any], inputs_to_check: Sequence[int]
):
    if len(inputs_to_check) == 0:
        return model

    def run(new_inputs):
        copy_misaligned_inputs(new_inputs, inputs_to_check)
        return model(new_inputs)

    return run


def align_inputs(
    model: Callable[[List[torch.Tensor]], Any],
    inputs: List[torch.Tensor],
    static_input_idxs: Sequence[int] = (),
):
    inputs_to_check = get_input_idxs_to_check(inputs, static_input_idxs)
    return align_inputs_from_check_idxs(model, inputs_to_check)


@dynamo_utils.dynamo_timed
def cudagraphify(
    model: torch.fx.GraphModule,
    inputs: List[torch.Tensor],
    static_input_idxs: Sequence[int] = (),
    *,
    device_index: int,
    stack_traces: List[Optional[str]],
    is_backward: bool,
    is_inference: bool,
):
    from torch._inductor.cudagraph_trees import (
        cudagraphify_impl as new_cudagraphify_impl,
    )

    cudagraphify_fn: Callable[..., Any]
    if config.triton.cudagraph_trees:
        cudagraphify_fn = functools.partial(
            new_cudagraphify_impl,
            device_index=device_index,
            stack_traces=stack_traces,
            is_backward=is_backward,
            is_inference=is_inference,
        )
    else:
        cudagraphify_fn = cudagraphify_impl

    # if using fake tensors, defer cudagraphs until we get real inputs at runtime
    if not any(isinstance(inp, FakeTensor) for inp in inputs):
        return cudagraphify_fn(model, inputs, static_input_idxs)

    compiled_fn = None

    def run(new_inputs):
        nonlocal compiled_fn
        if compiled_fn is None:
            with dynamo_utils.preserve_rng_state():
                compiled_fn = cudagraphify_fn(model, new_inputs, static_input_idxs)
        return compiled_fn(new_inputs)

    return run


def remove_unaligned_input_idxs(
    inputs: Union[List[torch.Tensor], Sequence[int]],
    static_input_idxs: Sequence[int],
):
    """
    We require all inputs to be aligned, so introduce a copy for any
    that aren't.
    """
    aligned_static_input_idxs = []
    for idx, input in zip(static_input_idxs, inputs):
        if isinstance(input, torch.Tensor) and (input.data_ptr() % ALIGNMENT) == 0:
            aligned_static_input_idxs.append(idx)
    if len(aligned_static_input_idxs) != len(static_input_idxs):
        return aligned_static_input_idxs
    return static_input_idxs


def static_input(x: torch.Tensor):
    """
    Copy and input while preserving strides
    """
    # TODO(jansel): figure out why this version doesn't work:
    # return torch.empty_strided(x.size(), x.stride(), dtype=x.dtype, device=x.device)
    needed_size = (
        sum((shape - 1) * stride for shape, stride in zip(x.size(), x.stride())) + 1
    )
    buffer = torch.empty(needed_size, dtype=x.dtype, device=x.device)
    return torch.as_strided(buffer, x.size(), x.stride())


def index_expanded_dims_and_copy_(
    dst: torch.Tensor,
    src: torch.Tensor,
    expanded_dims: List[int],
):
    "Index into expanded dimensions of both dst and src then copy_"
    dst = index_expanded_dims(dst, expanded_dims)
    src = index_expanded_dims(src, expanded_dims)
    dst.copy_(src)


def cudagraphify_impl(
    model: torch.fx.GraphModule,
    inputs: List[torch.Tensor],
    static_input_idxs: Sequence[int] = (),
):
    """
    Assumes inputs[static_input_idxs[i]] are always the same memory address
    """
    check_input_idxs = get_input_idxs_to_check(inputs, static_input_idxs)
    static_input_idxs = remove_unaligned_input_idxs(inputs, static_input_idxs)
    copy_misaligned_inputs(inputs, check_input_idxs)

    assert isinstance(inputs, list)

    inps_expanded_dims = [
        get_expanded_dims(x) if idx not in static_input_idxs else []
        for idx, x in enumerate(inputs)
    ]

    # allocate static tensor inputs
    static_inputs = [
        x
        if not isinstance(x, torch.Tensor)
        else static_input(x)
        if idx not in static_input_idxs
        else x.detach()
        for idx, x in enumerate(inputs)
    ]

    # copy over input values for fresh allocations
    for idx, (x, expanded_dims) in enumerate(zip(inputs, inps_expanded_dims)):
        if isinstance(x, torch.Tensor) and idx not in static_input_idxs:
            index_expanded_dims_and_copy_(static_inputs[idx], x, expanded_dims)

    # warmup
    torch.cuda.synchronize()
    stream = torch.cuda.Stream()
    stream.wait_stream(torch.cuda.current_stream())
    # copy static_inputs because it will be cleared in model
    with torch.cuda.stream(stream):
        model(list(static_inputs))
    stream.synchronize()
    torch.cuda.current_stream().wait_stream(stream)
    torch.cuda.synchronize()

    # record
    graph = torch.cuda.CUDAGraph()
    with torch.cuda.graph(graph, stream=stream):
        static_outputs = model(list(static_inputs))
    if not isinstance(static_outputs, (list, tuple)):
        static_outputs = (static_outputs,)

    if config.size_asserts:

        def run(new_inputs):
            assert len(static_inputs) == len(new_inputs)
            for idx, (dst, src, expanded_dims) in enumerate(
                zip(static_inputs, new_inputs, inps_expanded_dims)
            ):
                if not isinstance(dst, torch.Tensor):
                    pass
                elif idx in static_input_idxs:
                    assert dst.data_ptr() == src.data_ptr()
                else:
                    # TODO - could make one single op of multiple slices
                    # and avoid dispatch.
                    # Could also pre-index the `dst` tensors
                    index_expanded_dims_and_copy_(dst, src, expanded_dims)
            new_inputs.clear()
            graph.replay()
            return static_outputs

    else:
        copy_indices = [
            idx for idx in range(len(static_inputs)) if idx not in static_input_idxs
        ]

        def run(new_inputs):
            for idx in copy_indices:
                expanded_dims = inps_expanded_dims[idx]
                index_expanded_dims_and_copy_(
                    static_inputs[idx], new_inputs[idx], expanded_dims
                )
            new_inputs.clear()
            graph.replay()
            return static_outputs

    return align_inputs_from_check_idxs(run, check_input_idxs)


def count_tangents(fx_g: torch.fx.GraphModule):
    """
    Infers which inputs are static for a backwards graph
    """

    def is_saved_tensor(x):
        return (
            "tangents" not in x.name
            and "bwd_seed" not in x.name
            and "bwd_base_offset" not in x.name
        )

    arg_count = 0
    static_arg_idxs = []
    for n in fx_g.graph.nodes:
        if n.op == "placeholder":
            if is_saved_tensor(n):
                static_arg_idxs.append(arg_count)
            arg_count += 1

    assert static_arg_idxs == list(range(len(static_arg_idxs)))
    return len(static_arg_idxs)


_in_aot_compilation = BoxedBool(False)


def compile_fx_aot(
    model_: torch.fx.GraphModule,
    example_inputs_: List[torch.Tensor],
    inner_compile: Callable[..., Any] = compile_fx_inner,
    config_patches: Optional[Dict[str, Any]] = None,
):
    config_patches = (
        {"cpp_wrapper": True}
        if config_patches is None
        else {**config_patches, "cpp_wrapper": True}
    )
    if (
        "aot_inductor_output_path" not in config_patches
        and not config.aot_inductor_output_path
    ):
        config_patches = {
            **config_patches,
            "aot_inductor_output_path": code_hash(model_.code),
        }

    with mock.patch.object(_in_aot_compilation, "value", True):
        return compile_fx(
            model_,
            example_inputs_,
            inner_compile=functools.partial(inner_compile, aot_mode=True),
            config_patches=config_patches,
        )


_graph_counter = itertools.count(0)


def fw_compiler_freezing(
    aot_autograd_model: torch.fx.GraphModule,
    aot_example_inputs: List[torch.Tensor],
    dynamo_model: torch.fx.GraphModule,
    num_example_inputs: int,
    inner_compile: Callable[..., Any],
    cudagraphs: BoxedBool,
    graph_id: int,
    forward_device: BoxedDeviceIndex,
):
    from torch._inductor.freezing import convert_conv_weights_to_channels_last, freeze

    # partition_fn won't be called
    joint_graph_passes(aot_autograd_model)

    layout_opt = GraphLowering.decide_layout_opt(aot_autograd_model)
    if layout_opt:
        # make sure meta['val'] is properly setup
        fake_tensor_prop(aot_autograd_model, aot_example_inputs, True)
        convert_conv_weights_to_channels_last(aot_autograd_model)

    opt_model, preserved_arg_indices = freeze(
        dynamo_model,
        aot_autograd_model,
        aot_example_inputs,  # type: ignore[arg-type]
    )

    aot_example_inputs = [aot_example_inputs[ind] for ind in preserved_arg_indices]
    num_fixed = len(preserved_arg_indices) - num_example_inputs

    fake_mode = detect_fake_mode(aot_example_inputs)

    # for freezing, all graph outputs should be user visible
    *_, model_outputs_node = opt_model.graph.nodes
    model_outputs = model_outputs_node.args[0]
    user_visible_outputs = [
        n.name for n in model_outputs if isinstance(n, torch.fx.Node)
    ]

    # constant params will be real tensors, not fake
<<<<<<< HEAD
    if torch._guards.TracingContext.get():
        params_flat = torch._guards.TracingContext.get().params_flat
        for i in range(len(params_flat)):
            if i not in preserved_arg_indices:
                params_flat[i] = None
=======
    tracing_context = torch._guards.TracingContext.get()
    assert tracing_context is not None
    params_flat = tracing_context.params_flat
    assert params_flat is not None
    for i in range(len(params_flat)):
        if i not in preserved_arg_indices:
            params_flat[i] = None
>>>>>>> cb107c74

    with mock.patch.object(fake_mode, "allow_non_fake_inputs", True):
        optimized_function = inner_compile(
            opt_model,
            aot_example_inputs,
            num_fixed=num_fixed,
            cudagraphs=cudagraphs,
            graph_id=graph_id,
            is_inference=True,
            boxed_forward_device_index=forward_device,
            layout_opt=layout_opt,
            user_visible_outputs=user_visible_outputs,
        )

    # aot_inductor codegens a call that takes in just the inputs, so we don't return a wrapper
    # that drops constant-ified params
    if _in_aot_compilation:
        return optimized_function

    def wrapper(args):
        args_new = [args[i] for i in preserved_arg_indices]
        args.clear()
        return optimized_function(args_new)

    wrapper._boxed_call = True  # type: ignore[attr-defined]

    return wrapper


def compile_fx(
    model_: torch.fx.GraphModule,
    example_inputs_: List[torch.Tensor],
    inner_compile: Callable[..., Any] = compile_fx_inner,
    config_patches: Optional[Dict[str, Any]] = None,
    decompositions: Optional[Dict[OpOverload, Callable[..., Any]]] = None,
):
    """Main entrypoint to a compile given FX graph"""
    if config_patches:
        with config.patch(config_patches):  # type: ignore[attr-defined]
            return compile_fx(
                model_,
                example_inputs_,
                # need extra layer of patching as backwards is compiled out of scope
                inner_compile=config.patch(config_patches)(inner_compile),  # type: ignore[attr-defined]
                decompositions=decompositions,
            )

    if config.cpp_wrapper:
        with config.patch(  # type: ignore[attr-defined]
            {
                "cpp_wrapper": False,
                "triton.autotune_cublasLt": False,
                "triton.cudagraphs": False,
                # CudaWrapperCodeGen relies on kernel name to find the autotuned cubin file
                "triton.unique_kernel_names": True,
            }
        ), V.set_real_inputs(
            example_inputs_
        ):  # type: ignore[call-arg]
            return compile_fx(
                model_,
                example_inputs_,
                inner_compile=inner_compile_with_cpp_wrapper(inner_compile),
                decompositions=decompositions,
            )

    recursive_compile_fx = functools.partial(
        compile_fx,
        inner_compile=inner_compile,
        decompositions=decompositions,
    )

    if not graph_returns_tuple(model_):
        return make_graph_return_tuple(
            model_,
            example_inputs_,
            recursive_compile_fx,
        )

    if isinstance(model_, torch.fx.GraphModule):
        if isinstance(model_.graph._codegen, _PyTreeCodeGen):
            # this graph is the result of dynamo.export()
            return handle_dynamo_export_graph(
                model_,
                example_inputs_,
                recursive_compile_fx,
            )

        # Since handle_dynamo_export_graph will trigger compile_fx again,
        # Move these passes after handle_dynamo_export_graph to avoid repeated calls.
        model_ = pre_grad_passes(model_, example_inputs_)

    if any(isinstance(x, (list, tuple, dict)) for x in example_inputs_):
        return flatten_graph_inputs(
            model_,
            example_inputs_,
            recursive_compile_fx,
        )

    assert not config._raise_error_for_testing
    num_example_inputs = len(example_inputs_)
    cudagraphs = BoxedBool(config.triton.cudagraphs)
    forward_device = BoxedDeviceIndex(None)

    graph_id = next(_graph_counter)

    decompositions = (
        decompositions if decompositions is not None else select_decomp_table()
    )

    @dynamo_utils.dynamo_timed
    def fw_compiler_base(
        model: torch.fx.GraphModule,
        example_inputs: List[torch.Tensor],
        is_inference: bool,
    ):
        if is_inference:
            # partition_fn won't be called
            joint_graph_passes(model)

        num_rng_seed_offset_inputs = 2 if functorch_config.functionalize_rng_ops else 0
        fixed = len(example_inputs) - num_example_inputs - num_rng_seed_offset_inputs
        user_visible_outputs = set()

        if config.keep_output_stride:
            *_, model_outputs_node = model.graph.nodes
            assert model_outputs_node.op == "output"
            model_outputs, _ = pytree.tree_flatten(model_outputs_node.args)
            num_model_outputs = len(model_outputs)

            context = torch._guards.TracingContext.get()
            if context is not None and context.fw_metadata:
                original_output_start_index = context.fw_metadata.num_mutated_inputs
            else:
                original_output_start_index = 0

            if isinstance(model_, torch.fx.GraphModule):
                *_, orig_model_outputs_node = model_.graph.nodes
                assert orig_model_outputs_node.op == "output"
                orig_model_outputs, _ = pytree.tree_flatten(
                    orig_model_outputs_node.args
                )
                num_orig_model_outputs = len(orig_model_outputs)
            else:
                num_orig_model_outputs = num_model_outputs

            assert num_orig_model_outputs <= num_model_outputs

            # We makes the following assumption
            # For inference
            #   len(orig_model_outputs) == len(model_outputs)
            # For training
            #   len(orig_model_outputs) <= len(model_outputs)
            # During training, most of the time the model_outputs starts with
            # orignal module's outputs followed by saved activations.
            # But this can be not true if the model have inplace updated tensors.
            # AOTAutograd will make those tensors being returned before the orignal
            # module's output.
            # To make things safe, we'll use original_output_start_index field
            # set by AOTAutograd to decide where the original module outputs start.

            user_visible_outputs = {
                n.name
                for n in model_outputs[
                    original_output_start_index : original_output_start_index
                    + num_orig_model_outputs
                ]
                if isinstance(n, torch.fx.Node)
            }

        return inner_compile(
            model,
            example_inputs,
            num_fixed=fixed,
            cudagraphs=cudagraphs,
            graph_id=graph_id,
            is_inference=is_inference,
            boxed_forward_device_index=forward_device,
            user_visible_outputs=user_visible_outputs,
        )

    fw_compiler = functools.partial(fw_compiler_base, is_inference=False)

    if config.freezing and not torch.is_grad_enabled():
        inference_compiler = functools.partial(
            fw_compiler_freezing,
            dynamo_model=model_,
            num_example_inputs=num_example_inputs,
            inner_compile=inner_compile,
            cudagraphs=cudagraphs,
            graph_id=graph_id,
            forward_device=forward_device,
        )
    else:
        inference_compiler = functools.partial(fw_compiler_base, is_inference=True)

    def partition_fn(graph, joint_inputs, **kwargs):
        joint_graph_passes(graph)
        return min_cut_rematerialization_partition(
            graph, joint_inputs, **kwargs, compiler="inductor"
        )

    @dynamo_utils.dynamo_timed
    def bw_compiler(model: torch.fx.GraphModule, example_inputs: List[torch.Tensor]):
        fixed = count_tangents(model)
        return inner_compile(
            model,
            example_inputs,
            num_fixed=fixed,
            cudagraphs=cudagraphs,
            is_backward=True,
            graph_id=graph_id,
            boxed_forward_device_index=forward_device,
        )

    # TODO: can add logging before/after the call to create_aot_dispatcher_function
    # in torch._functorch/aot_autograd.py::aot_module_simplified::aot_function_simplified::new_func
    # once torchdynamo is merged into pytorch
    fake_mode = detect_fake_mode(example_inputs_) or torch._subclasses.FakeTensorMode(
        allow_non_fake_inputs=True
    )
    tracing_context = (
        torch._guards.TracingContext.get() or torch._guards.TracingContext(fake_mode)
    )

<<<<<<< HEAD
    if _in_aot_compilation and config.ignore_aot_autograd:
        with V.set_fake_mode(fake_mode), compiled_autograd.disable():
            return inference_compiler(model_, example_inputs_)

    with V.set_fake_mode(fake_mode), torch._guards.tracing(
=======
    with V.set_fake_mode(fake_mode), torch._guards.tracing(  # type: ignore[call-arg]
>>>>>>> cb107c74
        tracing_context
    ), compiled_autograd.disable():
        return aot_autograd(
            fw_compiler=fw_compiler,
            bw_compiler=bw_compiler,
            inference_compiler=inference_compiler,
            decompositions=decompositions,
            partition_fn=partition_fn,
            keep_inference_input_mutations=True,
        )(model_, example_inputs_)


# pass config dict back to user
def get_patched_config_dict(config_patches=None):
    with config.patch(config_patches):  # type: ignore[attr-defined]
        return config.get_config_copy()  # type: ignore[attr-defined]


def _shape_env_from_inputs(inputs: List[torch.Tensor]):
    shape_env = None
    fake_mode = detect_fake_mode(inputs)

    # TODO(voz): It would be nice to enable this assert, but there are lots of tests that
    # pass in real inputs for now.
    # if len(inputs) > 0:
    # assert fake_mode is not None, breakpoint()

    if fake_mode is not None:
        return fake_mode.shape_env

    # When there are no tensor inputs, get shape_env from the first SymInt.
    for input in inputs:
        if isinstance(input, torch.SymInt):
            return input.node.shape_env

    # TODO(voz): Should we always have one anyway?
    return None


def output_node(gm: torch.fx.GraphModule):
    """Get the output node from an FX graph"""
    last_node = next(iter(reversed(gm.graph.nodes)))
    assert last_node.op == "output"
    return last_node


def graph_returns_tuple(gm: torch.fx.GraphModule):
    """True if a FX graph returns a tuple"""
    if not isinstance(gm, torch.fx.GraphModule):
        return True  # can't check this, assume true
    (rv,) = output_node(gm).args
    if isinstance(rv, (list, tuple)):
        return True
    if (
        isinstance(rv, torch.fx.node.Node)
        and hasattr(rv.target, "_schema")
        and len(rv.target._schema.returns) > 1
        and all(str(ret.type) == "Tensor" for ret in rv.target._schema.returns)
    ):
        # for graphs whose result is one node with multiple outputs
        return True
    return False


def make_graph_return_tuple(
    gm: torch.fx.GraphModule,
    inputs: List[torch.Tensor],
    compile_gm: Callable[..., Any],
):
    """
    Mutate gm so it returns a tuple.  This is only needed for graphs
    not created by torchdynamo that return non-tuples.
    """
    node = output_node(gm)
    (rv,) = node.args
    rv, spec = pytree.tree_flatten(rv)
    with gm.graph.inserting_before(node):
        gm.graph.output(rv)
    gm.graph.erase_node(node)
    assert graph_returns_tuple(gm)

    compiled_fn = compile_gm(gm, inputs)

    @functools.wraps(compiled_fn)
    def wrapper(*args, **kwargs):
        return pytree.tree_unflatten(compiled_fn(*args, **kwargs), spec)

    return wrapper


def flatten_graph_inputs(gm: torch.fx.GraphModule, inputs, compile_gm):
    """
    Mutate inputs so that they are flat and wrap gm such that it
    accepts those inputs.  This is only needed for graphs not created
    by torchdynamo that take bumpy inputs.
    """
    inputs, spec = pytree.tree_flatten(inputs)

    class GmWrapper(torch.nn.Module):
        def __init__(self):
            super().__init__()
            self.gm = gm

        def forward(self, *args):
            args: List[Any] = list(args)
            return self.gm(*pytree.tree_unflatten(args, spec))

    compiled_fn = compile_gm(GmWrapper(), inputs)

    @functools.wraps(compiled_fn)
    def wrapper(*args):
        # note this doesn't check the spec, assuming it is the same
        return compiled_fn(*pytree.tree_flatten(args)[0])

    return wrapper


def handle_dynamo_export_graph(
    gm: torch.fx.GraphModule,
    inputs: List[torch.Tensor],
    compile_gm: Callable[..., Any],
):
    """
    `torch._dynamo.export` embeds pytrees in the FX graph codegen object,
    convert that to a normal FX graph so inductor can compile it.
    """
    codegen = gm.graph._codegen
    gm.graph._codegen = torch.fx.graph.CodeGen()
    gm.recompile()

    compiled_fn = compile_gm(gm, codegen.process_inputs(*inputs))

    @functools.wraps(compiled_fn)
    def wrapper(*args):
        return codegen.process_outputs(compiled_fn(*codegen.process_inputs(*args)))

    return wrapper<|MERGE_RESOLUTION|>--- conflicted
+++ resolved
@@ -915,13 +915,6 @@
     ]
 
     # constant params will be real tensors, not fake
-<<<<<<< HEAD
-    if torch._guards.TracingContext.get():
-        params_flat = torch._guards.TracingContext.get().params_flat
-        for i in range(len(params_flat)):
-            if i not in preserved_arg_indices:
-                params_flat[i] = None
-=======
     tracing_context = torch._guards.TracingContext.get()
     assert tracing_context is not None
     params_flat = tracing_context.params_flat
@@ -929,7 +922,6 @@
     for i in range(len(params_flat)):
         if i not in preserved_arg_indices:
             params_flat[i] = None
->>>>>>> cb107c74
 
     with mock.patch.object(fake_mode, "allow_non_fake_inputs", True):
         optimized_function = inner_compile(
@@ -1155,15 +1147,11 @@
         torch._guards.TracingContext.get() or torch._guards.TracingContext(fake_mode)
     )
 
-<<<<<<< HEAD
     if _in_aot_compilation and config.ignore_aot_autograd:
         with V.set_fake_mode(fake_mode), compiled_autograd.disable():
             return inference_compiler(model_, example_inputs_)
 
-    with V.set_fake_mode(fake_mode), torch._guards.tracing(
-=======
     with V.set_fake_mode(fake_mode), torch._guards.tracing(  # type: ignore[call-arg]
->>>>>>> cb107c74
         tracing_context
     ), compiled_autograd.disable():
         return aot_autograd(
