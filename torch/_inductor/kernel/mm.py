--- conflicted
+++ resolved
@@ -1,6 +1,7 @@
 import logging
 
 import torch
+
 from .. import config as inductor_config
 from ..lowering import register_lowering
 from ..select_algorithm import (
@@ -8,7 +9,7 @@
     ExternKernelChoice,
     TritonTemplate,
 )
-from ..utils import use_triton_template
+from ..utils import use_aten_gemm_kernels, use_triton_template
 from .mm_common import (
     addmm_epilogue,
     int8_mm_configs,
@@ -29,6 +30,9 @@
     M = {{size("A", 0)}}
     N = {{size("B", 1)}}
     K = {{size("A", 1)}}
+    if M * N == 0:
+        # early exit due to zero-size input(s)
+        return
     stride_am = {{stride("A", 0)}}
     stride_ak = {{stride("A", 1)}}
     stride_bk = {{stride("B", 0)}}
@@ -62,6 +66,8 @@
         else:
             a = tl.load(A, mask=rk[None, :] < k, other=0.)
             b = tl.load(B, mask=rk[:, None] < k, other=0.)
+        if B_PROLOGUE_CAST_TYPE is not None:
+            b = b.to(B_PROLOGUE_CAST_TYPE)
         acc += tl.dot(a, b, allow_tf32=ALLOW_TF32)
         A += BLOCK_K * stride_ak
         B += BLOCK_K * stride_bk
@@ -105,8 +111,8 @@
     m, n, k, layout, mat1, mat2 = mm_args(mat1, mat2, layout=layout)
 
     # options to tune from
-    choices = [aten_mm.bind((mat1, mat2), layout)]
-    if use_triton_template(layout):
+    choices = [aten_mm.bind((mat1, mat2), layout)] if use_aten_gemm_kernels() else []
+    if m * n != 0 and use_triton_template(layout):
         for config in mm_configs(m, n, k):
             mm_template.maybe_append_choice(
                 choices,
@@ -123,8 +129,10 @@
     m, n, k, layout, mat1, mat2 = mm_args(
         mat1, mat2, layout=layout, out_dtype=torch.int32
     )
-    choices = [aten__int_mm.bind((mat1, mat2), layout)]
-    if use_triton_template(layout, enable_int32=True):
+    choices = (
+        [aten__int_mm.bind((mat1, mat2), layout)] if use_aten_gemm_kernels() else []
+    )
+    if m * n != 0 and use_triton_template(layout, enable_int32=True):
         # TODO: Re-enable eager mode implementation once cuBLAS is fixed
         choices = []
         for config in int8_mm_configs(m, n, k):
@@ -142,27 +150,35 @@
     ordered_kwargs_for_cpp_kernel = ("beta", "alpha")
 
     m, n, k, layout, mat1, mat2, inp_expanded = mm_args(mat1, mat2, inp, layout=layout)
-    if not use_triton_template(layout):
-        choices = [
+    if m * n == 0 or not use_triton_template(layout):
+        choices = (
+            [
+                aten_addmm.bind(
+                    (inp, mat1, mat2),
+                    layout,
+                    ordered_kwargs_for_cpp_kernel,
+                    alpha=alpha,
+                    beta=beta,
+                )
+            ]
+            if use_aten_gemm_kernels()
+            else []
+        )
+        return autotune_select_algorithm("addmm", choices, [inp, mat1, mat2], layout)
+
+    choices = (
+        [
             aten_addmm.bind(
-                (inp, mat1, mat2),
+                (inp_expanded, mat1, mat2),
                 layout,
                 ordered_kwargs_for_cpp_kernel,
                 alpha=alpha,
                 beta=beta,
             )
         ]
-        return autotune_select_algorithm("addmm", choices, [inp, mat1, mat2], layout)
-
-    choices = [
-        aten_addmm.bind(
-            (inp_expanded, mat1, mat2),
-            layout,
-            ordered_kwargs_for_cpp_kernel,
-            alpha=alpha,
-            beta=beta,
-        )
-    ]
+        if use_aten_gemm_kernels()
+        else []
+    )
     if (
         inp_expanded.get_stride()[0] == 0
         and inp_expanded.get_device().type == "cuda"
@@ -188,9 +204,6 @@
 
     return autotune_select_algorithm(
         "addmm", choices, [inp_expanded, mat1, mat2], layout
-<<<<<<< HEAD
-    )
-=======
     )
 
 
@@ -217,5 +230,4 @@
             layout,
             **mm_options(config, k, layout, b_prologue_cast_type),
         )
-    return autotune_select_algorithm("mixed_mm", choices, [mat1, mat2], layout)
->>>>>>> 256fed02
+    return autotune_select_algorithm("mixed_mm", choices, [mat1, mat2], layout)