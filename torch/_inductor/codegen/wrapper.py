import collections
import contextlib
import dataclasses
import functools
import os
import re
from itertools import count
from typing import Any, Dict, List, Optional, Tuple

import sympy
from sympy import Expr

import torch
from torch._dynamo.utils import counters, dynamo_timed
from torch.fx.experimental.symbolic_shapes import SymTypes
from torch.fx.node import _get_qualified_name

from .. import codecache, config, ir
from ..codecache import CudaKernelParamCache
from ..utils import (
    cache_on_self,
    get_benchmark_name,
    LineContext,
    sympy_dot,
    sympy_product,
)
from ..virtualized import V
from .common import CodeGen, DeferredLine, IndentedBuffer, PythonPrinter


pexpr = PythonPrinter().doprint


def buffer_reuse_key(node: ir.Buffer):
    size = node.get_size()
    stride = node.get_stride()
    last_element = sympy_dot([s - 1 for s in size], stride)
    return (
        node.get_device(),
        node.get_dtype(),
        V.graph.sizevars.simplify(sympy_product(size)),
        # Detect gaps in tensor storage caused by strides
        V.graph.sizevars.size_hint(last_element),
    )


def is_int(s: str):
    try:
        int(s)
    except ValueError:
        return False
    return True


def is_float(s: str):
    try:
        float(s)
    except ValueError:
        return False
    return True


def convert_arg_type(python_type):
    from .cpp import CONTAINER_PYTHON_TO_CPP, PYTHON_TO_CPP

    if python_type == "Tensor":
        # Conversions rules follow https://github.com/pytorch/pytorch/tree/main/aten/src/ATen/native#func
        return f"at::{python_type} const&"

    if python_type in PYTHON_TO_CPP:
        return PYTHON_TO_CPP[python_type]

    # Convert args of container types e.g. Optional[*]
    for py_container, cpp_container in CONTAINER_PYTHON_TO_CPP.items():
        container_match = re.findall(py_container + r"\[([a-zA-Z_]+)]", python_type)
        if len(container_match) == 1:
            contained_type = container_match[0]
            assert (
                contained_type in PYTHON_TO_CPP
            ), f"unsupported {py_container} type in convert_arg_type: {contained_type}"
            cpp_contained_type = PYTHON_TO_CPP[contained_type]
            return f"{cpp_container}<{cpp_contained_type}>"

    raise AssertionError(f"unsupport python_type: {python_type}")


def convert_return_type(python_type):
    # TODO: only support Tensor as func return type for now
    # TODO: support alias
    assert (
        python_type == "Tensor"
    ), f"only support tensor output for cpp_wrapper, but receive type {python_type}"
    return f"at::{python_type}"


def get_cpp_op_schema(kernel):
    # use x.real_type instead of x.type so that we get ScalarType instead of int
    arg_types = [repr(x.real_type) for x in kernel._schema.arguments]
    arg_names = [x.name for x in kernel._schema.arguments]
    # TODO: only support len(returns) == 1 for now.
    returns = [repr(x.type) for x in kernel._schema.returns]
    assert (
        len(returns) == 1
    ), f"only support 1 single output for cpp_wrapper, but {kernel.__name__} has {len(returns)} outputs"
    return_value = returns[0]
    cpp_return_value = convert_return_type(return_value)

    cpp_arg_type = [
        f"{convert_arg_type(arg_type)} {arg_name}"
        for arg_type, arg_name in zip(arg_types, arg_names)
    ]
    return f"{cpp_return_value}({', '.join(cpp_arg_type)})"


@dataclasses.dataclass
class SymbolicCallArg:
    inner: Any

    def __str__(self):
        return str(self.inner)


class MemoryPlanningState:
    def __init__(self):
        super().__init__()
        self.reuse_pool: Dict[
            Any, List["FreeIfNotReusedLine"]
        ] = collections.defaultdict(list)

    def __contains__(self, key):
        return bool(self.reuse_pool.get(key, None))

    def pop(self, key) -> "FreeIfNotReusedLine":
        item = self.reuse_pool[key].pop()
        assert not item.is_reused
        return item

    def push(self, key, item: "FreeIfNotReusedLine"):
        assert not item.is_reused
        self.reuse_pool[key].append(item)


@dataclasses.dataclass
class EnterCudaDeviceContextManagerLine:
    device_idx: int
    first_time: bool

    def codegen(self, code: IndentedBuffer, device_cm_stack: contextlib.ExitStack):
        if V.graph.cpp_wrapper:
            code.writeline("\n")
            if self.first_time:
                code.writeline(f"at::cuda::CUDAGuard device_guard({self.device_idx});")
            else:
                code.writeline(f"device_guard.set_index({self.device_idx});")
        else:
            # Note _DeviceGuard has less overhead than device, but only accepts
            # integers
            code.writeline(f"with torch.cuda._DeviceGuard({self.device_idx}):")
            device_cm_stack.enter_context(code.indent())
            code.writeline(
                f"torch.cuda.set_device({self.device_idx}) # no-op to ensure context"
            )


class ExitCudaDeviceContextManagerLine:
    def codegen(self, code: IndentedBuffer, device_cm_stack: contextlib.ExitStack):
        if not V.graph.cpp_wrapper:
            device_cm_stack.close()


@dataclasses.dataclass
class MemoryPlanningLine:
    wrapper: "WrapperCodeGen"

    def plan(self, state: MemoryPlanningState) -> "MemoryPlanningLine":
        """First pass to find reuse"""
        return self

    def codegen(self, code: IndentedBuffer):
        """Second pass to output code"""
        pass


@dataclasses.dataclass
class AllocateLine(MemoryPlanningLine):
    node: ir.Buffer

    def plan(self, state: MemoryPlanningState):
        if self.node.get_name() in V.graph.removed_buffers:
            return NullLine(self.wrapper)

        # try to reuse a recently freed buffer
        key = buffer_reuse_key(self.node)
        if config.allow_buffer_reuse and key in state:
            free_line = state.pop(key)
            free_line.is_reused = True
            return ReuseLine(self.wrapper, free_line.node, self.node)

        return self

    def codegen(self, code: IndentedBuffer):
        assert self.node.get_name() not in V.graph.removed_buffers
        line = self.wrapper.make_buffer_allocation(self.node)
        code.writeline(line)


@dataclasses.dataclass
class FreeIfNotReusedLine(MemoryPlanningLine):
    node: ir.Buffer
    is_reused: bool = False

    def plan(self, state: MemoryPlanningState):
        assert not self.is_reused
        if self.node.get_name() in V.graph.removed_buffers:
            return NullLine(self.wrapper)
        if config.allow_buffer_reuse:
            state.push(buffer_reuse_key(self.node), self)
        return self

    def codegen(self, code: IndentedBuffer):
        assert self.node.get_name() not in V.graph.removed_buffers
        if not self.is_reused:
            code.writeline(self.wrapper.make_buffer_free(self.node))


@dataclasses.dataclass
class ReuseLine(MemoryPlanningLine):
    node: ir.Buffer
    reused_as: ir.Buffer

    def plan(self, state: MemoryPlanningState):
        if self.node.get_name() in V.graph.removed_buffers:
            assert self.reused_as.get_name() in V.graph.removed_buffers
            return NullLine(self.wrapper)
        assert self.reused_as.get_name() not in V.graph.removed_buffers
        return self

    def codegen(self, code: IndentedBuffer):
        assert self.node.get_name() not in V.graph.removed_buffers
        assert self.reused_as.get_name() not in V.graph.removed_buffers
        code.writeline(
            self.wrapper.make_buffer_reuse(
                self.node,
                self.reused_as,
            )
        )


class NullLine(MemoryPlanningLine):
    pass


class WrapperCodeGen(CodeGen):
    """
    Generate outer wrapper in Python that calls the kernels.
    """

    def __init__(self):
        super().__init__()
        self._names_iter = count()
        self.header = IndentedBuffer()
        self.prefix = IndentedBuffer()
        self.wrapper_call = IndentedBuffer()
        self.src_to_kernel = {}
        self.kenel_numel_expr = set()
        self.lines = []
        self.declare = ""
        self.ending = ""
        self.open_bracket = "["
        self.closed_bracket = "]"
        self.comment = "#"
        self.namespace = ""
        self.none_str = "None"
        self.optional_tensor_str = "None"
        self.size = "size()"
        self.stride = "stride()"
        self.first_device_guard = True
        self.supports_intermediate_hooks = True
        self.expr_printer = pexpr

        self.write_header()
        self.write_prefix()

        for name, hashed in V.graph.constant_reprs.items():
            # include a hash so our code cache gives different constants different files
            self.write_constant(name, hashed)

        self.allocated = set()
        self.freed = set()

        # maps from reusing buffer to reused buffer
        self.reuses = dict()

        self.write_get_cuda_stream = functools.lru_cache(None)(  # type: ignore[assignment]
            self.write_get_cuda_stream
        )

        @functools.lru_cache(None)
        def add_import_once(line):
            self.header.writeline(line)

        self.add_import_once = add_import_once
        self._metas = {}

    def write_constant(self, name, hashed):
        self.header.writeline(f"{name} = None  # {hashed}")

    def write_header(self):
        self.header.splice(
            f"""
                from ctypes import c_void_p, c_long
                import torch
                import math
                import random
                import os
                import tempfile
                from math import inf, nan
                from torch._inductor.hooks import run_intermediate_hooks
                from torch._inductor.utils import maybe_profile

                from torch import empty_strided, as_strided, device
                from {codecache.__name__} import AsyncCompile
                from torch._inductor.select_algorithm import extern_kernels

                aten = torch.ops.aten
                assert_size_stride = torch._C._dynamo.guards.assert_size_stride
                async_compile = AsyncCompile()

            """
        )

    @cache_on_self
    def write_triton_header_once(self):
        self.header.splice(
            """
            import triton
            import triton.language as tl
            from torch._inductor.triton_heuristics import grid, start_graph, end_graph
            from torch._C import _cuda_getCurrentRawStream as get_cuda_stream
            """
        )

    def add_meta_once(self, meta):
        meta = repr(meta)
        if meta not in self._metas:
            var = f"meta{len(self._metas)}"
            self._metas[meta] = var
            self.header.writeline(f"{var} = {meta}")
        return self._metas[meta]

    @cache_on_self
    def get_output_refs(self):
        return [x.codegen_reference() for x in V.graph.graph_outputs]

    def mark_output_type(self):
        return

    def codegen_input_size_asserts(self):
        for name, buf in V.graph.graph_inputs.items():
            if isinstance(buf, sympy.Expr):
                continue

            # comparing strides for 0 size tensor is tricky. Ignore them for now.
            if sympy_product(buf.get_size()) == 0:
                continue
            size = self.codegen_shape_tuple(buf.get_size())
            stride = self.codegen_shape_tuple(buf.get_stride())
            self.prefix.writeline(f"assert_size_stride({name}, {size}, {stride})")

    def write_prefix(self):
        self.prefix.splice(
            """

            async_compile.wait(globals())
            del async_compile

            def call(args):
            """
        )
        with self.prefix.indent():
            if config.triton.debug_sync_graph:
                self.prefix.writeline("torch.cuda.synchronize()")
            inp_len = len(V.graph.graph_inputs.keys())
            if inp_len != 0:
                lhs = f"{', '.join(V.graph.graph_inputs.keys())}{'' if inp_len != 1 else ','}"
                self.prefix.writeline(f"{lhs} = args")
                self.prefix.writeline("args.clear()")

            self.codegen_inputs(self.prefix, V.graph.graph_inputs)
            if config.size_asserts:
                self.codegen_input_size_asserts()

    def write_get_cuda_stream(self, index):
        self.write_triton_header_once()
        name = f"stream{index}"
        self.writeline(f"{name} = get_cuda_stream({index})")
        return name

    def next_kernel_suffix(self):
        return f"{next(self._names_iter)}"

    def codegen_device_guard_enter(self, device_idx):
        self.writeline(
            EnterCudaDeviceContextManagerLine(device_idx, self.first_device_guard)
        )
        self.first_device_guard = False

    def codegen_device_guard_exit(self):
        self.writeline(ExitCudaDeviceContextManagerLine())

    def generate_return(self, output_refs):
        if output_refs:
            self.wrapper_call.writeline("return (" + ", ".join(output_refs) + ", )")
        else:
            self.wrapper_call.writeline("return ()")

    def generate_end(self, result):
        return

    def generate_extern_kernel_alloc(self, output_name, kernel, args, origin_node):
        self.writeline(
            f"{self.declare}{output_name} = {kernel}({', '.join(args)}){self.ending}"
        )
        if (
            self.supports_intermediate_hooks
            and config.generate_intermediate_hooks
            and origin_node is not None
        ):
            counters["inductor"]["intermediate_hooks"] += 1
            self.writeline(
                f"run_intermediate_hooks({origin_node.name!r}, {output_name})"
            )

    def generate_extern_kernel_out(self, output_view, codegen_reference, args, kernel):
        if output_view:
            args.append(f"out={output_view.codegen_reference()}")
        else:
            args.append(f"out={codegen_reference}")
        self.writeline(f"{kernel}({', '.join(args)})")

    def generate_scatter_fallback(
        self, output, inputs, kernel, fn, src_is_tensor, reduce, kwargs
    ):
        line = f"{kernel}({','.join(map(str, inputs))}"
        if kernel == "aten.scatter_":
            if reduce:
                line += f", reduce={repr(reduce)}"
        else:
            line += ", ".join([""] + kwargs)
        line += f"){self.ending}"
        self.writeline(line)

    def generate_extern_kernel_alloc_and_find_schema_if_needed(
        self,
        name,
        kernel,
        codegen_args,
        cpp_op_schema,
        cpp_kernel_key,
        cpp_kernel_overload_name="",
    ):
        self.writeline(f"{name} = {kernel}({', '.join(codegen_args)})")

    @dynamo_timed
    def generate(self):
        result = IndentedBuffer()
        result.splice(self.header)

        out_names = V.graph.get_output_names()
        with contextlib.ExitStack() as stack:
            stack.enter_context(self.wrapper_call.indent())
            if config.profiler_mark_wrapper_call:
                self.generate_profiler_mark_wrapper_call(stack)
            if config.profile_bandwidth:
                self.write_triton_header_once()
                self.wrapper_call.writeline("start_graph()")

            while (
                self.lines
                and isinstance(self.lines[-1], MemoryPlanningLine)
                # TODO: this seems legit, NullLine has no node
                and self.lines[-1].node.name not in out_names  # type: ignore[attr-defined]
            ):
                # these lines will be pointless
                self.lines.pop()

            # codegen allocations in two passes
            planning_state = MemoryPlanningState()
            for i in range(len(self.lines)):
                if isinstance(self.lines[i], MemoryPlanningLine):
                    self.lines[i] = self.lines[i].plan(planning_state)

            device_cm_stack = contextlib.ExitStack()
            for line in self.lines:
                if isinstance(line, MemoryPlanningLine):
                    line.codegen(self.wrapper_call)
                elif isinstance(
                    line,
                    (
                        EnterCudaDeviceContextManagerLine,
                        ExitCudaDeviceContextManagerLine,
                    ),
                ):
                    line.codegen(self.wrapper_call, device_cm_stack)
                else:
                    self.wrapper_call.writeline(line)

            output_refs = self.get_output_refs()
            self.mark_output_type()
            if config.triton.debug_sync_graph:
                self.wrapper_call.writeline("torch.cuda.synchronize()")

            if config.profile_bandwidth:
                self.wrapper_call.writeline("end_graph()")

            self.generate_return(output_refs)

        self.append_precomputed_sizes_to_prefix()
        result.splice(self.prefix)

        with result.indent():
            result.splice(self.wrapper_call)

        self.generate_end(result)

        self.add_benchmark_harness(result)

        return result.getvaluewithlinemap()

    def codegen_inputs(self, code: IndentedBuffer, graph_inputs: Dict[str, ir.Buffer]):
        """Assign all symbolic shapes to locals"""

        @functools.lru_cache(None)
        def sizeof(name):
            code.writeline(
                f"{self.declare}{name}_size = {name}.{self.size}{self.ending}"
            )
            return f"{name}_size"

        @functools.lru_cache(None)
        def strideof(name):
            code.writeline(
                f"{self.declare}{name}_stride = {name}.{self.stride}{self.ending}"
            )
            return f"{name}_stride"

        # Assign all symbolic shapes needed to local variables
        needed = set(V.graph.sizevars.var_to_val.keys()) - set(
            V.graph.sizevars.replacements.keys()
        )

        def is_expr(x):
            return isinstance(x[1], sympy.Expr)

        graph_inputs_expr = list(filter(is_expr, graph_inputs.items()))
        graph_inputs_tensors = list(
            filter(lambda x: not is_expr(x), graph_inputs.items())
        )

        for name, shape in graph_inputs_expr:
            shape = V.graph.sizevars.simplify(shape)
            if shape in needed:
                needed.remove(shape)
                code.writeline(f"{self.declare}{shape} = {name}{self.ending}")

        for name, value in graph_inputs_tensors:
            shapes = value.get_size()
            for dim, shape in enumerate(shapes):
                shape = V.graph.sizevars.simplify(shape)
                if shape in needed:
                    needed.remove(shape)
                    code.writeline(
                        f"{self.declare}{shape} = {sizeof(name)}[{dim}]{self.ending}"
                    )

        for name, value in graph_inputs_tensors:
            shapes = value.get_stride()
            for dim, shape in enumerate(shapes):
                shape = V.graph.sizevars.simplify(shape)
                if shape in needed:
                    needed.remove(shape)
                    code.writeline(
                        f"{self.declare}{shape} = {strideof(name)}[{dim}]{self.ending}"
                    )

    def append_precomputed_sizes_to_prefix(self):
        with self.prefix.indent():
            for sym, expr in V.graph.sizevars.inv_precomputed_replacements.items():
                self.prefix.writeline(
                    f"{self.declare}{sym} = {self.expr_printer(expr)}{self.ending}"
                )

    def codegen_python_sizevar(self, x: Expr) -> str:
        return pexpr(V.graph.sizevars.simplify(x))

    def codegen_sizevar(self, x: Expr) -> str:
        return self.codegen_python_sizevar(x)

    def codegen_tuple_access(self, basename: str, index: str) -> str:
        return f"{basename}[{index}]"

    def codegen_python_shape_tuple(self, shape: Tuple[Expr, ...]) -> str:
        parts = list(map(self.codegen_python_sizevar, shape))
        if len(parts) == 0:
            return "()"
        if len(parts) == 1:
            return f"({parts[0]}, )"
        return f"({', '.join(parts)})"

    def codegen_shape_tuple(self, shape: Tuple[Expr, ...]) -> str:
        return self.codegen_python_shape_tuple(shape)

    def benchmark_compiled_module(self, output):
        def add_fake_input(name, shape, stride, device, dtype):
            output.writeline(
                f"{name} = rand_strided("
                f"{self.codegen_python_shape_tuple(shape)}, "
                f"{self.codegen_python_shape_tuple(stride)}, "
                f"device='{device}', dtype={dtype})"
            )

        def add_expr_input(name, val):
            output.writeline(f"{name} = {val}")

        output.writelines(
            ["", "", "def benchmark_compiled_module(times=10, repeat=10):"]
        )
        with output.indent():
            output.splice(
                """
                from torch._dynamo.testing import rand_strided
                from torch._inductor.utils import print_performance
                """,
                strip=True,
            )

            for name, value in V.graph.constants.items():
                # all the constants are global variables, that's why we need
                # these 'global var_name' lines
                output.writeline(f"global {name}")
                add_fake_input(
                    name, value.size(), value.stride(), value.device, value.dtype
                )

            for name, value in V.graph.graph_inputs.items():
                if isinstance(value, sympy.Expr):  # Don't need to add symbolic
                    add_expr_input(name, V.graph.sizevars.size_hint(value))
                else:
                    shape = [V.graph.sizevars.size_hint(x) for x in value.get_size()]
                    stride = [V.graph.sizevars.size_hint(x) for x in value.get_stride()]
                    add_fake_input(
                        name, shape, stride, value.get_device(), value.get_dtype()
                    )

            call_str = f"call([{', '.join(V.graph.graph_inputs.keys())}])"
            output.writeline(
                f"return print_performance(lambda: {call_str}, times=times, repeat=repeat)"
            )

    def add_benchmark_harness(self, output):
        """
        Append a benchmark harness to generated code for debugging
        """
        if not config.benchmark_harness:
            return

        self.benchmark_compiled_module(output)

        output.writelines(["", "", 'if __name__ == "__main__":'])
        with output.indent():
            output.writelines(
                [
                    "from torch._inductor.utils import compiled_module_main",
                    f"compiled_module_main('{get_benchmark_name()}', benchmark_compiled_module)",
                ]
            )

    def define_kernel(
        self, name: str, kernel: str, metadata: Optional[str] = None, cuda=True
    ):
        metadata_comment = f"{metadata}\n" if metadata else ""
        self.header.splice(f"\n\n{metadata_comment}{name} = {kernel}")

    def generate_numel_expr(self, kernel_name: str, tree):
        expr = f"{kernel_name}_{tree.prefix}numel"
        if expr not in self.kenel_numel_expr:
            self.kenel_numel_expr.add(expr)
            self.writeline(
                f"{self.declare}{expr} = {self.expr_printer(tree.numel)}{self.ending}"
            )
        else:
            self.writeline(f"{expr} = {self.expr_printer(tree.numel)}{self.ending}")
        # We can get symbolic expressions here, like s0*64
        # It is fine to have them here, but we need to handle them correctly as their own type
        # This is tricky to do, so we wrap in a custom type, distinct from scalars, but also from sympy*
        # scalars as well.
        # This is handled in `generate_args_decl` which has a correct comment of: TODO: only works for
        # constant now, need type info. I agree, this needs type info, and while this is not true type info
        # it suffices as a type hint for the purposes of producing the correct code for this type.
        return SymbolicCallArg(expr)

    def wrap_kernel_call(self, name, call_args):
        return f"{name}({', '.join(call_args)}){self.ending}"

    def generate_profiler_mark_wrapper_call(self, stack):
        self.wrapper_call.writeline("from torch.profiler import record_function")
        self.wrapper_call.writeline(
            f"with record_function('graph_{V.graph.graph_id}_inductor_wrapper_call'):"
        )
        stack.enter_context(self.wrapper_call.indent())

    def generate_kernel_call(
        self, name, call_args, grid=None, device_index=None, cuda=True
    ):
        if cuda:
            call_args_str = ", ".join(pexpr(item) for item in call_args)
            grid_str = ", ".join(pexpr(item) for item in grid)
            stream_name = self.write_get_cuda_stream(
                V.graph.scheduler.current_device.index
            )
            self.writeline(
                f"{name}.run({call_args_str}, grid=grid({grid_str}), stream={stream_name})"
            )
        else:
            self.writeline(self.wrap_kernel_call(name, call_args))

    def writeline(self, line):
        self.lines.append(line)

    def enter_context(self, ctx):
        self.lines.append(LineContext(ctx))

    def val_to_arg_str(self, s):
        if isinstance(s, SymTypes):
            return pexpr(sympy.expand(repr(s)))
        elif isinstance(s, sympy.Expr):
            return pexpr(s)
        elif isinstance(s, (tuple, list)):

            @dataclasses.dataclass
            class Shim:
                ref: Any

                def __repr__(self):
                    return self.ref

            return repr(type(s)(Shim(self.val_to_arg_str(a)) for a in s))
        elif isinstance(s, torch._ops.OpOverload):
            return _get_qualified_name(s)
        else:
            return repr(s)

    # The following methods are for memory management
    def make_buffer_allocation(self, buffer):
        device = buffer.get_device()
        dtype = buffer.get_dtype()
        shape = tuple(buffer.get_size())
        stride = tuple(buffer.get_stride())
        return (
            f"{buffer.get_name()} = empty_strided("
            f"{self.codegen_shape_tuple(shape)}, "
            f"{self.codegen_shape_tuple(stride)}, "
            f"device='{device.type}', dtype={dtype})"
        )

    def make_buffer_free(self, buffer):
        return f"del {buffer.get_name()}"

    def make_buffer_reuse(self, old, new):
        assert old.get_dtype() == new.get_dtype()
        del_line = ""
        if old.get_name() not in V.graph.get_output_names():
            del_line = f"; {self.make_buffer_free(old)}"
        if old.get_size() == new.get_size() and old.get_stride() == new.get_stride():
            return f"{self.declare}{new.get_name()} = {old.get_name()}{del_line}  {self.comment} reuse"

        return (
            f"{self.declare}{new.get_name()} = {self.namespace}as_strided({old.get_name()}, "
            f"{self.codegen_shape_tuple(new.get_size())}, "
            f"{self.codegen_shape_tuple(new.get_stride())}){del_line}  {self.comment} reuse"
        )

    def codegen_deferred_allocation(self, name, layout):
        self.writeline(
            DeferredLine(
                name,
                f"{self.declare}{name} = {layout.view.codegen_reference()}{self.ending}  {self.comment} alias",
            )
        )

    def codegen_allocation(self, buffer):
        name = buffer.get_name()
        if name in V.graph.removed_buffers or name in self.allocated:
            return
        self.allocated.add(name)
        if isinstance(
            buffer,
            (ir.ExternKernelAlloc, ir.MultiOutput),
        ):
            return

        layout = buffer.get_layout()
        if isinstance(layout, ir.MutationLayout):
            return
        if isinstance(layout, ir.AliasedLayout):
            assert isinstance(
                layout.view, ir.ReinterpretView
            ), f"unexpected {type(layout.view)}: {layout.view}"
            if not layout.maybe_guard_aligned():
                V.graph.unaligned_buffers.add(name)
            self.codegen_allocation(layout.view.data)
            self.codegen_deferred_allocation(name, layout)
            return

        self.writeline(AllocateLine(self, buffer))

    def codegen_free(self, buffer):
        name = buffer.get_name()

        # can be freed but not reused
        if isinstance(buffer, ir.InputBuffer):
            self.writeline(self.make_buffer_free(buffer))
            return

        if not self.can_reuse(buffer):
            return
        self.freed.add(name)

        layout = buffer.get_layout()
        if isinstance(layout, (ir.AliasedLayout, ir.MultiOutputLayout)):
            self.writeline(self.make_buffer_free(buffer))
            return

        self.writeline(FreeIfNotReusedLine(self, buffer))

    def can_reuse(self, buffer):
        name = buffer.get_name()
        if (
            name in V.graph.removed_buffers
            or name in V.graph.graph_inputs
            or name in V.graph.constants
            or name in self.freed
        ):
            return False
        return True

    def did_reuse(self, buffer, reused_buffer):
        # Check whether a given buffer was reused by a possible reuser in the wrapper codegen
        # Can be consulted from inside ir codegen, e.g. to determine whether a copy is needed
        return (
            buffer.get_name() in self.reuses
            and self.reuses[buffer.get_name()] == reused_buffer.get_name()
        )

    def codegen_inplace_reuse(self, input_buffer, output_buffer):
        assert buffer_reuse_key(input_buffer) == buffer_reuse_key(output_buffer)
        self.codegen_allocation(input_buffer)
        self.freed.add(input_buffer.get_name())
        self.allocated.add(output_buffer.get_name())
        self.reuses[output_buffer.get_name()] = input_buffer.get_name()
        self.writeline(ReuseLine(self, input_buffer, output_buffer))


class CppWrapperCodeGen(WrapperCodeGen):
    """
    Generates cpp wrapper for running on CPU and calls cpp kernels
    """

    def __init__(self):
        super().__init__()
        from ..ir import OptionalTensor

        self.declare = "auto "
        self.ending = ";"
        self.open_bracket = "{"
        self.closed_bracket = "}"
        self.comment = "//"
        self.namespace = "at::"
        self.none_str = "at::Tensor()"
        self.optional_tensor_str = repr(OptionalTensor())
        self.extern_call_ops = set()
        self.size = "sizes()"
        self.stride = "strides()"
        self.call_func_name = "inductor_entry_cpp"
        self.cuda = False
        self.supports_intermediate_hooks = False

        from .cpp import cexpr

        self.expr_printer = cexpr

    def write_constant(self, name, hashed):
        # include a hash so our code cache gives different constants different files
        self.header.writeline(f"// {name} {hashed}")

    def write_header(self):
        if V.graph.aot_mode:
            self.header.splice(
                """
                /* AOTInductor generated code */

                #include <ATen/ScalarOps.h>
                #include "aot_inductor_interface.cpp"
                """
            )
        else:
            self.header.splice(
                """
                import torch
                from torch._inductor.codecache import CppWrapperCodeCache

                cpp_wrapper_src = (
                '''
                """
            )

        self.header.splice(
            """
            #include <torch/csrc/inductor/inductor_ops.h>
            """
        )

    def mark_output_type(self):
        # mark output type to unwrap tensor back to python scalar
        from ..ir import ShapeAsConstantBuffer

        output_is_tensor = dict()
        for idx, x in enumerate(V.graph.graph_outputs):
            if isinstance(x, ShapeAsConstantBuffer):
                output_is_tensor[idx] = False
            else:
                output_is_tensor[idx] = True

        self.output_is_tensor = output_is_tensor

    def write_prefix(self):
        if V.graph.aot_mode:
            self.prefix.writeline("namespace aot_inductor {")

    def write_wrapper_decl(self):
        inputs_len = len(V.graph.graph_inputs.keys())
        if V.graph.aot_mode:
            self.prefix.splice(
                """
                void AOTInductorModel::run_impl(
                    const std::vector<at::Tensor>& args,
                    std::vector<at::Tensor>& outputs,
                    cudaStream_t stream) {
                """
            )
        else:
            self.prefix.splice(
                f"""std::vector<at::Tensor> {self.call_func_name}(const std::vector<at::Tensor>& args) {{"""
            )
        with self.prefix.indent():
            if inputs_len != 0:
                for idx, input_key in enumerate(V.graph.graph_inputs.keys()):
                    # unwrap input tensor back to scalar
                    if isinstance(V.graph.graph_inputs[input_key], sympy.Expr):
                        from ..graph import may_get_constant_buffer_dtype
                        from .cpp import DTYPE_TO_CPP

                        dtype = may_get_constant_buffer_dtype(
                            V.graph.graph_inputs[input_key]
                        )
                        assert (
                            dtype is not None
                        ), "Fails to get the dtype of the sympy.Expr"
                        cpp_dtype = DTYPE_TO_CPP[dtype]
                        self.prefix.writeline(
                            f"{cpp_dtype} {input_key} = args[{idx}].item<{cpp_dtype}>();"
                        )
                    else:
                        self.prefix.writeline(f"at::Tensor {input_key} = args[{idx}];")

            assert all(
                isinstance(v, torch.Tensor) for v in list(V.graph.constants.values())
            ), "Expect all constants to be Tensor"
            for idx, constants_key in enumerate(V.graph.constants.keys()):
                constants_idx = inputs_len + idx
                self.prefix.writeline(
                    f"at::Tensor {constants_key} = args[{constants_idx}];"
                )

            self.codegen_inputs(self.prefix, V.graph.graph_inputs)

            self.wrapper_call.splice(
                """
                c10::optional<at::Scalar> optional_scalar;
                c10::optional<c10::string_view> optional_string;
<<<<<<< HEAD
=======
                c10::optional<at::Layout> optional_layout;
                c10::optional<at::Tensor> optional_tensor;
>>>>>>> 256fed02
                torch::List<c10::optional<at::Scalar>> optional_list;
                """
            )

    def codegen_model_constructor(self):
        """
        // Generated code example
        AOTInductorModel::AOTInductorModel()
            : AOTInductorModelBase(4, 1) {
        inputs_info_[0].name = "linear.weight";
        inputs_info_[0].shape.reserve(2);
        inputs_info_[0].shape.emplace_back(10, 10, nullptr);
        inputs_info_[0].shape.emplace_back(64, 64, nullptr);
        ...
        outputs_info_[0].name = "output0";
        outputs_info_[0].shape.reserve(2);
        outputs_info_[0].shape.emplace_back(32, 32, nullptr);
        outputs_info_[0].shape.emplace_back(10, 10, nullptr);
        }
        """
        num_inputs = len(V.graph.graph_inputs)
        num_outputs = len(V.graph.graph_outputs)
        self.prefix.splice(
            f"""
            AOTInductorModel::AOTInductorModel()
                : AOTInductorModelBase({num_inputs}, {num_outputs}) {{
            """
        )

        with self.prefix.indent():
            for idx, name in enumerate(V.graph.graph_inputs.keys()):
                # TODO: handle symbolic expressions later.
                assert not isinstance(V.graph.graph_inputs[name], sympy.Expr)
                self.prefix.writeline(f"""inputs_info_[{idx}].name = "{name}";""")
                sizes = V.graph.graph_inputs[name].get_size()
                self.prefix.writeline(
                    f"inputs_info_[{idx}].shape.reserve({len(sizes)});"
                )
                for size in sizes:
                    # FIXME: set the lower bound and the upper bound to be "size".
                    # Later, we should specify the correct range for dynamic dimentions.
                    self.prefix.writeline(
                        f"inputs_info_[{idx}].shape.emplace_back({size}, {size}, nullptr);"
                    )

            for idx, output in enumerate(V.graph.graph_outputs):
                # TODO: handle symbolic expressions later.
                assert not isinstance(output, sympy.Expr)
                self.prefix.writeline(f"""outputs_info_[{idx}].name = "output{idx}";""")
                sizes = output.get_size()
                self.prefix.writeline(
                    f"outputs_info_[{idx}].shape.reserve({len(sizes)});"
                )
                for size in sizes:
                    # FIXME: set the lower bound and the upper bound to be "size".
                    # Later, we should specify the correct range for dynamic dimentions.
                    self.prefix.writeline(
                        f"outputs_info_[{idx}].shape.emplace_back({size}, {size}, nullptr);"
                    )

        self.prefix.writeline("}")

    def generate(self):
        if V.graph.aot_mode:
            self.codegen_model_constructor()
        self.write_wrapper_decl()
        return super().generate()

    def define_kernel(
        self, name: str, kernel: str, metadata: Optional[str] = None, cuda=False
    ):
        self.header.splice(f"\n{kernel}\n")

    def generate_return(self, output_refs):
        # Output tensors are allocated by the AOT runtime.
        if V.graph.aot_mode:
            self.wrapper_call.writeline("\n}")
        else:
            self.wrapper_call.writeline(f"return {{{', '.join(output_refs)}}};\n}}")

    def generate_end(self, result):
        if V.graph.aot_mode:
            result.writeline("} // namespace aot_inductor")
            return

        result.writeline("'''\n)")
        # get the hash of the wrapper code to name the extension
        wrapper_call_hash = codecache.code_hash(result.getvalue())
        result.splice(
            f"""
            module = CppWrapperCodeCache.load(cpp_wrapper_src, '{self.call_func_name}', '{wrapper_call_hash}', {self.cuda})
            """
        )

        # unwrap output tensor back to python scalar
        if all(x for x in self.output_is_tensor.values()):
            # If no ShapeAsConstantBuffer in the output, directly return the output as tensors
            return_str = "return f(args_tensor)"
        else:
            outputs = [
                f"outputs[{i}]" if self.output_is_tensor[i] else f"outputs[{i}].item()"
                for i in range(len(V.graph.graph_outputs))
            ]
            outputs_str = f"[{', '.join(outputs)}]"
            return_str = f"""
                    outputs = f(args_tensor)
                    return {outputs_str}
            """

        args_str = "args_tensor = [arg if isinstance(arg, torch.Tensor) else torch.tensor(arg) for arg in args]"
        if V.graph.constants:
            # Append constants to the input args for cpp wrapper.
            # Python wrapper directly gets the value inside the wrapper call
            # as a global variable passed when calling exec(code, mod.__dict__, mod.__dict__).
            # For cpp wrapper, we need to pass this python value to the inductor_entry_cpp function explicitly.
            assert all(
                isinstance(v, torch.Tensor) for v in list(V.graph.constants.values())
            ), "Expect all constants to be Tensor"
            constants_str = f"[{', '.join(V.graph.constants.keys())}]"
            args_str += f"""
                    constants_tensor = {constants_str}
                    args_tensor.extend(constants_tensor)
            """

        # Wrap the func to support setting result._boxed_call = True
        result.splice(
            f"""
            def _wrap_func(f):
                def g(args):
                    {args_str}
                    {return_str}
                return g
            call = _wrap_func(module.{self.call_func_name})
            """
        )

    def generate_extern_kernel_out(self, output_view, codegen_reference, args, kernel):
        if output_view:
            output_as_strided = f"{output_view.codegen_reference()}"
            output_name = f"{output_view.get_name()}_as_strided"
            self.writeline(f"auto {output_name} = {output_as_strided};")

            args.insert(0, output_name)
        else:
            args.insert(0, f"{codegen_reference}")
        self.writeline(self.wrap_kernel_call(kernel, args))

    def generate_scatter_fallback(
        self, output, inputs, kernel, fn, src_is_tensor, reduce, kwargs
    ):
        # TODO: support other overload for cpp wrapper and remove the below assertions
        line = f"{kernel}({output}, {','.join(map(str, inputs))}"
        if fn == "aten.scatter_":
            if src_is_tensor:
                if reduce:
                    line += f", {V.graph.wrapper_code.val_to_arg_str(reduce)}"
            else:
                assert (
                    reduce is None
                ), "Expect reduce to be None for aten.scatter_ with scalar src"
        else:
            line += f", {','.join(kwargs)}"
        line += f"){self.ending}"
        self.writeline(line)

    def add_benchmark_harness(self, output):
        if V.graph.aot_mode:
            return
        super().add_benchmark_harness(output)

    def codegen_sizevar(self, x: Expr) -> str:
        return self.expr_printer(V.graph.sizevars.simplify(x))

    def codegen_tuple_access(self, basename: str, index: str) -> str:
        return f"std::get<{index}>({basename})"

    def codegen_shape_tuple(self, shape: Tuple[Expr, ...]) -> str:
        parts = list(map(self.codegen_sizevar, shape))
        if len(parts) == 0:
            return "{}"
        if len(parts) == 1:
            return f"{{{parts[0]}, }}"
        return f"{{{', '.join(parts)}}}"

    def make_buffer_free(self, buffer):
        return (
            ""
            if isinstance(buffer.get_layout(), ir.MultiOutputLayout)
            else f"{buffer.get_name()}.reset();"
        )

    def generate_profiler_mark_wrapper_call(self, stack):
        self.wrapper_call.writeline(
            'RECORD_FUNCTION("inductor_wrapper_call", c10::ArrayRef<c10::IValue>({{}}));'
        )

    def codegen_device(self, device):
        from .cpp import DEVICE_TO_ATEN

        return (
            f"at::device(c10::Device({DEVICE_TO_ATEN[device.type]}, {device.index}))"
            if device.index is not None
            else f"at::device({DEVICE_TO_ATEN[device.type]})"
        )

    def make_buffer_allocation(self, buffer):
        from .cpp import DTYPE_TO_ATEN

        output_idx = None
        for idx, output in enumerate(V.graph.graph_outputs):
            if isinstance(output, (ir.NoneAsConstantBuffer, ir.ShapeAsConstantBuffer)):
                continue
            if buffer == output.data:
                output_idx = idx
                break
        if output_idx is not None and V.graph.aot_mode:
            # In aot_mode, output buffers are managed by the AOT runtime.
            return (
                f"at::Tensor {buffer.get_name()} = outputs[{output_idx}]{self.ending}"
            )
        else:
            # TODO: map layout here.
            device = buffer.get_device()
            dtype = buffer.get_dtype()
            shape = tuple(buffer.get_size())
            stride = tuple(buffer.get_stride())
            return (
                f"{self.declare}{buffer.get_name()} = {self.namespace}empty_strided("
                f"{self.codegen_shape_tuple(shape)}, "
                f"{self.codegen_shape_tuple(stride)}, "
                f"{self.codegen_device(device)}"
                f".dtype({DTYPE_TO_ATEN[dtype]})){self.ending}"
            )

    def generate_extern_kernel_alloc_and_find_schema_if_needed(
        self,
        name,
        kernel,
        codegen_args,
        cpp_op_schema,
        cpp_kernel_key,
        cpp_kernel_overload_name="",
    ):
        if cpp_kernel_key not in self.extern_call_ops:
            self.writeline(
                f"static auto op_{cpp_kernel_key} = c10::Dispatcher::singleton()"
            )
            self.writeline(
                f'\t.findSchemaOrThrow("{kernel}", "{cpp_kernel_overload_name}")'
            )
            self.writeline(f"\t.typed<{cpp_op_schema}>();")
            self.extern_call_ops.add(cpp_kernel_key)

        self.writeline(
            f"auto {name} = op_{cpp_kernel_key}.call({', '.join(codegen_args)});"
        )

    def val_to_arg_str(self, val):
        from .cpp import DTYPE_TO_ATEN

        if val is None:
            # When None is passed as an argument, it represents an optional that does not contain a value.
            return self.optional_tensor_str
        elif isinstance(val, bool):
            return "true" if val else "false"
        elif isinstance(val, str):
            return f'"{val}"'
        elif isinstance(val, torch.device):
            return self.codegen_device(val)
        elif isinstance(val, torch.dtype):
            return DTYPE_TO_ATEN[val]
        elif isinstance(val, float) and val in [float("inf"), float("-inf")]:
            if val == float("inf"):
                return "std::numeric_limits<float>::infinity()"
            else:
                return "-std::numeric_limits<float>::infinity()"
        elif isinstance(val, (list, tuple)):
            return f"{{{', '.join(list(map(self.val_to_arg_str, val)))}}}"
        else:
            return repr(val)


class CudaWrapperCodeGen(CppWrapperCodeGen):
    """
    Generates cpp wrapper for running on GPU and calls CUDA kernels
    """

    def __init__(self):
        super().__init__()
        self.kernel_callsite_id = count()
        self.arg_var_id = count()
        self.cuda = True

    def write_header(self):
        super().write_header()
        self.header.splice(
            """
            #include <ATen/native/BinaryOps.h>
            #include <ATen/core/dispatch/Dispatcher.h>
            #include <c10/util/Exception.h>
            #include <c10/cuda/CUDAGuard.h>

            #define AT_CUDA_DRIVER_CHECK_OVERRIDE(EXPR)                         \\
            do {                                                                \\
                CUresult __err = EXPR;                                          \\
                if (__err != CUDA_SUCCESS) {                                    \\
                    AT_ERROR("CUDA driver error: ", static_cast<int>(__err));   \\
                }                                                               \\
            } while (0)

            static inline CUfunction loadKernel(
                    const std::string &filePath,
                    const std::string &funcName,
                    int sharedMemBytes) {
                CUmodule mod;
                CUfunction func;
                AT_CUDA_DRIVER_CHECK_OVERRIDE(cuModuleLoad(&mod, filePath.c_str()));
                AT_CUDA_DRIVER_CHECK_OVERRIDE(cuModuleGetFunction(&func, mod, funcName.c_str()));
                if (sharedMemBytes > 0) {
                    AT_CUDA_DRIVER_CHECK_OVERRIDE(cuFuncSetAttribute(
                        func,
                        CU_FUNC_ATTRIBUTE_MAX_DYNAMIC_SHARED_SIZE_BYTES,
                        sharedMemBytes
                    ));
                }
                return func;
            }

            static inline void launchKernel(
                    CUfunction func,
                    int gridX,
                    int gridY,
                    int gridZ,
                    int numWraps,
                    int sharedMemBytes,
                    void* args[],
                    int device_index) {
                AT_CUDA_DRIVER_CHECK_OVERRIDE(cuLaunchKernel(
                    func, gridX, gridY, gridZ, 32*numWraps, 1, 1, sharedMemBytes,
                    at::cuda::getCurrentCUDAStream(device_index), args, nullptr));
            }
            """
        )

    def define_kernel(
        self, name: str, kernel: str, metadata: Optional[str] = None, cuda=True
    ):
        if not cuda:
            return super().define_kernel(name, kernel, metadata, cuda)

    def generate(self):
        self.prefix.writeline("\n")
        for kernel in self.src_to_kernel.values():
            self.prefix.writeline(f"static CUfunction {kernel} = nullptr;")
        self.prefix.writeline("\n")
        return super().generate()

    def generate_load_kernel(self, name, params):
        mangled_name = params.get("mangled_name", None)
        assert mangled_name is not None, "missing mangled_name"
        cubin_path = params.get("cubin_path", None)
        assert os.path.exists(
            cubin_path
        ), "cubin file should already exist at this moment"

        shared_mem = params.get("shared_mem", 0)
        self.writeline(f"if ({name} == nullptr) {{")
        self.writeline(
            f"""     {name} = loadKernel("{cubin_path}", "{mangled_name}", {shared_mem});"""
        )
        self.writeline("}")

    def generate_args_decl(self, call_args):
        # TODO: only works for constant now, need type info
        new_args = []
        for arg in call_args:
            var_name = f"var_{next(self.arg_var_id)}"
            if isinstance(
                arg,
                (
                    sympy.Integer,
                    sympy.Symbol,
                    SymbolicCallArg,
                ),
            ):
                self.writeline(f"auto {var_name} = {arg};")
            elif is_int(arg):
                self.writeline(f"int {var_name} = {arg};")
            elif is_float(arg):
                self.writeline(f"float {var_name} = {arg};")
            else:
                self.writeline(
                    f"CUdeviceptr {var_name} = reinterpret_cast<CUdeviceptr>({arg}.data_ptr());"
                )
            new_args.append(f"&{var_name}")

        return ", ".join(new_args)

    def generate_kernel_call(
        self, name, call_args, grid=None, device_index=None, cuda=True
    ):
        if not cuda:
            return super().generate_kernel_call(
                name, call_args, grid, device_index, cuda
            )

        params = CudaKernelParamCache.get(name)
        assert (
            params is not None
        ), f"cuda kernel parameters for {name} should already exist at this moment"

        self.generate_load_kernel(name, params)

        call_args = self.generate_args_decl(call_args)
        kernel_args_var = f"kernel_args_var_{next(self.kernel_callsite_id)}"
        self.writeline(f"void* {kernel_args_var}[] = {{{call_args}}};")
        self.writeline(
            "launchKernel({}, {}, {}, {}, {}, {}, {}, {});".format(
                name,
                params["grid_x"],
                params["grid_y"],
                params["grid_z"],
                params["num_warps"],
                params["shared_mem"],
                kernel_args_var,
                device_index,
            )
        )<|MERGE_RESOLUTION|>--- conflicted
+++ resolved
@@ -123,9 +123,9 @@
 class MemoryPlanningState:
     def __init__(self):
         super().__init__()
-        self.reuse_pool: Dict[
-            Any, List["FreeIfNotReusedLine"]
-        ] = collections.defaultdict(list)
+        self.reuse_pool: Dict[Any, List[FreeIfNotReusedLine]] = collections.defaultdict(
+            list
+        )
 
     def __contains__(self, key):
         return bool(self.reuse_pool.get(key, None))
@@ -148,10 +148,22 @@
     def codegen(self, code: IndentedBuffer, device_cm_stack: contextlib.ExitStack):
         if V.graph.cpp_wrapper:
             code.writeline("\n")
-            if self.first_time:
-                code.writeline(f"at::cuda::CUDAGuard device_guard({self.device_idx});")
+            if V.graph.aot_mode:
+                # In AOT mode, we have a stream provided as a param. A stream is
+                # associated with a device, so we never expect the device to change.
+                assert self.first_time
+                # CUDAStreamGuard sets the stream and the device.
+                code.writeline(
+                    f"at::cuda::CUDAStreamGuard stream_guard("
+                    f"at::cuda::getStreamFromExternal(stream, {self.device_idx}));"
+                )
             else:
-                code.writeline(f"device_guard.set_index({self.device_idx});")
+                if self.first_time:
+                    code.writeline(
+                        f"at::cuda::CUDAGuard device_guard({self.device_idx});"
+                    )
+                else:
+                    code.writeline(f"device_guard.set_index({self.device_idx});")
         else:
             # Note _DeviceGuard has less overhead than device, but only accepts
             # integers
@@ -184,6 +196,7 @@
 @dataclasses.dataclass
 class AllocateLine(MemoryPlanningLine):
     node: ir.Buffer
+    can_reuse: bool = True
 
     def plan(self, state: MemoryPlanningState):
         if self.node.get_name() in V.graph.removed_buffers:
@@ -191,7 +204,7 @@
 
         # try to reuse a recently freed buffer
         key = buffer_reuse_key(self.node)
-        if config.allow_buffer_reuse and key in state:
+        if config.allow_buffer_reuse and key in state and self.can_reuse:
             free_line = state.pop(key)
             free_line.is_reused = True
             return ReuseLine(self.wrapper, free_line.node, self.node)
@@ -670,7 +683,7 @@
         with output.indent():
             output.writelines(
                 [
-                    "from torch._inductor.utils import compiled_module_main",
+                    "from torch._inductor.wrapper_benchmark import compiled_module_main",
                     f"compiled_module_main('{get_benchmark_name()}', benchmark_compiled_module)",
                 ]
             )
@@ -788,8 +801,17 @@
             )
         )
 
+    def use_preallocated_ouput(self, buffer):
+        # outputs are passed-in in the AOT mode
+        return (
+            V.graph.aot_mode
+            and buffer
+            and buffer.get_name() in set(V.graph.get_output_names())
+        )
+
     def codegen_allocation(self, buffer):
         name = buffer.get_name()
+
         if name in V.graph.removed_buffers or name in self.allocated:
             return
         self.allocated.add(name)
@@ -812,7 +834,13 @@
             self.codegen_deferred_allocation(name, layout)
             return
 
-        self.writeline(AllocateLine(self, buffer))
+        self.writeline(
+            AllocateLine(
+                self,
+                buffer,
+                not self.use_preallocated_ouput(buffer),
+            )
+        )
 
     def codegen_free(self, buffer):
         name = buffer.get_name()
@@ -833,15 +861,17 @@
 
         self.writeline(FreeIfNotReusedLine(self, buffer))
 
-    def can_reuse(self, buffer):
-        name = buffer.get_name()
+    def can_reuse(self, input_buffer, output_buffer=None):
+        name = input_buffer.get_name()
         if (
             name in V.graph.removed_buffers
             or name in V.graph.graph_inputs
             or name in V.graph.constants
             or name in self.freed
+            or self.use_preallocated_ouput(output_buffer)
         ):
             return False
+
         return True
 
     def did_reuse(self, buffer, reused_buffer):
@@ -884,6 +914,7 @@
         self.call_func_name = "inductor_entry_cpp"
         self.cuda = False
         self.supports_intermediate_hooks = False
+        self.outputs_need_copy = set()
 
         from .cpp import cexpr
 
@@ -895,14 +926,10 @@
 
     def write_header(self):
         if V.graph.aot_mode:
-            self.header.splice(
-                """
-                /* AOTInductor generated code */
-
-                #include <ATen/ScalarOps.h>
-                #include "aot_inductor_interface.cpp"
-                """
-            )
+            with open(
+                os.path.join(os.path.dirname(__file__), "aot_inductor_interface.cpp")
+            ) as f:
+                self.header.splice(f.read())
         else:
             self.header.splice(
                 """
@@ -935,6 +962,7 @@
 
     def write_prefix(self):
         if V.graph.aot_mode:
+            self.prefix.writeline("namespace torch {")
             self.prefix.writeline("namespace aot_inductor {")
 
     def write_wrapper_decl(self):
@@ -988,11 +1016,8 @@
                 """
                 c10::optional<at::Scalar> optional_scalar;
                 c10::optional<c10::string_view> optional_string;
-<<<<<<< HEAD
-=======
                 c10::optional<at::Layout> optional_layout;
                 c10::optional<at::Tensor> optional_tensor;
->>>>>>> 256fed02
                 torch::List<c10::optional<at::Scalar>> optional_list;
                 """
             )
@@ -1069,6 +1094,15 @@
     def generate_return(self, output_refs):
         # Output tensors are allocated by the AOT runtime.
         if V.graph.aot_mode:
+            for idx, output in enumerate(V.graph.graph_outputs):
+                if (
+                    hasattr(output, "get_name")
+                    and output.get_name() in self.outputs_need_copy
+                ):
+                    output_as_strided = output.codegen_reference()
+                    self.wrapper_call.writeline(
+                        f"outputs[{idx}].copy_({output_as_strided});"
+                    )
             self.wrapper_call.writeline("\n}")
         else:
             self.wrapper_call.writeline(f"return {{{', '.join(output_refs)}}};\n}}")
@@ -1076,6 +1110,7 @@
     def generate_end(self, result):
         if V.graph.aot_mode:
             result.writeline("} // namespace aot_inductor")
+            result.writeline("} // namespace inductor")
             return
 
         result.writeline("'''\n)")
@@ -1186,46 +1221,57 @@
 
     def generate_profiler_mark_wrapper_call(self, stack):
         self.wrapper_call.writeline(
-            'RECORD_FUNCTION("inductor_wrapper_call", c10::ArrayRef<c10::IValue>({{}}));'
+            'RECORD_FUNCTION("inductor_wrapper_call", c10::ArrayRef<c10::IValue>());'
         )
 
     def codegen_device(self, device):
         from .cpp import DEVICE_TO_ATEN
 
         return (
-            f"at::device(c10::Device({DEVICE_TO_ATEN[device.type]}, {device.index}))"
+            f"c10::Device({DEVICE_TO_ATEN[device.type]}, {device.index})"
             if device.index is not None
-            else f"at::device({DEVICE_TO_ATEN[device.type]})"
-        )
+            else f"{DEVICE_TO_ATEN[device.type]}"
+        )
+
+    def codegen_tensor_option(self, device, dtype):
+        from .cpp import DTYPE_TO_ATEN
+
+        cpp_device = self.codegen_device(device)
+        return f"at::TensorOptions({cpp_device}).dtype({DTYPE_TO_ATEN[dtype]}))"
 
     def make_buffer_allocation(self, buffer):
-        from .cpp import DTYPE_TO_ATEN
-
-        output_idx = None
-        for idx, output in enumerate(V.graph.graph_outputs):
-            if isinstance(output, (ir.NoneAsConstantBuffer, ir.ShapeAsConstantBuffer)):
-                continue
-            if buffer == output.data:
-                output_idx = idx
-                break
-        if output_idx is not None and V.graph.aot_mode:
-            # In aot_mode, output buffers are managed by the AOT runtime.
-            return (
-                f"at::Tensor {buffer.get_name()} = outputs[{output_idx}]{self.ending}"
-            )
-        else:
-            # TODO: map layout here.
-            device = buffer.get_device()
-            dtype = buffer.get_dtype()
-            shape = tuple(buffer.get_size())
-            stride = tuple(buffer.get_stride())
-            return (
-                f"{self.declare}{buffer.get_name()} = {self.namespace}empty_strided("
-                f"{self.codegen_shape_tuple(shape)}, "
-                f"{self.codegen_shape_tuple(stride)}, "
-                f"{self.codegen_device(device)}"
-                f".dtype({DTYPE_TO_ATEN[dtype]})){self.ending}"
-            )
+        name = buffer.get_name()
+        # outputs are passed-in in the AOT mode
+        if self.use_preallocated_ouput(buffer):
+            output_idx = None
+            output_buffer = None
+            for idx, output in enumerate(V.graph.graph_outputs):
+                if hasattr(output, "get_name") and name == output.get_name():
+                    output_idx = idx
+                    output_buffer = output
+                    break
+
+            assert (
+                output_idx is not None and output_buffer is not None
+            ), "Unknown output index"
+            if V.graph.sizevars.statically_known_leq(
+                buffer.get_numel(), output_buffer.get_numel()
+            ):
+                return f"auto {name} = outputs[{output_idx}];"
+            else:
+                self.outputs_need_copy.add(name)
+
+        # TODO: map layout here.
+        device = buffer.get_device()
+        dtype = buffer.get_dtype()
+        shape = tuple(buffer.get_size())
+        stride = tuple(buffer.get_stride())
+        return (
+            f"{self.declare}{name} = {self.namespace}empty_strided("
+            f"{self.codegen_shape_tuple(shape)}, "
+            f"{self.codegen_shape_tuple(stride)}, "
+            f"{self.codegen_tensor_option(device, dtype)};"
+        )
 
     def generate_extern_kernel_alloc_and_find_schema_if_needed(
         self,
@@ -1329,13 +1375,19 @@
                     int numWraps,
                     int sharedMemBytes,
                     void* args[],
-                    int device_index) {
+                    cudaStream_t stream) {
                 AT_CUDA_DRIVER_CHECK_OVERRIDE(cuLaunchKernel(
-                    func, gridX, gridY, gridZ, 32*numWraps, 1, 1, sharedMemBytes,
-                    at::cuda::getCurrentCUDAStream(device_index), args, nullptr));
+                    func, gridX, gridY, gridZ, 32*numWraps, 1, 1, sharedMemBytes, stream, args, nullptr));
             }
             """
         )
+
+    def write_get_cuda_stream(self, index):
+        name = f"stream{index}"
+        self.writeline(
+            f"cudaStream_t {name} = at::cuda::getCurrentCUDAStream({index});"
+        )
+        return name
 
     def define_kernel(
         self, name: str, kernel: str, metadata: Optional[str] = None, cuda=True
@@ -1409,6 +1461,9 @@
         call_args = self.generate_args_decl(call_args)
         kernel_args_var = f"kernel_args_var_{next(self.kernel_callsite_id)}"
         self.writeline(f"void* {kernel_args_var}[] = {{{call_args}}};")
+        stream = (
+            "stream" if V.graph.aot_mode else self.write_get_cuda_stream(device_index)
+        )
         self.writeline(
             "launchKernel({}, {}, {}, {}, {}, {}, {}, {});".format(
                 name,
@@ -1418,6 +1473,6 @@
                 params["num_warps"],
                 params["shared_mem"],
                 kernel_args_var,
-                device_index,
+                stream,
             )
         )