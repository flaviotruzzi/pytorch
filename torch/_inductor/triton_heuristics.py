import builtins
import copy
import functools
import hashlib
import inspect
import json
import logging
import operator
import os
import os.path
import re
import threading
from typing import List

import torch
from torch._dynamo.utils import dynamo_timed

from . import config
from .codecache import cache_dir, cubin_cache_dir

inductor_config = config
from .ir import ReductionHint, TileHint
from .utils import (
    ceildiv,
    conditional_product,
    create_bandwidth_info_str,
    do_bench,
    get_num_bytes,
    has_triton,
    next_power_of_2,
)


log = logging.getLogger(__name__)

if has_triton():
    import triton
    from triton import Config
    from triton.runtime.jit import get_cuda_stream, KernelInterface
else:
    Config = object
    get_cuda_stream = None
    KernelInterface = object
    triton = None

DEBUG = True

class CachingAutotuner(KernelInterface):
    """
    Simplified version of Triton autotuner that has no invalidation
    key and caches the best config to disk to improve cold start times.
    Unlike the main triton Autotuner, this version can precompile all
    configs, and does not rely on the Triton JIT.
    """

    def __init__(self, fn, meta, configs, save_cache_hook, mutated_arg_names, filename=None):
        super().__init__()
        self.fn = fn
        self.meta = meta
        self.save_cache_hook = save_cache_hook
        self.mutated_arg_names = mutated_arg_names
        self.configs = configs
        self.filename = filename

        if DEBUG:
            print(f"CachingAutotuner got {len(self.configs)} configs")
            for c in self.configs:
                print(c)

        self.launchers = []
        self.lock = threading.Lock()
        if os.getenv("TRITON_CACHE_DIR") is None:
            os.environ["TRITON_CACHE_DIR"] = os.path.join(
                cache_dir(),
                "triton",
                str(self.meta.get("device", 0)),
            )

    def precompile(self, warm_cache_only_with_cc=None):
        with self.lock:
            if self.launchers:
                return
            self.launchers = [
                self._precompile_config(c, warm_cache_only_with_cc)
                for c in self.configs
            ]
            self.configs = None

    def _precompile_config(self, cfg: Config, warm_cache_only_with_cc: int):
        """Ahead of time compile a given autotuner config."""
        compile_meta = copy.deepcopy(self.meta)
        for k, v in cfg.kwargs.items():
            compile_meta["constants"][self.fn.arg_names.index(k)] = v
        compile_meta["num_warps"] = cfg.num_warps
        compile_meta["num_stages"] = cfg.num_stages
        if warm_cache_only_with_cc:
            triton.compile(
                self.fn,
                warm_cache_only=True,
                cc=warm_cache_only_with_cc,
                **compile_meta,
            )
            return

        # load binary to the correct device
        with torch.cuda.device(compile_meta["device"]):
            # need to initialize context
            torch.cuda.synchronize(torch.cuda.current_device())
            binary = triton.compile(
                self.fn,
                **compile_meta,
            )
            binary._init_handles()

        call_args = [
            arg
            for i, arg in enumerate(self.fn.arg_names)
            if i not in self.fn.constexprs
        ]
        def_args = list(self.fn.arg_names)
        while def_args and def_args[-1] in cfg.kwargs:
            def_args.pop()

        scope = {
            "grid_meta": cfg.kwargs,
            "bin": binary,
            "torch": torch,
            "set_device": torch.cuda.set_device,
            "current_device": torch.cuda.current_device,
        }
        exec(
            f"""
            def launcher({', '.join(def_args)}, grid, stream):
                if callable(grid):
                    grid_0, grid_1, grid_2 = grid(grid_meta)
                else:
                    grid_0, grid_1, grid_2 = grid
                bin.c_wrapper(grid_0, grid_1, grid_2, bin.num_warps, bin.shared,
                            stream, bin.cu_function, None, None, None,
                            {', '.join(call_args)})
            """.lstrip(),
            scope,
        )

        launcher = scope["launcher"]
        launcher.config = cfg
        launcher.n_regs = getattr(binary, "n_regs", None)
        launcher.n_spills = getattr(binary, "n_spills", None)
        launcher.shared = getattr(binary, "shared", None)
        if config.triton.store_cubin:
            launcher.kernel_name = self.fn.__name__
            launcher.bin = binary

        return launcher

    def bench(self, launcher, *args, grid):
        """Measure the performance of a given launcher"""
        stream = get_cuda_stream(torch.cuda.current_device())

        def kernel_call():
            if launcher.config.pre_hook is not None:
                launcher.config.pre_hook(
                    {**zip(self.arg_names, args), **launcher.config.kwargs}
                )
            launcher(
                *args,
                grid=grid,
                stream=stream,
            )

        return do_bench(kernel_call, rep=40, fast_flush=True)

    @dynamo_timed
    def benchmark_all_configs(self, *args, **kwargs):
        from .compile_fx import clone_preserve_strides

        # clone inplace buffers to avoid autotune contaminating them if
        # the kernel does in-place stores. avoid cloning other buffers because
        # it leads to increase memory use
        cloned_args = []
        for i, arg in enumerate(args):
            if self.fn.arg_names[i] in self.mutated_arg_names:
                assert isinstance(arg, torch.Tensor)
                cloned_args.append(clone_preserve_strides(arg))
            else:
                cloned_args.append(arg)

        timings = {
            launcher: self.bench(launcher, *cloned_args, **kwargs)[0]
            for launcher in self.launchers
        }
        if DEBUG:
            for k, v in timings.items():
                print(f"{k.config}: {v}")
        return timings

    def is_persistent_reduction(self):
        fn_name = self.fn.__name__
        assert any([fn_name.startswith(prefix) for prefix in ["triton_poi_", "triton_red_", "triton_per_"]]), f"name {fn_name}"
        return fn_name.startswith("triton_per_")

    def coordinate_descent_tuning(self, launcher, *args, **kwargs):
        """
        Tune one config parameter at a time.

        TODO: will it be beneficial to tune multiple config parameters
        simultaneously?

        TODO: what if both increasing and descreasing a coordinate can improve
        perf. i.e., there are multiple local optimal..
        """
        # clone inplace buffers to avoid autotune contaminating them if
        # the kernel does in-place stores. avoid cloning other buffers because
        # it leads to increase memory use
        from .compile_fx import clone_preserve_strides
        cloned_args = []
        for i, arg in enumerate(args):
            if self.fn.arg_names[i] in self.mutated_arg_names:
                assert isinstance(arg, torch.Tensor)
                cloned_args.append(clone_preserve_strides(arg))
            else:
                cloned_args.append(arg)

        baseline_timing = best_timing = self.bench(launcher, *cloned_args, **kwargs)[0]
        tuning_coordinates = ["XBLOCK", "YBLOCK", "ZBLOCK", "num_warps"]
        if not self.is_persistent_reduction():
            tuning_coordinates.append("RBLOCK") 

        def get_coord(config, name):
            if name in ["XBLOCK", "YBLOCK", "ZBLOCK", "RBLOCK"]:
                return config.kwargs.get(name, None)
            elif name == "num_warps":
                return config.num_warps
            else:
                raise KeyError(f"Unrecognized name {name}")

        def set_coord(config, name, value):
            if name in ["XBLOCK", "YBLOCK", "ZBLOCK", "RBLOCK"]:
                config.kwargs[name] = value
            elif name == "num_warps":
                config.num_warps = value
            else:
                raise KeyError(f"Unrecognized name {name}")

        improved = True
        best_launcher = launcher
        baseline_config = launcher.config

        def has_improvement(baseline, test):
            threshold = 0.00001
            return test is not None and test < baseline * (1 - threshold)

        print("= Do coordinate descent tuning =")
        while improved:
            improved = False
            for name in tuning_coordinates:
                lhs_config, rhs_config = None, None
                cur_val = get_coord(best_launcher.config, name)
                # some kernel don't have RBLOCK. So cur_val may be None
                if cur_val is None:
                    continue

                if cur_val > 1:
                    lhs_config = copy.deepcopy(best_launcher.config)
                    set_coord(lhs_config, name, cur_val // 2)
                rhs_config = copy.deepcopy(best_launcher.config)
                set_coord(rhs_config, name, cur_val * 2)

                cand_launchers = [None, None]
                cand_timings = [None, None]
                # TODO: shout if both increasing/decreasing direction can improve perf
                with self.lock:  # compiling
                    idx = 0
                    for config in [lhs_config, rhs_config]:
                        if config is None:
                            continue
                        try:
                            cand_launchers[idx] = self._precompile_config(config, None)
                            cand_timings[idx] = self.bench(cand_launchers[idx], *cloned_args, **kwargs)[0]
                        except RuntimeError:
                            # example: RuntimeError: Triton Error [CUDA]: invalid argument
                            continue
                        idx += 1

                for launcher, timing in zip(cand_launchers, cand_timings):
                    if launcher is None:
                        continue
                    if has_improvement(best_timing, timing):
                        improved = True
                        print(f"Tune from {best_launcher.config} {best_timing} -> {launcher.config} {timing}")
                        best_timing = timing
                        best_launcher = launcher
                        break
                    else:
                        print(f"  Drop {launcher.config} {timing}")
                        pass

        print(f"Improve from {baseline_config} {baseline_timing} -> {best_launcher.config} {best_timing}, {baseline_timing / best_timing:.3f}x")

        # don't save cache for coordinate descent tuning for now
        if not inductor_config.coordinate_descent_tuning and self.save_cache_hook:
            self.save_cache_hook(best_launcher.config, True)

        best_launcher.config.found_by_coordesc = True
        return best_launcher

    def autotune_to_one_config(self, *args, **kwargs):
        """Do the actual autotuning"""
        timings = self.benchmark_all_configs(*args, **kwargs)
        self.launchers = [builtins.min(timings, key=timings.get)]

        if not inductor_config.coordinate_descent_tuning and self.save_cache_hook:
            self.save_cache_hook(self.launchers[0].config)

    def save_cuda_kernel(self, grid, stream, launcher):
        from .codegen.wrapper import KernelParamCache

        # Make sure kernel_name is enough for distiguishing kernels
        assert config.triton.unique_kernel_names

        if callable(grid):
            grid_x, grid_y, grid_z = grid(launcher.config.kwargs)
        else:
            grid_x, grid_y, grid_z = grid

        kernel_name = launcher.kernel_name
        cubin_path = os.path.join(cubin_cache_dir(), f"{kernel_name}.cubin")
        with open(cubin_path, "wb") as f:
            f.write(launcher.bin.asm["cubin"])

        params = {
            "mangled_name": launcher.bin.metadata["name"],
            "grid_x": grid_x,
            "grid_y": grid_y,
            "grid_z": grid_z,
            "num_warps": launcher.bin.num_warps,
            "shared_mem": launcher.bin.shared,
            "stream": stream,
        }
        with self.lock:
            if KernelParamCache.cache.get(kernel_name, None):
                assert (
                    KernelParamCache.cache[kernel_name].get("mangled_name", None)
                    == launcher.bin.metadata["name"]
                )
            else:
                KernelParamCache.cache[kernel_name] = params

    def run(self, *args, grid, stream):
        # if len(self.launchers) == 1 and getattr(self.launchers[0].config, "found_by_coordesc", False):
        #     print(f"Got coorddesc tuning result from cache")

        if len(self.launchers) != 1:
            if len(self.launchers) == 0:
                self.precompile()
            if len(self.launchers) > 1:
                self.autotune_to_one_config(*args, grid=grid)

        if config.triton.store_cubin:
            self.save_cuda_kernel(grid, stream, self.launchers[0])

        if not getattr(self.launchers[0].config, "found_by_coordesc", False) and config.coordinate_descent_tuning:
            self.launchers = [self.coordinate_descent_tuning(self.launchers[0], *args, grid=grid)]

        (launcher,) = self.launchers

        if launcher.config.pre_hook is not None:
            launcher.config.pre_hook(
                {**zip(self.arg_names, args), **launcher.config.kwargs}
            )
        return launcher(
            *args,
            grid=grid,
            stream=stream,
        )


def _find_names(obj):
    import gc
    import inspect

    frame = inspect.currentframe()
    for frame in iter(lambda: frame.f_back, None):
        frame.f_locals
    obj_names = []
    for referrer in gc.get_referrers(obj):
        if isinstance(referrer, dict):
            for k, v in referrer.items():
                if v is obj:
                    obj_names.append(k)
    return obj_names


collected_calls = []


def start_graph():
    collected_calls.clear()


def end_graph():
    if len(collected_calls) == 0:
        return
    overall_time = sum(call[0] for call in collected_calls)
    overall_gb = sum(call[1] for call in collected_calls)
    cur_file = inspect.stack()[1].filename
    print(f"SUMMARY ({cur_file})")
    print(
        f"{overall_time:.2f}ms   \t {overall_gb:.2f} GB\t {overall_gb/(overall_time/1e3):.2f}GB/s"
    )
    print()


class DebugAutotuner(CachingAutotuner):
    def __init__(self, *args, regex_filter="", **kwargs):
        self.regex_filter = regex_filter
        super().__init__(*args, **kwargs)

    def run(self, *args, grid, stream):
        possible_names = _find_names(self)
        kernel_name = f"{max(possible_names, key=lambda x: len(x))}"
        if not re.match(self.regex_filter, kernel_name):
            return
        super().run(*args, grid=grid, stream=stream)
        (launcher,) = self.launchers

        ms = self.bench(launcher, *args, grid=grid)[0]
        num_in_out_ptrs = len(
            [
                arg_name
                for arg_name in self.fn.arg_names
                if arg_name.startswith("in_out_ptr")
            ]
        )
        num_gb = get_num_bytes(*args, num_in_out_args=num_in_out_ptrs) / 1e9
        gb_per_s = num_gb / (ms / 1e3)

        collected_calls.append((ms, num_gb, gb_per_s, kernel_name)),
        print(
            create_bandwidth_info_str(ms, num_gb, gb_per_s, suffix=f" \t {kernel_name}")
        )


def hash_configs(configs: List[Config]):
    """
    Hash used to check for changes in configurations
    """
    hasher = hashlib.sha256()
    for cfg in configs:
        hasher.update(
            f"{sorted(cfg.kwargs.items())} {cfg.num_warps} {cfg.num_stages}\n".encode(
                "utf-8"
            )
        )
    return hasher.hexdigest()


def load_cached_autotuning(
    cache_filename: str, configs_hash: str, configs: List[Config]
):
    """
    Read a cached autotuning result from disk
    """
    if not os.path.exists(cache_filename):
        return None

    with open(cache_filename, "r") as fd:
        best_config = json.loads(fd.read())

    if best_config.pop("configs_hash", None) != configs_hash:
        return None

    if config.coordinate_descent_tuning and best_config.pop("found_by_coordesc", False):
        num_warps = best_config.pop("num_warps")
        num_stages = best_config.pop("num_stages")
        triton_config = Config(best_config, num_warps=num_warps, num_stages=num_stages)
        # TODO: should we pass a flags around rather than monkey packing?
        triton_config.found_by_coordesc = True 
        return triton_config

    matching_configs = [
        cfg
        for cfg in configs
        if all(val == best_config.get(key) for key, val in cfg.kwargs.items())
    ]
    if len(matching_configs) != 1:
        return None

    return matching_configs[0]


def cached_autotune(
    configs: List[Config],
    meta,
    filename=None,
):
    """
    A copy of triton.autotune that calls our subclass.  Our subclass
    has additional debugging, error handling, and on-disk caching.
    """
    configs = unique_configs(configs)
    assert len(configs) == 1 or filename

    # The autotune cache will simply replace the list of candidate configs with
    # the best config cached. We don't want that when we benchmark triton kernels.
    # We need the perf for each of the candidate config instead.
    cache_autotune_result = not config.benchmark_kernel

    # on disk caching logic
    if cache_autotune_result and filename is not None and len(configs) > 1:
        cache_filename = os.path.splitext(filename)[0] + ".best_config"
        configs_hash = hash_configs(configs)
        best_config = load_cached_autotuning(cache_filename, configs_hash, configs)
        if best_config:
            configs = [best_config]

        def save_cache_hook(cfg, found_by_coordesc=False):
            with open(cache_filename, "w") as fd:
<<<<<<< HEAD
                fd.write(json.dumps({**cfg.kwargs, "configs_hash": configs_hash}))

=======
                fd.write(json.dumps({
                    **cfg.kwargs,
                    "num_warps": cfg.num_warps,
                    "num_stages": cfg.num_stages,
                    "configs_hash": configs_hash,
                    "found_by_coordesc": found_by_coordesc
                }))
            type_str = "coordesc" if found_by_coordesc else "heuristic"
            print(f"Save {type_str} tuning result to {cache_filename}")
>>>>>>> 52fa46f3511... [WIP][inductor] coordinate descent tuning upon max-autotune
    else:
        save_cache_hook = None

    mutated_arg_names = meta.pop("mutated_arg_names", ())

    def decorator(fn):
        if config.profile_bandwidth:
            return DebugAutotuner(
                fn,
                meta=meta,
                regex_filter=config.profile_bandwidth_regex,
                configs=configs,
                save_cache_hook=save_cache_hook,
                mutated_arg_names=mutated_arg_names,
            )
        return CachingAutotuner(
            fn,
            meta=meta,
            configs=configs,
            save_cache_hook=save_cache_hook,
            mutated_arg_names=mutated_arg_names,
            filename=filename,
        )

    return decorator


def unique_configs(configs: List[Config]):
    """Remove duplicate configurations"""
    seen = set()
    pruned_configs = []
    for cfg in configs:
        key = tuple(cfg.kwargs.items())
        if key not in seen:
            seen.add(key)
            pruned_configs.append(cfg)
    return pruned_configs


def check_config(cfg, *, xnumel=None, ynumel=None, znumel=None):
    for numel, label in zip((xnumel, ynumel, znumel), "XYZ"):
        if numel is None:
            continue
        block = cfg[f"{label}BLOCK"]
        if numel == 1:
            assert block == 1, (
                f"TritonKernel.indexing assumes numel == 1 => BLOCK == 1"
                f" but {label.lower()}numel=={numel} and {label}BLOCK={block} (cfg={cfg})."
            )
        max_block = config.triton.max_block[label]
        max_block_str = f'config.triton.max_block["{label}"]'
        assert max_block % block == 0, (
            f"TritonKernel.indexing assumes {label}BLOCK divides {max_block_str}"
            f" but {label}BLOCK={block} and {max_block_str}={max_block} (cfg={cfg})."
        )


def triton_config(size_hints, x, y=None, z=None, num_stages=1) -> Config:
    """
    Construct a pointwise triton config with some adjustment heuristics
    based on size_hints. Size_hints is a tuple of numels in each tile
    dimension and will be rounded up to the nearest power of 2.
    """
    # Ideally we want to read this from some device config
    maxGridSize = [2147483647, 65535, 65535]

    target = conditional_product(x, y, z)
    if conditional_product(*size_hints) < target:
        target //= 8

    # shrink sizes to size hints
    x = min(x, size_hints[0])
    if y:
        y = min(y, size_hints[1])
    if z:
        z = min(z, size_hints[2])

    # if we are below original block size, scale up where we can;
    # or if the calculated grid size is larger than the limit, we bump up the corresponding dimension
    while x < size_hints[0] and (
        x * maxGridSize[0] < size_hints[0] or conditional_product(x, y, z) < target
    ):
        x *= 2
    while (
        y
        and y < size_hints[1]
        and (
            y * maxGridSize[1] < size_hints[1] or conditional_product(x, y, z) < target
        )
    ):
        y *= 2
    while (
        z
        and z < size_hints[2]
        and (
            z * maxGridSize[2] < size_hints[2] or conditional_product(x, y, z) < target
        )
    ):
        z *= 2

    cfg = {"XBLOCK": x}
    if y:
        cfg["YBLOCK"] = y
    if z:
        cfg["ZBLOCK"] = z
    num_warps = next_power_of_2(min(max(conditional_product(x, y, z) // 256, 1), 8))
    # we are going to arrive at 2 warps only if bs was too small due to
    # numel being too small. However to workaround some ptx bugs we still
    # want at least 4 warps if there's enough elements per thread
    # given that this is a rare situation, don't expect this to affect perf
    # in general
    # see https://github.com/pytorch/pytorch/pull/97950
    num_warps = max(num_warps, 4) if conditional_product(x, y, z) >= 128 else num_warps
    xnumel = size_hints[0]
    ynumel = size_hints[1] if y else None
    znumel = size_hints[2] if z else None
    check_config(cfg, xnumel=xnumel, ynumel=ynumel, znumel=znumel)
    return Config(cfg, num_warps=num_warps, num_stages=num_stages)


def triton_config_reduction(size_hints, x, r, num_stages=1) -> Config:
    """
    Construct a reduction triton config with some adjustment heuristics
    based on size_hints. Size_hints is a tuple of numels in each tile
    dimension and will be rounded up to the nearest power of 2.
    """

    target = conditional_product(x, r)
    if conditional_product(*size_hints) < target:
        target //= 8

    # shrink sizes to size hints
    x = min(x, size_hints[0])
    r = min(r, size_hints[1])

    # if we are below original block size, scale up where we can
    while x < size_hints[0] and conditional_product(x, r) < target:
        x *= 2
    while r < size_hints[1] and conditional_product(x, r) < target:
        r *= 2

    cfg = {"XBLOCK": x, "RBLOCK": r}
    num_warps = next_power_of_2(min(max(conditional_product(x, r) // 128, 2), 8))
    check_config(cfg, xnumel=size_hints[0])
    return Config(cfg, num_warps=num_warps, num_stages=num_stages)


def triton_config_tiled_reduction(size_hints, x, y, r, num_stages=1):
    """
    Construct a tile reduction triton config with some adjustment
    heuristics based on size_hints. Size_hints is a tuple of numels in
    each tile dimension and will be rounded up to the nearest power of 2.
    """

    target = conditional_product(x, y, r)
    if conditional_product(*size_hints) < target:
        target //= 8

    # shrink sizes to size hints
    x = min(x, size_hints[0])
    y = min(y, size_hints[1])
    r = min(r, size_hints[2])

    # if we are below original block size, scale up where we can
    while x < size_hints[0] and conditional_product(x, y, r) < target:
        x *= 2
    while r < size_hints[2] and conditional_product(x, y, r) < target:
        r *= 2
    while y < size_hints[1] and conditional_product(x, y, r) < target:
        y *= 2

    cfg = {"XBLOCK": x, "YBLOCK": y, "RBLOCK": r}
    num_warps = next_power_of_2(min(max(conditional_product(x, y, r) // 256, 1), 8))
    check_config(cfg, xnumel=size_hints[0], ynumel=size_hints[1])
    return Config(cfg, num_warps=num_warps, num_stages=num_stages)


def pointwise(size_hints, meta, tile_hint=None, filename=None):
    """
    Construct @triton.heuristics() based on size_hints.
    """
    numel = functools.reduce(operator.mul, size_hints)
    bs = max(256, min(numel // 128, 1024))

    if len(size_hints) == 1:
        return cached_autotune([triton_config(size_hints, bs)], meta=meta)
    if len(size_hints) == 2:
        if (
            not config.triton.autotune_pointwise or tile_hint == TileHint.SQUARE
        ) and not (config.max_autotune or config.max_autotune_pointwise):
            return cached_autotune([triton_config(size_hints, 32, 32)], meta=meta)
        return cached_autotune(
            [
                triton_config(size_hints, 32, 32),
                triton_config(size_hints, 64, 64),  # ~8% better for fp16
                triton_config(size_hints, 256, 16),
                triton_config(size_hints, 16, 256),
                triton_config(size_hints, bs, 1),
                triton_config(size_hints, 1, bs),
            ],
            meta=meta,
            filename=filename,
        )
    if len(size_hints) == 3:
        if not config.triton.autotune_pointwise:
            return cached_autotune([triton_config(size_hints, 16, 16, 16)], meta=meta)
        return cached_autotune(
            [
                triton_config(size_hints, 16, 16, 16),
                triton_config(size_hints, 64, 8, 8),
                triton_config(size_hints, 8, 64, 8),
                triton_config(size_hints, 8, 8, 64),
                triton_config(size_hints, bs, 1, 1),
                triton_config(size_hints, 1, bs, 1),
                triton_config(size_hints, 1, 1, bs),
            ],
            meta=meta,
            filename=filename,
        )
    raise NotImplementedError(f"size_hints: {size_hints}")


def reduction(size_hints, reduction_hint=False, meta=None, filename=None):
    """args to @triton.heuristics()"""
    assert meta is not None
    rnumel = size_hints[-1]
    if len(size_hints) == 2:
        contiguous_config = triton_config_reduction(
            size_hints, 1, (rnumel if 256 <= rnumel < 2048 else 2048)
        )
        outer_config = triton_config_reduction(size_hints, 128, 8)
        tiny_config = triton_config_reduction(
            size_hints, 2 * (256 // rnumel) if rnumel <= 256 else 1, min(rnumel, 2048)
        )
        if config.max_autotune or config.max_autotune_pointwise:
            pass  # skip all these cases
        elif reduction_hint == ReductionHint.INNER:
            return cached_autotune([contiguous_config], meta=meta)
        elif reduction_hint == ReductionHint.OUTER:
            return cached_autotune([outer_config], meta=meta)
        elif reduction_hint == ReductionHint.OUTER_TINY:
            return cached_autotune([tiny_config], meta=meta)
        if not config.triton.autotune_pointwise:
            return cached_autotune(
                [triton_config_reduction(size_hints, 32, 128)], meta=meta
            )
        return cached_autotune(
            [
                contiguous_config,
                outer_config,
                tiny_config,
                triton_config_reduction(size_hints, 64, 64),
                triton_config_reduction(size_hints, 8, 512),
            ],
            meta=meta,
            filename=filename,
        )
    raise NotImplementedError(f"size_hints: {size_hints}")


def persistent_reduction(size_hints, reduction_hint=False, meta=None, filename=None):
    xnumel, rnumel = size_hints

    configs = [
        triton_config_reduction(size_hints, xblock, rnumel)
        for xblock in (1, 8, 32, 128)
        if rnumel * xblock <= 4096 and xblock <= xnumel
    ]

    # TODO(jansel): we should be able to improve these heuristics
    if reduction_hint == ReductionHint.INNER and rnumel >= 256:
        configs = configs[:1]
    elif reduction_hint == ReductionHint.OUTER:
        configs = configs[-1:]
    elif reduction_hint == ReductionHint.OUTER_TINY:
        configs = [
            triton_config_reduction(
                size_hints, 2 * (256 // rnumel) if rnumel <= 256 else 1, rnumel
            )
        ]

    return cached_autotune(
        configs,
        meta=meta,
        filename=filename,
    )


def template(num_stages, num_warps, meta, filename=None):
    """
    Compile a triton template
    """
    return cached_autotune(
        [triton.Config({}, num_stages=num_stages, num_warps=num_warps)], meta=meta, filename=filename,
    )


def grid(xnumel, ynumel=None, znumel=None):
    """Helper function to compute triton grids"""

    def get_grid_dim(numel, block):
        if numel is None:
            return 1
        return ceildiv(numel, block)

    def grid_fn(meta):
        return (
            get_grid_dim(xnumel, meta.get("XBLOCK", None)),
            get_grid_dim(ynumel, meta.get("YBLOCK", None)),
            get_grid_dim(znumel, meta.get("ZBLOCK", None)),
        )

    return grid_fn<|MERGE_RESOLUTION|>--- conflicted
+++ resolved
@@ -17,8 +17,8 @@
 
 from . import config
 from .codecache import cache_dir, cubin_cache_dir
-
-inductor_config = config
+from .coordinate_descent_tuner import CoordescTuner
+
 from .ir import ReductionHint, TileHint
 from .utils import (
     ceildiv,
@@ -53,17 +53,16 @@
     configs, and does not rely on the Triton JIT.
     """
 
-    def __init__(self, fn, meta, configs, save_cache_hook, mutated_arg_names, filename=None):
+    def __init__(self, fn, meta, configs, save_cache_hook, mutated_arg_names):
         super().__init__()
         self.fn = fn
         self.meta = meta
         self.save_cache_hook = save_cache_hook
         self.mutated_arg_names = mutated_arg_names
         self.configs = configs
-        self.filename = filename
 
         if DEBUG:
-            print(f"CachingAutotuner got {len(self.configs)} configs")
+            print(f"CachingAutotuner gets {len(self.configs)} configs")
             for c in self.configs:
                 print(c)
 
@@ -75,6 +74,8 @@
                 "triton",
                 str(self.meta.get("device", 0)),
             )
+
+        self.coordesc_tuner = CoordescTuner(is_mm=False, is_persistent_reduction=self.is_persistent_reduction())
 
     def precompile(self, warm_cache_only_with_cc=None):
         with self.lock:
@@ -170,10 +171,7 @@
 
         return do_bench(kernel_call, rep=40, fast_flush=True)
 
-    @dynamo_timed
-    def benchmark_all_configs(self, *args, **kwargs):
-        from .compile_fx import clone_preserve_strides
-
+    def clone_args(self, *args):
         # clone inplace buffers to avoid autotune contaminating them if
         # the kernel does in-place stores. avoid cloning other buffers because
         # it leads to increase memory use
@@ -185,131 +183,30 @@
             else:
                 cloned_args.append(arg)
 
+        return cloned_args
+
+    @dynamo_timed
+    def benchmark_all_configs(self, *args, **kwargs):
+        from .compile_fx import clone_preserve_strides
+
+        cloned_args = self.clone_args(*args)
         timings = {
             launcher: self.bench(launcher, *cloned_args, **kwargs)[0]
             for launcher in self.launchers
         }
+
         if DEBUG:
+            print("Benchmark all input configs get:")
             for k, v in timings.items():
                 print(f"{k.config}: {v}")
+
         return timings
-
-    def is_persistent_reduction(self):
-        fn_name = self.fn.__name__
-        assert any([fn_name.startswith(prefix) for prefix in ["triton_poi_", "triton_red_", "triton_per_"]]), f"name {fn_name}"
-        return fn_name.startswith("triton_per_")
-
-    def coordinate_descent_tuning(self, launcher, *args, **kwargs):
-        """
-        Tune one config parameter at a time.
-
-        TODO: will it be beneficial to tune multiple config parameters
-        simultaneously?
-
-        TODO: what if both increasing and descreasing a coordinate can improve
-        perf. i.e., there are multiple local optimal..
-        """
-        # clone inplace buffers to avoid autotune contaminating them if
-        # the kernel does in-place stores. avoid cloning other buffers because
-        # it leads to increase memory use
-        from .compile_fx import clone_preserve_strides
-        cloned_args = []
-        for i, arg in enumerate(args):
-            if self.fn.arg_names[i] in self.mutated_arg_names:
-                assert isinstance(arg, torch.Tensor)
-                cloned_args.append(clone_preserve_strides(arg))
-            else:
-                cloned_args.append(arg)
-
-        baseline_timing = best_timing = self.bench(launcher, *cloned_args, **kwargs)[0]
-        tuning_coordinates = ["XBLOCK", "YBLOCK", "ZBLOCK", "num_warps"]
-        if not self.is_persistent_reduction():
-            tuning_coordinates.append("RBLOCK") 
-
-        def get_coord(config, name):
-            if name in ["XBLOCK", "YBLOCK", "ZBLOCK", "RBLOCK"]:
-                return config.kwargs.get(name, None)
-            elif name == "num_warps":
-                return config.num_warps
-            else:
-                raise KeyError(f"Unrecognized name {name}")
-
-        def set_coord(config, name, value):
-            if name in ["XBLOCK", "YBLOCK", "ZBLOCK", "RBLOCK"]:
-                config.kwargs[name] = value
-            elif name == "num_warps":
-                config.num_warps = value
-            else:
-                raise KeyError(f"Unrecognized name {name}")
-
-        improved = True
-        best_launcher = launcher
-        baseline_config = launcher.config
-
-        def has_improvement(baseline, test):
-            threshold = 0.00001
-            return test is not None and test < baseline * (1 - threshold)
-
-        print("= Do coordinate descent tuning =")
-        while improved:
-            improved = False
-            for name in tuning_coordinates:
-                lhs_config, rhs_config = None, None
-                cur_val = get_coord(best_launcher.config, name)
-                # some kernel don't have RBLOCK. So cur_val may be None
-                if cur_val is None:
-                    continue
-
-                if cur_val > 1:
-                    lhs_config = copy.deepcopy(best_launcher.config)
-                    set_coord(lhs_config, name, cur_val // 2)
-                rhs_config = copy.deepcopy(best_launcher.config)
-                set_coord(rhs_config, name, cur_val * 2)
-
-                cand_launchers = [None, None]
-                cand_timings = [None, None]
-                # TODO: shout if both increasing/decreasing direction can improve perf
-                with self.lock:  # compiling
-                    idx = 0
-                    for config in [lhs_config, rhs_config]:
-                        if config is None:
-                            continue
-                        try:
-                            cand_launchers[idx] = self._precompile_config(config, None)
-                            cand_timings[idx] = self.bench(cand_launchers[idx], *cloned_args, **kwargs)[0]
-                        except RuntimeError:
-                            # example: RuntimeError: Triton Error [CUDA]: invalid argument
-                            continue
-                        idx += 1
-
-                for launcher, timing in zip(cand_launchers, cand_timings):
-                    if launcher is None:
-                        continue
-                    if has_improvement(best_timing, timing):
-                        improved = True
-                        print(f"Tune from {best_launcher.config} {best_timing} -> {launcher.config} {timing}")
-                        best_timing = timing
-                        best_launcher = launcher
-                        break
-                    else:
-                        print(f"  Drop {launcher.config} {timing}")
-                        pass
-
-        print(f"Improve from {baseline_config} {baseline_timing} -> {best_launcher.config} {best_timing}, {baseline_timing / best_timing:.3f}x")
-
-        # don't save cache for coordinate descent tuning for now
-        if not inductor_config.coordinate_descent_tuning and self.save_cache_hook:
-            self.save_cache_hook(best_launcher.config, True)
-
-        best_launcher.config.found_by_coordesc = True
-        return best_launcher
 
     def autotune_to_one_config(self, *args, **kwargs):
         """Do the actual autotuning"""
         timings = self.benchmark_all_configs(*args, **kwargs)
         self.launchers = [builtins.min(timings, key=timings.get)]
-
-        if not inductor_config.coordinate_descent_tuning and self.save_cache_hook:
+        if self.save_cache_hook:
             self.save_cache_hook(self.launchers[0].config)
 
     def save_cuda_kernel(self, grid, stream, launcher):
@@ -346,24 +243,42 @@
             else:
                 KernelParamCache.cache[kernel_name] = params
 
+    def is_persistent_reduction(self):
+        assert False, "NYI" # TODO
+
+    def coordinate_descent_tuning(self, launcher, *args, **kwargs):
+        if DEBUG:
+            print("= Do coordinate descent tuning =")
+
+        cloned_args = self.clone_args(*args)
+        config2launcher = {}
+        def benchmark_one_config(config):
+            with self.lock:
+                launcher = self._precompile_config(config, None)
+            config2launcher[config] = launcher
+            return self.bench(launcher, *cloned_args, **kwargs)[0]
+
+        best_config = self.coordesc_tuner.autotune(benchmark_one_config, launcher.config, None)
+        best_config.found_by_coordesc = True
+
+        if self.save_cache_hook:
+            self.save_cache_hook(best_config, found_by_coordesc=True)
+        return config2launcher.get(best_config)
+
     def run(self, *args, grid, stream):
-        # if len(self.launchers) == 1 and getattr(self.launchers[0].config, "found_by_coordesc", False):
-        #     print(f"Got coorddesc tuning result from cache")
-
         if len(self.launchers) != 1:
             if len(self.launchers) == 0:
                 self.precompile()
             if len(self.launchers) > 1:
                 self.autotune_to_one_config(*args, grid=grid)
 
+        if not getattr(self.launchers[0].config, "found_by_coordesc", False) and config.coordinate_descent_tuning:
+            self.launchers = [self.coordinate_descent_tuning(self.launchers[0], *args, grid=grid)
+
         if config.triton.store_cubin:
             self.save_cuda_kernel(grid, stream, self.launchers[0])
 
-        if not getattr(self.launchers[0].config, "found_by_coordesc", False) and config.coordinate_descent_tuning:
-            self.launchers = [self.coordinate_descent_tuning(self.launchers[0], *args, grid=grid)]
-
         (launcher,) = self.launchers
-
         if launcher.config.pre_hook is not None:
             launcher.config.pre_hook(
                 {**zip(self.arg_names, args), **launcher.config.kwargs}
@@ -466,17 +381,8 @@
 
     with open(cache_filename, "r") as fd:
         best_config = json.loads(fd.read())
-
-    if best_config.pop("configs_hash", None) != configs_hash:
+    if best_config.get("configs_hash") != configs_hash:
         return None
-
-    if config.coordinate_descent_tuning and best_config.pop("found_by_coordesc", False):
-        num_warps = best_config.pop("num_warps")
-        num_stages = best_config.pop("num_stages")
-        triton_config = Config(best_config, num_warps=num_warps, num_stages=num_stages)
-        # TODO: should we pass a flags around rather than monkey packing?
-        triton_config.found_by_coordesc = True 
-        return triton_config
 
     matching_configs = [
         cfg
@@ -514,22 +420,10 @@
         if best_config:
             configs = [best_config]
 
-        def save_cache_hook(cfg, found_by_coordesc=False):
+        def save_cache_hook(cfg):
             with open(cache_filename, "w") as fd:
-<<<<<<< HEAD
                 fd.write(json.dumps({**cfg.kwargs, "configs_hash": configs_hash}))
 
-=======
-                fd.write(json.dumps({
-                    **cfg.kwargs,
-                    "num_warps": cfg.num_warps,
-                    "num_stages": cfg.num_stages,
-                    "configs_hash": configs_hash,
-                    "found_by_coordesc": found_by_coordesc
-                }))
-            type_str = "coordesc" if found_by_coordesc else "heuristic"
-            print(f"Save {type_str} tuning result to {cache_filename}")
->>>>>>> 52fa46f3511... [WIP][inductor] coordinate descent tuning upon max-autotune
     else:
         save_cache_hook = None
 
@@ -551,7 +445,6 @@
             configs=configs,
             save_cache_hook=save_cache_hook,
             mutated_arg_names=mutated_arg_names,
-            filename=filename,
         )
 
     return decorator
@@ -823,7 +716,7 @@
     Compile a triton template
     """
     return cached_autotune(
-        [triton.Config({}, num_stages=num_stages, num_warps=num_warps)], meta=meta, filename=filename,
+        [triton.Config({}, num_stages=num_stages, num_warps=num_warps)], meta=meta
     )
 
 
