import functools
from itertools import chain
from typing import Optional

import torch
from torch import Tensor
from torch._inductor import utils
from torch.utils._mode_utils import no_dispatch

from ..pattern_matcher import inference_graph, register_replacement, training_graph

aten = torch.ops.aten


def fetch_fake_tensors(match, kwarg_names):
    kwargs = match.kwargs
    return [kwargs[name].meta["val"] for name in kwarg_names]


def unwrap_fake_args(*arg_names):
    def decorator(func):
        def wrapper(match):
            fake_tensors = fetch_fake_tensors(match, arg_names)
            return func(*fake_tensors)

        return wrapper

    return decorator


def get_alignment_size(x):
    if x.dtype == torch.float16 or x.dtype == torch.half or x.dtype == torch.bfloat16:
        return 8
    elif x.dtype == torch.float32 or x.dtype == torch.float:
        return 4
    else:
        return 0


def check_device(a: Tensor, b: Tensor):
    return a.is_cuda and b.is_cuda


def check_dtype(a: Tensor, b: Tensor):
    return a.is_floating_point() and b.is_floating_point()


def is_symbolic(a: Optional[Tensor]):
    return a is not None and any(
        isinstance(x, torch.SymInt) for x in chain(a.size(), a.stride())
    )


def any_is_symbolic(*args):
    return any(is_symbolic(a) for a in args)


def should_pad_common(mat1, mat2, input=None):
    return (
        torch._inductor.config.shape_padding
        and check_device(mat1, mat2)
        and check_dtype(mat1, mat2)
        and not any_is_symbolic(mat1, mat2, input)
    )


def get_padded_length(x, alignment_size):
    if alignment_size == 0 or x % alignment_size == 0:
        return 0
    return int((x // alignment_size + 1) * alignment_size) - x


def pad_dim(x, padded_length, dim):
    if padded_length == 0:
        return x
    pad = x.new_zeros(*x.shape[:dim], padded_length, *x.shape[dim + 1 :])
    return torch.cat([x, pad], dim=dim)


def addmm_pattern(input, mat1, mat2, beta, alpha):
    return aten.addmm(input, mat1, mat2, beta=beta, alpha=alpha)


def should_pad_addmm(match):
    mat1, mat2, input = fetch_fake_tensors(match, ("mat1", "mat2", "input"))
    return should_pad_common(mat1, mat2, input) and should_pad_bench(
        mat1, mat2, torch.ops.aten.addmm, input=input
    )


def addmm_replace(input, mat1, mat2, beta=1.0, alpha=1.0):
    m_padded_length = get_padded_length(mat1.shape[0], get_alignment_size(mat1))
    k_padded_length = get_padded_length(mat1.shape[1], get_alignment_size(mat1))
    n_padded_length = get_padded_length(mat2.shape[1], get_alignment_size(mat2))

    if m_padded_length != 0 or k_padded_length != 0 or n_padded_length != 0:
        return pad_addmm(
            input,
            mat1,
            mat2,
            m_padded_length,
            k_padded_length,
            n_padded_length,
            beta,
            alpha,
        )

    return aten.addmm(input, mat1, mat2, beta=beta, alpha=alpha)


def pad_addmm(
    input,
    mat1,
    mat2,
    m_padded_length,
    k_padded_length,
    n_padded_length,
    beta=1.0,
    alpha=1.0,
):
    # addmm decomp with padding will go through pad_addmm multiple times if multiple dimensions are needed to be padded
    if k_padded_length != 0:
        mat1 = pad_dim(mat1, k_padded_length, 1)
        mat2 = pad_dim(mat2, k_padded_length, 0)
    elif n_padded_length != 0:
        mat2 = pad_dim(mat2, n_padded_length, 1)
    elif m_padded_length != 0:
        mat1 = pad_dim(mat1, m_padded_length, 0)

    if input is not None and k_padded_length == 0:
        if n_padded_length != 0:
            if input.dim() == 2:
                input = pad_dim(input, n_padded_length, 1)
            elif input.dim() == 1:
                input = pad_dim(input, n_padded_length, 0)
        elif m_padded_length != 0 and input.dim() == 2:
            input = pad_dim(input, m_padded_length, 0)

    if k_padded_length != 0:
        return addmm_replace(input, mat1, mat2, beta=beta, alpha=alpha)
    elif n_padded_length != 0:
        return addmm_replace(input, mat1, mat2, beta=beta, alpha=alpha)[
            :, :-n_padded_length
        ]
    else:
        return addmm_replace(input, mat1, mat2, beta=beta, alpha=alpha)[
            :-m_padded_length, :
        ]


def is_mm_compute_bound(M, K, N, dtype):
<<<<<<< HEAD
    from triton.testing import get_dram_gbps

    arithmetic_intensity = (M * N * K) / (M * K + N * K + M * N)
=======
    denominator = M * K + N * K + M * N
    if denominator == 0:
        return False
    arithmetic_intensity = (M * N * K) / denominator
>>>>>>> 256fed02

    # Fails with AMD
    try:
        machine_balance = (
            1000 * utils.get_device_tflops(dtype)
        ) / utils.get_gpu_dram_gbps()
    except Exception:
        return True

    # dram_gbps might be underestimating bandwidth because of cache.
    # if we estimate machine balance too low we might miss some speedups,
    # if we extimate too high there will be unnecessary compilation time increase.
    # TODO - finetune coefficient here. As a reference point, Triton mm model assumes
    # 80% of reads are in cache and cache is 4x faster than dram_gbps
    machine_balance = machine_balance * 0.5

    return arithmetic_intensity > machine_balance


@functools.lru_cache(None)
def get_pad_cache():
    return torch._inductor.codecache.LocalCache()


def get_cached_should_pad(key):
    return get_pad_cache().lookup(key)


def set_cached_should_pad(key, value):
    return get_pad_cache().set_value(key, value=value)


def should_pad_bench_key(mat1, mat2, op, input=None):
    def tensor_key(t):
        return (t.shape, t.stride(), t.dtype)

    tf32_key = (
        None if mat1.dtype != torch.float32 else torch.backends.cuda.matmul.allow_tf32
    )
    key = (
        tensor_key(mat1),
        tensor_key(mat2),
        op,
        input if input is None else tensor_key(input),
        tf32_key,
    )

    return str(key)


def should_pad_bench(mat1, mat2, op, input=None):
    if not utils.has_triton():
        return False

    do_bench = functools.partial(
        utils.do_bench,
        warmup=5,
    )

    with no_dispatch():
        if op is torch.ops.aten.mm or op is torch.ops.aten.addmm:
            m = mat1.shape[0]
            k = mat1.shape[1]
            n = mat2.shape[1]

            m_padded_length = get_padded_length(m, get_alignment_size(mat1))
            k_padded_length = get_padded_length(k, get_alignment_size(mat1))
            n_padded_length = get_padded_length(n, get_alignment_size(mat2))
        elif op is torch.ops.aten.bmm:
            m = mat1.shape[1]
            k = mat2.shape[2]
            n = mat2.shape[2]

            m_padded_length = get_padded_length(m, get_alignment_size(mat1))
            k_padded_length = get_padded_length(k, get_alignment_size(mat1))
            n_padded_length = get_padded_length(n, get_alignment_size(mat2))
        else:
            return False

        if m_padded_length == k_padded_length == n_padded_length == 0:
            return False

        if not is_mm_compute_bound(m, k, n, mat1.dtype):
            return False

        # We don't want to look up the cache for cases that are trivially false
        # since it does file io
        key = should_pad_bench_key(mat1, mat2, op, input)

        cached_pad = get_cached_should_pad(key)
        if cached_pad is not None:
            return cached_pad

        mat1 = torch.randn_like(mat1)
        mat2 = torch.randn_like(mat2)
        if op is torch.ops.aten.bmm or op is torch.ops.aten.mm:
            ori_time = do_bench(
                lambda: op(mat1, mat2),
            )
        else:
            if input is not None:
                input = torch.randn_like(input)
            ori_time = do_bench(
                lambda: op(input, mat1, mat2),
            )

        mat1_pad = torch.randn_like(mat1)
        mat2_pad = torch.randn_like(mat2)

        if op is torch.ops.aten.addmm:
            input_pad = None
            if input is not None and input.is_cuda:
                input_pad = torch.randn_like(input)
            pad_time = do_bench(
                lambda: pad_addmm(
                    input_pad,
                    mat1_pad,
                    mat2_pad,
                    m_padded_length,
                    k_padded_length,
                    n_padded_length,
                ),
            )
        elif op is torch.ops.aten.mm:
            pad_time = do_bench(
                lambda: pad_mm(
                    mat1_pad,
                    mat2_pad,
                    m_padded_length,
                    k_padded_length,
                    n_padded_length,
                ),
            )
        else:
            pad_time = do_bench(
                lambda: pad_bmm(
                    mat1_pad,
                    mat2_pad,
                    m_padded_length,
                    k_padded_length,
                    n_padded_length,
                ),
            )

        # Shape padding introduces additional memory ops. Based on microbenchmarks, 1.1x represents a reasonable
        # tradeoff between performance improvement from shape padding and overhead from additional memory ops
        # TODO: Build a learned model which would be better than this heuristic
        should_pad = ori_time > pad_time * 1.1
        set_cached_should_pad(key, should_pad)

        return should_pad


def mm_pattern(mat1, mat2):
    return aten.mm(mat1, mat2)


def should_pad_mm(match):
    mat1, mat2 = fetch_fake_tensors(match, ("mat1", "mat2"))
    return should_pad_common(mat1, mat2) and should_pad_bench(
        mat1, mat2, torch.ops.aten.mm
    )


def mm_replace(mat1, mat2):
    m_padded_length = get_padded_length(mat1.shape[0], get_alignment_size(mat1))
    k_padded_length = get_padded_length(mat1.shape[1], get_alignment_size(mat1))
    n_padded_length = get_padded_length(mat2.shape[1], get_alignment_size(mat2))

    return pad_mm(mat1, mat2, m_padded_length, k_padded_length, n_padded_length)


def pad_mm(mat1, mat2, m_padded_length, k_padded_length, n_padded_length):
    # mm_replace will go through pad_mm multiple times if multiple dimensions are needed to be padded
    if k_padded_length != 0:
        mat1 = pad_dim(mat1, k_padded_length, 1)
        mat2 = pad_dim(mat2, k_padded_length, 0)
        return torch.ops.aten.mm(mat1, mat2)
    elif n_padded_length != 0:
        mat2 = pad_dim(mat2, n_padded_length, 1)
        return torch.ops.aten.mm(mat1, mat2)[:, :-n_padded_length]
    else:
        mat1 = pad_dim(mat1, m_padded_length, 0)
        return torch.ops.aten.mm(mat1, mat2)[:-m_padded_length, :]


def bmm_pattern(mat1, mat2):
    return aten.bmm(mat1, mat2)


def should_pad_bmm(match):
    mat1, mat2 = fetch_fake_tensors(match, ("mat1", "mat2"))
    return should_pad_common(mat1, mat2) and should_pad_bench(
        mat1, mat2, torch.ops.aten.bmm
    )


def bmm_replace(mat1, mat2):
    m_padded_length = get_padded_length(mat1.shape[1], get_alignment_size(mat1))
    k_padded_length = get_padded_length(mat1.shape[2], get_alignment_size(mat1))
    n_padded_length = get_padded_length(mat2.shape[2], get_alignment_size(mat2))

    if m_padded_length != 0 or k_padded_length != 0 or n_padded_length != 0:
        return pad_bmm(mat1, mat2, m_padded_length, k_padded_length, n_padded_length)

    return aten.bmm(mat1, mat2)


def pad_bmm(mat1, mat2, m_padded_length, k_padded_length, n_padded_length):
    # bmm_replace will go through pad_bmm multiple times if multiple dimensions are needed to be padded
    if k_padded_length != 0:
        mat1 = pad_dim(mat1, k_padded_length, 2)
        mat2 = pad_dim(mat2, k_padded_length, 1)

        return aten.bmm(mat1, mat2)
    elif n_padded_length != 0:
        mat2 = pad_dim(mat2, n_padded_length, 2)
        return aten.bmm(mat1, mat2)[:, :, :-n_padded_length].contiguous()
    else:
        mat1 = pad_dim(mat1, m_padded_length, 1)
        return aten.bmm(mat1, mat2)[:, :-m_padded_length, :].contiguous()


@functools.lru_cache(None)
def _pad_mm_init():
    from .joint_graph import patterns

    if torch.cuda.is_available():
        # workaround https://github.com/pytorch/pytorch/issues/97894
        device = "cuda"
    else:
        device = "cpu"

    # sizes/values dont actually matter for initial trace
    # once we get a possible match we re-trace with the actual values and verify the match still holds

    dim2a = functools.partial(torch.empty, (4, 4), device=device, requires_grad=True)
    dim2b = functools.partial(torch.empty, (4, 4), device=device, requires_grad=True)

    dim3a = functools.partial(torch.empty, (4, 4, 4), device=device, requires_grad=True)
    dim3b = functools.partial(torch.empty, (4, 4, 4), device=device, requires_grad=True)

    dim1a = functools.partial(torch.empty, (4), device=device, requires_grad=True)

    # workaround https://github.com/pytorch/pytorch/issues/97894
    # 0.113377 is a "magic" value that lets us recover the lost input arg relationship
    rep = {"beta": 0.213377, "alpha": 0.113377}

    for pattern, replacement, args, workaround, extra_check in [
        (
            mm_pattern,
            mm_replace,
            [dim2a(), dim2b()],
            {},
            should_pad_mm,
        ),
        (
            bmm_pattern,
            bmm_replace,
            [dim3a(), dim3b()],
            {},
            should_pad_bmm,
        ),
        (
            addmm_pattern,
            addmm_replace,
            [dim1a(), dim2a(), dim2b()],
            rep,
            should_pad_addmm,
        ),
    ]:
        args = [*args, *workaround.values()]
        register_replacement(
            pattern,
            replacement,
            args,
            training_graph,
            patterns,
            extra_check=extra_check,
            scalar_workaround=workaround,
        )
        register_replacement(
            pattern,
            replacement,
            args,
            inference_graph,
            patterns,
            extra_check=extra_check,
            scalar_workaround=workaround,
        )<|MERGE_RESOLUTION|>--- conflicted
+++ resolved
@@ -149,16 +149,10 @@
 
 
 def is_mm_compute_bound(M, K, N, dtype):
-<<<<<<< HEAD
-    from triton.testing import get_dram_gbps
-
-    arithmetic_intensity = (M * N * K) / (M * K + N * K + M * N)
-=======
     denominator = M * K + N * K + M * N
     if denominator == 0:
         return False
     arithmetic_intensity = (M * N * K) / denominator
->>>>>>> 256fed02
 
     # Fails with AMD
     try:
