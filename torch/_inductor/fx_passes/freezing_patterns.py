import functools

import torch
from torch._inductor.compile_fx import fake_tensor_prop
from ..._dynamo.utils import counters

from .. import config
from ..pattern_matcher import (
    _return_true,
    inference_graph,
    init_once_fakemode,
    PatternMatcherPass,
    register_graph_pattern,
    register_replacement,
    stable_topological_sort,
)

aten = torch.ops.aten

# First pass_patterns[0] are applied, then [1], then [2]
pass_patterns = [
    PatternMatcherPass(),
    PatternMatcherPass(),
    PatternMatcherPass(),
]

binary_folding_pass = PatternMatcherPass()


def freezing_passes(gm: torch.fx.GraphModule, aot_example_inputs):
    """
    Passes that are applied to the graph to freeze pass.
    """

    from ..freezing import constant_fold

    lazy_init()
    # We need a few rounds of binary folding to get rid of all the
    # unnecessary nodes, but may need a good method to chose the rounds number.
    # works like: conv+binary+binary.
    binary_folding = counters["inductor"]["binary_folding"]
<<<<<<< HEAD
=======
    fake_tensor_prop(gm, aot_example_inputs, True)
    torch._inductor.fx_passes.binary_folding.mark_mixed_dtype_allowed_convs(gm)
>>>>>>> 11602ac5
    for _ in range(4):
        constant_fold(gm)
        # Make sure meta['val'] is properly set for all nodes
        fake_tensor_prop(gm, aot_example_inputs, True)
        binary_folding_pass.apply(gm.graph)
        # If we don't have binary folding, we don't need to run the pass again.
        # TODO: remove the need to run fake_tensor_prop on the whole model.
        if counters["inductor"]["binary_folding"] == binary_folding:
            break
        binary_folding = counters["inductor"]["binary_folding"]

    constant_fold(gm)
    for pattern in pass_patterns:
        pattern.apply(gm.graph)

    # The CPU weight packing always assume the conv's weight is channels last,
    # So make sure the layout_optimization is on when doing it.
    if (
        torch._C._has_mkldnn
        and config.cpp.weight_prepack
        and config.layout_optimization
    ):
        from .mkldnn_fusion import _eliminate_duplicate_packed_nodes

        _eliminate_duplicate_packed_nodes(gm)

    stable_topological_sort(gm.graph)
    gm.recompile()
    gm.graph.lint()


@init_once_fakemode
def lazy_init():
    if torch._C._has_mkldnn and config.cpp.weight_prepack:
        from .mkldnn_fusion import _mkldnn_weight_pack_init

        _mkldnn_weight_pack_init()

    from .binary_folding import binary_folding_init

    addmm_patterns_init()
    binary_folding_init()


def register_freezing_graph_pattern(pattern, extra_check=_return_true, pass_number=0):
    return register_graph_pattern(
        pattern,
        extra_check=extra_check,
        pass_dict=pass_patterns[pass_number],
    )


def register_binary_folding_pattern(pattern, extra_check=_return_true):
    return register_graph_pattern(
        pattern,
        extra_check=extra_check,
        pass_dict=binary_folding_pass,
    )


@functools.lru_cache(None)
def addmm_patterns_init():
    if torch.cuda.is_available():
        # workaround https://github.com/pytorch/pytorch/issues/97894
        device = "cuda"
    else:
        device = "cpu"
    val = functools.partial(torch.empty, (10, 10), device=device, requires_grad=False)

    def check_concat_weights(match):
        weights = [
            match.kwargs["w1"],
            match.kwargs["w2"],
            match.kwargs["w3"],
        ]
        return all(
            w.op == "get_attr" and w.meta["val"].shape == weights[0].meta["val"].shape
            for w in weights
        )

    def matmul_fuse_pattern(inp, w1, w2, w3):
        return (inp @ w1, inp @ w2, inp @ w3)

    def matmul_replacement(inp, w1, w2, w3):
        cat_t = torch.cat((w1, w2, w3), dim=1)
        mm = inp @ cat_t
        return mm.chunk(3, dim=1)

    register_replacement(
        matmul_fuse_pattern,
        matmul_replacement,
        [val(), val(), val(), val()],
        inference_graph,
        pass_patterns[0],
        extra_check=check_concat_weights,
        exclusive_arg_names=("w1", "w2", "w3"),
    )

    def addmm_fuse_pattern_second(inp, w1, w2, w3, b1, b2, b3):
        return (
            aten.addmm(b1, inp, w1),
            aten.addmm(b2, inp, w2),
            aten.addmm(b3, inp, w3),
        )

    def addmm_fuse_replacement_second(inp, w1, w2, w3, b1, b2, b3):
        cat_w = torch.cat((w1, w2, w3), dim=1)
        cat_b = torch.cat((b1, b2, b3))
        return aten.addmm(cat_b, inp, cat_w).chunk(3, dim=1)

    register_replacement(
        addmm_fuse_pattern_second,
        addmm_fuse_replacement_second,
        [val() for _ in range(7)],
        inference_graph,
        pass_patterns[0],
        extra_check=check_concat_weights,
        exclusive_arg_names=("w1", "w2", "w3", "b1", "b2", "b3"),
    )<|MERGE_RESOLUTION|>--- conflicted
+++ resolved
@@ -7,8 +7,12 @@
 from .. import config
 from ..pattern_matcher import (
     _return_true,
+    CallFunction,
+    Ignored,
     inference_graph,
     init_once_fakemode,
+    KeywordArg,
+    Match,
     PatternMatcherPass,
     register_graph_pattern,
     register_replacement,
@@ -39,11 +43,8 @@
     # unnecessary nodes, but may need a good method to chose the rounds number.
     # works like: conv+binary+binary.
     binary_folding = counters["inductor"]["binary_folding"]
-<<<<<<< HEAD
-=======
     fake_tensor_prop(gm, aot_example_inputs, True)
     torch._inductor.fx_passes.binary_folding.mark_mixed_dtype_allowed_convs(gm)
->>>>>>> 11602ac5
     for _ in range(4):
         constant_fold(gm)
         # Make sure meta['val'] is properly set for all nodes
@@ -55,7 +56,11 @@
             break
         binary_folding = counters["inductor"]["binary_folding"]
 
+    torch._inductor.fx_passes.binary_folding.recover_original_precision_folded_convs(gm)
+
     constant_fold(gm)
+    fake_tensor_prop(gm, aot_example_inputs, True)
+
     for pattern in pass_patterns:
         pattern.apply(gm.graph)
 
@@ -162,4 +167,25 @@
         pass_patterns[0],
         extra_check=check_concat_weights,
         exclusive_arg_names=("w1", "w2", "w3", "b1", "b2", "b3"),
-    )+    )
+
+
+def same_dtype(match):
+    return match.output_node().args[0].meta["val"].dtype == match.kwargs["dtype"]
+
+
+@register_graph_pattern(
+    CallFunction(
+        torch.ops.prims.convert_element_type.default,
+        Ignored(),
+        KeywordArg("dtype"),
+    ),
+    pass_dict=pass_patterns[0],
+    extra_check=same_dtype,
+)
+def unnecessary_dtype_convert(match: Match, **kwargs):
+    """Remove unnecessary dtype conversion op, probably left as a result of Conv-Bn folding"""
+    graph = match.graph
+    node = match.output_node()
+    node.replace_all_uses_with(node.args[0])
+    graph.erase_node(node)