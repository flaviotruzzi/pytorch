--- conflicted
+++ resolved
@@ -483,11 +483,7 @@
                     else:
                         warnings.warn(
                             f"optim_state[{key}] is not on rank{fsdp_state.rank}.",
-<<<<<<< HEAD
-                            stacklevel=2,
-=======
                             stacklevel=TO_BE_DETERMINED,
->>>>>>> fff02e67
                         )
 
             else:
@@ -1445,11 +1441,7 @@
             "associated with any particular parameter. Another possible "
             "case is this state is managed by TorchRec. Otherwise, there may "
             " be a mismatched assumption of optim_state_dict of this mode.",
-<<<<<<< HEAD
-            stacklevel=2,
-=======
             stacklevel=TO_BE_DETERMINED,
->>>>>>> fff02e67
         )
         fsdp_osd_state[key] = value
 
