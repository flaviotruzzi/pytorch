import functools
import logging
from enum import auto, Enum
from itertools import chain
from typing import Any, Callable, Dict, List, no_type_check, Optional, Set, Tuple

import torch
import torch.distributed as dist
import torch.distributed.fsdp._traversal_utils as traversal_utils
import torch.nn as nn
import torch.nn.functional as F
from torch.autograd import Variable
from torch.autograd.graph import register_multi_grad_hook
from torch.distributed import get_backend, get_world_size
from torch.distributed._tensor import DeviceMesh
from torch.distributed.algorithms._comm_hooks import LOW_PRECISION_HOOKS
from torch.distributed.fsdp._common_utils import (
    _assert_in_training_states,
    _FSDPState,
    _get_module_fsdp_state,
    _is_composable,
    _log_post_backward_hook,
    _no_dispatch_record_stream,
    clean_tensor_name,
    TrainingState,
)
from torch.distributed.fsdp._init_utils import HYBRID_SHARDING_STRATEGIES
from torch.distributed.fsdp.api import BackwardPrefetch
from torch.distributed.fsdp.flat_param import (
    FlatParameter,
    FlatParamHandle,
    HandleShardingStrategy,
    HandleTrainingState,
    RESHARD_AFTER_FORWARD_HANDLE_STRATEGIES,
)
from torch.distributed.utils import (
    _apply_to_tensors,
    _cast_forward_inputs,
    _p_assert,
    _to_kwargs,
)
from torch.utils._pytree import tree_flatten

log = logging.getLogger(__name__)

# Do not include "process_group" to enable hybrid shard and MoE cases
HOMOGENEOUS_ATTR_NAMES = (
    "_use_orig_params",
    "limit_all_gathers",
    "_use_full_prec_in_eval",
)


class _PrefetchMode(Enum):
    BACKWARD = auto()
    FORWARD = auto()


def _get_fsdp_root_states_with_modules(
    module: nn.Module,
) -> Tuple[List[_FSDPState], List[nn.Module]]:
    """
    Returns a tuple containing:
    1. A list of the root ``_FSDPState`` instances in the module tree rooted at
    ``module`` without any duplicates and following the ``module.modules()``
    traversal order (which is assumed to be depth-first).
    2. A corresponding list of the root modules owning the states in the first
    list.

    This is similar to :func:`_get_fsdp_states_with_modules` except that we
    must call :func:`_is_fsdp_root` to force a lazy initialization to determine
    the FSDP root in case lazy initialization has not yet happened.
    """
    fsdp_root_states: List[_FSDPState] = []
    fsdp_root_modules: List[nn.Module] = []
    visited_fsdp_states: Set[_FSDPState] = set()
    # NOTE: This function assumes that `module.modules()` proceeds top-down.
    for submodule in module.modules():
        optional_state = _get_module_fsdp_state(submodule)
        if (
            optional_state is not None
            and optional_state not in visited_fsdp_states
            and _is_fsdp_root(optional_state, submodule)
        ):
            visited_fsdp_states.add(optional_state)
            fsdp_root_states.append(optional_state)
            fsdp_root_modules.append(submodule)
    return fsdp_root_states, fsdp_root_modules


def _get_fsdp_root_states(module: nn.Module) -> List[_FSDPState]:
    """See :func:`_get_fsdp_root_states_with_modules`."""
    fsdp_root_states, _ = _get_fsdp_root_states_with_modules(module)
    return fsdp_root_states


def _is_fsdp_root(state: _FSDPState, module: nn.Module) -> bool:
    """
    Returns if ``state`` corresponds to that of an FSDP root.

    For the wrapper code path, ``state`` and ``module`` should be the same. For
    the non-wrapper code path, ``state`` should be ``module`` 's state.
    """
    # Force a lazy initialization to determine the FSDP root
    _lazy_init(state, module)
    assert state._is_root is not None  # mypy
    return state._is_root


@no_type_check
def _validate_and_get_hybrid_shard_state(root_module: nn.Module) -> None:
    """
    Precondition: ``root_module`` is a ``FullyShardedDataParallel`` instance.

    This checks that all instances using a hybrid sharding strategy have the
    same intra- and inter-node process groups.
    """
    intra_node_pgs: Set[dist.ProcessGroup] = set()
    inter_node_pgs: Set[dist.ProcessGroup] = set()
    for fsdp_state in traversal_utils._get_fsdp_states(root_module):
        # TODO: Change this to handle's sharding strategy if we deprecate
        # `ShardingStrategy` internally.
        # https://github.com/pytorch/pytorch/issues/90857
        if fsdp_state.sharding_strategy in HYBRID_SHARDING_STRATEGIES:
            intra_node_pgs.add(fsdp_state.process_group)
            inter_node_pgs.add(fsdp_state._inter_node_pg)
    if len(intra_node_pgs) == 0 and len(inter_node_pgs) == 0:
        # No instances use a hybrid sharding strategy
        return
    error_prefix = "At least one instance uses a hybrid sharding strategy but has no "
    if len(intra_node_pgs) > 0 and len(inter_node_pgs) == 0:
        raise AssertionError(error_prefix + "inter-node process group set")
    if len(intra_node_pgs) == 0 and len(inter_node_pgs) > 0:
        raise AssertionError(error_prefix + "intra-node process group set")
    error_prefix = "Some instances use a hybrid sharding strategy, but "
    if len(intra_node_pgs) != 1:
        raise ValueError(error_prefix + "intra-node process groups do not match")
    if len(inter_node_pgs) != 1:
        raise ValueError(error_prefix + "inter-node process groups do not match")


@no_type_check
def _lazy_init(
    state: _FSDPState,
    root_module: nn.Module,
) -> _FSDPState:
    """
    Performs initialization lazily, typically right before the first forward
    pass. The laziness is needed to ensure that the parameter device/dtype and
    the FSDP hierarchy have finalized. This method's actual logic only runs on
    the root FSDP instance, which performs initialization for all non-root FSDP
    instances to avoid partial initialization.

    For the non-composable code path, ``state`` and ``root_module`` should be
    the same, namely the FSDP instance itself.
    """
    if state._is_root is not None:
        return  # no-op: already lazily initialized
    if not state._device_handle.is_available():
        # Allow the FSDP constructor to run even without CUDA but check this
        # once we start real execution
        raise RuntimeError("FSDP does not support CPU only execution")
    # The following logic is only run on the root FSDP instance since it will
    # set `_is_root=False` for the non-root instances
    state._is_root = True
    _assert_in_training_states(state, [TrainingState.IDLE])
    _check_flat_params_on_expected_device(state, root_module)
    state._all_fsdp_states = traversal_utils._get_fsdp_states(root_module)
    _init_streams(state)
    buffers, buffer_dtypes = _get_buffers_and_dtypes_for_computation(state, root_module)
    _cast_buffers_to_dtype_and_device(buffers, buffer_dtypes, state.compute_device)
    state._exec_order_data.init(state, root_module, state.process_group)
    _share_state_and_init_handle_attrs(state, root_module)
    return state


def _check_flat_params_on_expected_device(state: _FSDPState, module: nn.Module):
    """
    Checks that all ``FlatParameter``s in ``module`` 's tree managed by
    ``state`` are on the expected device for *lazy initialization*.
    """
    cpu_device = torch.device("cpu")
    for handle in traversal_utils._get_fsdp_handles(module):
        if (
            not handle._offload_params
            and handle.flat_param.device != state.compute_device
        ):
            raise RuntimeError(
                "An FSDP-managed module unexpectedly has parameters on "
                f"{handle.flat_param.device}. Make sure to move the module to "
                f"{state.compute_device} before training."
            )
        elif handle._offload_params and handle.flat_param.device != cpu_device:
            raise RuntimeError(
                "An FSDP-managed module with parameter CPU offloading enabled "
                f"has parameters on {handle.flat_param.device}. Make sure to "
                f"not move the module from CPU when offloading parameters."
            )


def _init_device_mesh(
    root_state: _FSDPState,
) -> Optional[DeviceMesh]:
    # We are testing 1D DeviceMesh where dist.get_world_size(pg) == dist.get_world_size() for now.
    # TODO: Address cases when dist.get_world_size(pg) != dist.get_world_size(). This would capture
    #       what 1D DeviceMesh currently would not work for:
    #       1) HSDP Hybrid Sharding, 2) 2D FSDP + TP, 3) dist.new_group() cannot be expressed in 1D DeviceMesh.
    if root_state.process_group != dist.distributed_c10d._get_default_group():
        return None
    if get_backend() == "fake" or not root_state.compute_device:
        return None

    device_type = root_state.compute_device.type
    mesh_tensor = torch.arange(get_world_size(root_state.process_group))
    device_mesh = DeviceMesh(device_type, mesh_tensor, _validate_mesh=False)
    return device_mesh


@no_type_check
def _share_state_and_init_handle_attrs(
    root_state: _FSDPState,
    root_module: nn.Module,
) -> None:
    """
    Shares data structure state from the ``root_state`` to all FSDP states in
    ``root_module`` 's module tree, and initializes handle attributes. These
    are done together to require a single loop over the states.
    """
    handle = root_state._handle
    if handle:
        handle.init_flat_param_attributes()
    _validate_and_get_hybrid_shard_state(root_module)
    attr_name_to_values: Dict[str, Set[Any]] = {}
    for attr_name in HOMOGENEOUS_ATTR_NAMES:
        attr_name_to_values[attr_name] = set()
    root_state._all_handles = root_state._exec_order_data.all_handles  # share reference
    root_state._device_mesh = _init_device_mesh(root_state)
    # Update _has_optim_in_backward for each handle.
    for handle in root_state._all_handles:
        flat_param = handle.flat_param
        if hasattr(flat_param, "_in_backward_optimizers"):
            raise RuntimeError(
                "FSDP optimizer in backward only supported with use_orig_params=True!"
            )
        handle._has_optim_in_backward = flat_param._params is not None and any(
            hasattr(param, "_in_backward_optimizers") for param in flat_param._params
        )
    for fsdp_state in root_state._all_fsdp_states:
        for attr_name in HOMOGENEOUS_ATTR_NAMES:
            _p_assert(
                hasattr(fsdp_state, attr_name),
                f"FSDP state missing attribute {attr_name}",
            )
            attr_name_to_values[attr_name].add(getattr(fsdp_state, attr_name))
        if fsdp_state is root_state:
            continue
        # Relax the assert for non-root FSDP instances in case the nested
        # initialized module is wrapped again in FSDP later (e.g. after
        # training to run inference)
        _p_assert(
            fsdp_state._is_root is None or not fsdp_state._is_root,
            "Non-root FSDP instance's `_is_root` should not have been "
            "set yet or should have been set to `False`",
        )
        fsdp_state._is_root = False
        fsdp_state._unshard_stream = root_state._unshard_stream
        fsdp_state._post_backward_stream = root_state._post_backward_stream
        fsdp_state._pre_unshard_stream = root_state._pre_unshard_stream
        fsdp_state._all_reduce_stream = root_state._all_reduce_stream
        fsdp_state._default_stream = root_state._default_stream
        fsdp_state._exec_order_data = root_state._exec_order_data
        fsdp_state._free_event_queue = root_state._free_event_queue
        fsdp_state._device_mesh = root_state._device_mesh
        handle = fsdp_state._handle
        if handle:
            handle.init_flat_param_attributes()
    for attr_name, attr_values in attr_name_to_values.items():
        if len(attr_values) != 1:
            raise ValueError(
                f"Expects one homogeneous value for {attr_name} but got {attr_values}"
            )


@no_type_check
def _init_streams(
    state: _FSDPState,
) -> None:
    """
    Initializes CUDA streams for overlapping communication, computation, and
    data transfers. The streams should be shared across FSDP instances.
    """
    assert state._is_root
    assert state._device_handle.is_available()
    uses_hybrid_sharding = any(
        fsdp_state.sharding_strategy in HYBRID_SHARDING_STRATEGIES
        for fsdp_state in state._all_fsdp_states
    )
    # Prioritize all-gathers/reduce-scatters over async all-reduce for HSDP and
    # preserve the default priority of 0 otherwise
    high_priority = -1 if state.limit_all_gathers and uses_hybrid_sharding else 0
    # Default stream for computation
    state._default_stream = state._device_handle.current_stream()
    # Stream for unshard logic, including allocating the all-gather destination
    # tensors and the all-gathers themselves
    state._unshard_stream = state._device_handle.Stream(priority=high_priority)
    # Stream for overlapping gradient reduction with the backward pass gradient
    # computation
    state._post_backward_stream = state._device_handle.Stream(priority=high_priority)
    # Stream for pre-unshard logic, namely allocations and writes for CPU
    # offloading (H2D copy) and mixed precision (low precision cast)
    state._pre_unshard_stream = state._device_handle.Stream(priority=high_priority)
    # Stream to run HSDP's all-reduce as async (if using HSDP)
    state._all_reduce_stream = (
        state._device_handle.Stream() if uses_hybrid_sharding else state._default_stream
    )


@no_type_check
def _unshard(
    state: _FSDPState,
    handle: FlatParamHandle,
    unshard_stream: torch.Stream,
    pre_unshard_stream: torch.Stream,
) -> None:
    """
    Unshards the handles in ``handles``. If the handles are in
    :meth:`summon_full_params` and are using mixed precision, then they are
    forced to full precision.

    Postcondition: handle's ``FlatParameter`` 's data is the padded
    unsharded flat parameter on the compute device.
    """
    if not handle:
        return
    with state._device_handle.stream(pre_unshard_stream):
        ran_pre_unshard = handle.pre_unshard()
    if ran_pre_unshard:
        unshard_stream.wait_stream(pre_unshard_stream)
    if state.limit_all_gathers:
        event = state._free_event_queue.dequeue_if_needed()
        if event:
            with torch.profiler.record_function(
                "FullyShardedDataParallel.rate_limiter"
            ):
                event.synchronize()
    with state._device_handle.stream(unshard_stream):
        handle.unshard()
        handle.post_unshard()


@no_type_check
def _reshard(
    state: _FSDPState,
    handle: FlatParamHandle,
    free_unsharded_flat_param: bool,
):
    """
    Reshards the handle. ``free_unsharded_flat_param`` indicates whether to
    free the handle's padded unsharded flat parameter.
    """
    handle.reshard(free_unsharded_flat_param)
    if state.limit_all_gathers and free_unsharded_flat_param:
        if not torch.distributed._functional_collectives.is_torchdynamo_compiling():
            # We don't run a even queue for freeing under torch compile atm
            # But maybe we need to? TODO(voz): Look into this
            free_event = state._device_handle.Event()
            free_event.record()
            state._free_event_queue.enqueue(free_event)
    handle.post_reshard()
    # Since we prefetch entire handles keys at a time, conservatively mark
    # the entire key as no longer prefetched once we free at least one
    if free_unsharded_flat_param:
        handle._prefetched = False


def _unshard_grads(
    handle: Optional[FlatParamHandle],
) -> None:
    if handle:
        handle.unshard_grad()


def _reshard_grads(
    handle: Optional[FlatParamHandle],
) -> None:
    if handle:
        handle.reshard_grad()


@no_type_check
def _pre_forward(
    state: _FSDPState,
    handle: Optional[FlatParamHandle],
    unshard_fn: Callable,
    module: nn.Module,
    args: Tuple[Any, ...],
    kwargs: Dict[str, Any],
) -> Tuple[Tuple[Any, ...], Dict[str, Any]]:
    """
    Runs the pre-forward logic. This includes an opportunity to unshard
    currently sharded parameters such as those for the current forward and
    registering post-backward hooks for these current parameters. This function
    also converts forward ``args`` and ``kwargs`` to the given precision.

    Args:
        handles (List[FlatParamHandle]): Handles giving the parameters used in
            the current forward.
        unshard_fn (Optional[Callable]): A callable to unshard any currently
            sharded parameters or ``None`` to not do any unsharding.
        module (nn.Module): Module whose forward this method runs right before;
            expected by the hook signature.
        args (Tuple[Any, ...]): Module forward ``args``.
        kwargs (Dict[str, Any]): Module forward ``kwargs``.
    """
    with torch.profiler.record_function("FullyShardedDataParallel._pre_forward"):
        # For `fully_shard` + `checkpoint`, skip pre-forward logic in the
        # recomputed forward
        if handle and handle._training_state == HandleTrainingState.BACKWARD_PRE:
            # For both checkpoint implementations, we do not need to re-cast
            # inputs here since they will be checkpointed in the low precision
            # either by AC or normally by autograd as long as the AC region is
            # nested within FSDP
            return args, kwargs
        state.training_state = TrainingState.FORWARD_BACKWARD
        state._exec_order_data.record_pre_forward(handle, module.training)
        if handle:
            handle._training_state = HandleTrainingState.FORWARD
        if unshard_fn is not None:
            unshard_fn(state, handle)
        # Register post-backward hooks to reshard the parameters and reduce-scatter
        # their gradients. They must be re-registered every forward pass in case
        # the `grad_fn` is mutated.
        _register_post_backward_hook(state, handle)
        # We have to reallocate the _cpu_grad if optimizer overlap
        # set the grad to None in the backward pass.
        if handle and handle._offload_params and handle.flat_param._cpu_grad is None:
            handle.flat_param._cpu_grad = torch.zeros_like(
                handle.flat_param._local_shard, device=torch.device("cpu")
            ).pin_memory()

        should_cast_forward_inputs = (
            state._handle and not state._handle._force_full_precision
        )

        if should_cast_forward_inputs and state.mixed_precision.cast_forward_inputs:
            # Recursively convert args and kwargs to specified precision.
            input_dtype: Optional[torch.dtype] = state.mixed_precision.param_dtype
            args, kwargs = _cast_forward_inputs(input_dtype, *args, **kwargs)
        _register_post_backward_reshard_only_hook(state, handle, args, kwargs)
        return args, kwargs


@no_type_check
def _pre_forward_unshard(
    state: _FSDPState,
    handle: Optional[FlatParamHandle],
) -> None:
    """Unshards parameters in the pre-forward."""
    if not handle:
        return
    # If the handles have been prefetched, then there is no need to call
    # `_unshard()` again
    if not handle._prefetched:
        _unshard(state, handle, state._unshard_stream, state._pre_unshard_stream)
    handle._needs_pre_forward_unshard = False
    state._device_handle.current_stream().wait_stream(state._unshard_stream)
    with torch.profiler.record_function(
        "FullyShardedDataParallel._pre_forward_prefetch"
    ):
        _prefetch_handle(state, handle, _PrefetchMode.FORWARD)


@no_type_check
def _post_forward(
    state: _FSDPState,
    handle: Optional[FlatParamHandle],
    reshard_fn: Callable,
    module: nn.Module,
    input: Any,
    output: Any,
) -> Any:
    """
    Runs the post-forward logic. This includes an opportunity to reshard
    currently unsharded parameters such as those used in the current forward
    and registering pre-backward hooks on the forward outputs.

    Args:
        handles (List[FlatParamHandle]): Handles giving the parameters used in
            the current forward.
        reshard_fn (Optional[Callable]): A callable to reshard any currently
            unsharded parameters (e.g. from the current forward) or ``None`` to
            not do any resharding.
        module (nn.Module): Module whose forward just ran, which should be a
            fully sharded module (see [Note: Fully Sharded Module]); expected
            by the hook signature.
        input (Any): Unused; expected by the hook signature.
        output (Any): Forward pass output; pre-backward hooks are registered on
            the tensors that require gradients in this output.

    Postcondition: Each ``FlatParameter`` 's data points to the sharded flat
    parameter.
    """
    with torch.profiler.record_function("FullyShardedDataParallel._post_forward"):
        # For `fully_shard` + `checkpoint`, skip post-forward logic in the
        # recomputed forward
        if handle and handle._training_state == HandleTrainingState.BACKWARD_PRE:
            return output

        state._exec_order_data.record_post_forward(handle)
        if reshard_fn is not None:
            reshard_fn(state, handle)
        # Register pre-backward hooks to unshard the flat parameters for the
        # gradient computation (if needed)
        output = _register_pre_backward_hooks(state, module, output, handle)
        state.training_state = TrainingState.IDLE
        if handle:
            handle._training_state = HandleTrainingState.IDLE
        return output


@no_type_check
def _post_forward_reshard(
    state: _FSDPState,
    handle: FlatParamHandle,
) -> None:
    """Reshards parameters in the post-forward."""
    if not handle:
        return
    # Do not free the root's parameters in the post-forward for `FULL_SHARD`
    # with the intention that they are immediately used for backward
    # computation (though this may not be true)
    free_unsharded_flat_param = (
        not state._is_root
        and handle._sharding_strategy in RESHARD_AFTER_FORWARD_HANDLE_STRATEGIES
    )
    _reshard(state, handle, free_unsharded_flat_param)


@no_type_check
def _root_pre_forward(
    state: _FSDPState,
    module: nn.Module,
    args,
    kwargs,
) -> None:
    """
    Runs pre-forward logic specific to the root FSDP instance, which should run
    before any individual module's pre-forward. This starts with an attempt at
    lazy initialization (which only runs non-vacuously once). Otherwise, if
    this is called on a non-root FSDP instance, then it returns directly.

    Args:
        module (nn.Module): Module for which this logic tries to run. It may or
            may not be the root. If not, then this method does not do anything.
    """
    with torch.profiler.record_function("FullyShardedDataParallel._root_pre_forward"):
        _lazy_init(state, module)
        _p_assert(state._is_root is not None, "Expects a root FSDP to have been set")
        if not state._is_root:
            # Always cast forward inputs in the root of this local FSDP unit for mixed
            # precision, as this is where mixed precision could be configed.
            # This is more useful for auto wrapping that is recommended in composable path.
            # For manual wrapping, cast forward inputs on each local FSDP unit root will
            # increase some overhead, so not turned on for model wrapper path right now where
            # manual wrapping is more broadly used.
            if _is_composable(state):
                return _root_cast_forward_input(state, module, args, kwargs)
            return args, kwargs

        # We cast buffers back to full precision if we're forcing full precision. Disjointly, we check if buffers
        # are in full precision and if we should cast them back to lower precision, which happens when
        # exiting eval() mode.
        handle = state._handle
        if handle:
            should_cast_buffers_to_full_prec = handle._force_full_precision
        else:
            should_cast_buffers_to_full_prec = True

        if should_cast_buffers_to_full_prec:
            _cast_buffers_to_dtype_and_device(
                buffers=dict(module.named_buffers()).values(),
                buffer_dtypes=list(state._buffer_name_to_orig_dtype.values()),
                device=state.compute_device,
            )
            # This flag is only set when we cast buffers to full precision, to avoid the
            # CPU overhead that can stem from retrieving all buffers and their types in the
            # following else branch.
            state._needs_buffer_dtype_restore_check = True
        elif getattr(state, "_needs_buffer_dtype_restore_check", False):
            # Check if buffers are in full precision and we need to cast them
            # back down.
            (
                buffers,
                buffer_dtypes_for_computation,
            ) = _get_buffers_and_dtypes_for_computation(state, module)
            if len(buffers) > 0 and len(buffer_dtypes_for_computation) > 0:
                if any(
                    buffer.dtype != buffer_dtype_for_computation
                    for buffer, buffer_dtype_for_computation in zip(
                        buffers, buffer_dtypes_for_computation
                    )
                ):
                    # Assume we have to cast everything if there is one mismatch
                    _cast_buffers_to_dtype_and_device(
                        buffers, buffer_dtypes_for_computation, state.compute_device
                    )
            # We don't have to check this again until we cast buffers to full precision again.
            state._needs_buffer_dtype_restore_check = False

        if state.forward_prefetch:
            handles = []
            for fsdp_state in state._all_fsdp_states:
                if fsdp_state._handle:
                    handles.append(fsdp_state._handle)
            for handle in handles:
                handle._needs_pre_forward_unshard = True
        _wait_for_computation_stream(
            state._device_handle.current_stream(),
            state._unshard_stream,
            state._pre_unshard_stream,
        )
        _reset_flat_param_grad_info_if_needed(state._all_handles)

        # Prepares the forward inputs by moving them to ``compute_device``
        # TODO: Do not use the side stream for tensor copies for now; investigate
        # the perf with/without it.
        with torch.profiler.record_function("FullyShardedDataParallel._to_kwargs"):
            args_tuple, kwargs_tuple = _to_kwargs(
                args, kwargs, state.compute_device, False
            )
        args = args_tuple[0]
        kwargs = kwargs_tuple[0]

        return _root_cast_forward_input(state, module, args, kwargs)


@no_type_check
def _root_cast_forward_input(
    state: _FSDPState, module: torch.nn.Module, args, kwargs
) -> Tuple[Any, Any]:
    if state._handle:
        force_full_precision = not state._handle._force_full_precision
    else:
        force_full_precision = True

    should_cast_forward_inputs = (
        (module.training or not state._use_full_prec_in_eval) and force_full_precision
    ) and state.mixed_precision.cast_root_forward_inputs

    if should_cast_forward_inputs:
        input_dtype: Optional[torch.dtype] = state.mixed_precision.param_dtype
        args, kwargs = _cast_forward_inputs(input_dtype, *args, **kwargs)

    return args, kwargs


@no_type_check
def _pre_backward_hook(
    state: _FSDPState,
    module: nn.Module,
    handle: FlatParamHandle,
    *unused: Any,
) -> Any:
    """
    Prepares ``_handle`` 's ``FlatParameter`` s for gradient computation.

    Args:
        module (nn.Module): Fully sharded module (see [Note: Fully Sharded
            Module]).
    """
    # Only run the pre-backward hook once per group of handles involved in the
    # same module forward computation
    if handle and handle._ran_pre_backward_hook:
        return

    with torch.profiler.record_function("FullyShardedDataParallel._pre_backward_hook"):
        # Queue the post-backward callback once for the root FSDP instance to
        # attach it to the outermost backward graph task so that it is called
        # after all backward calls complete
        if state._is_root and not state._post_backward_callback_queued:
            _register_post_backward_final_callback(state, module)
            _reset_flat_param_grad_info_if_needed(state._all_handles)
        elif handle:
            allowed_states = [TrainingState.IDLE]
            if _is_composable(state):
                allowed_states.append(TrainingState.FORWARD_BACKWARD)
            _assert_in_training_states(state, allowed_states)
        state.training_state = TrainingState.FORWARD_BACKWARD
        # Queueing the post-backward callback is the only logic that is not
        # per-handle in the pre-backward hook, so we can return early here if
        # there are no handles.
        if not handle:
            return
        handle._training_state = HandleTrainingState.BACKWARD_PRE

        if handle._needs_pre_backward_unshard:
            # If the handles have been prefetched, then there is no need to
            # call `_unshard()` again
            if not handle._prefetched:
                _unshard(
                    state,
                    handle,
                    state._unshard_stream,
                    state._pre_unshard_stream,
                )
            state._device_handle.current_stream().wait_stream(state._unshard_stream)

        # Set this to `False` to ensure that a mistargeted prefetch does not
        # actually unshard these handles
        handle._needs_pre_backward_unshard = False
        with torch.profiler.record_function(
            "FullyShardedDataParallel._pre_backward_prefetch"
        ):
            _prefetch_handle(state, handle, _PrefetchMode.BACKWARD)
        handle.prepare_gradient_for_backward()
        handle._ran_pre_backward_hook = True


@no_type_check
@torch.no_grad()
def _post_backward_hook(
    state: _FSDPState,
    handle: FlatParamHandle,
    *unused: Any,
):
    """
    Reduce-scatters the gradient of ``handle`` 's ``FlatParameter``.

    Precondition: The ``FlatParameter`` 's ``.grad`` attribute contains the
    unsharded gradient for the local batch.

    Postcondition:
    - If using ``NO_SHARD``, then the ``.grad`` attribute is the reduced
    unsharded gradient.
    - Otherwise, the ``_saved_grad_shard`` attribute is the reduced sharded
    gradient (accumulating with any existing gradient).
    """
    _log_post_backward_hook(state, handle, log)
    flat_param = handle.flat_param
    flat_param._post_backward_called = True
    with torch.autograd.profiler.record_function(
        "FullyShardedDataParallel._post_backward_hook"
    ):
        _assert_in_training_states(state, [TrainingState.FORWARD_BACKWARD])
        # For multiple applications of reentrant AC across submodules sharing
        # the same `FlatParameter`, the post-backward hook may run multiple
        # times in one backward, in which case we permit the state to already
        # be in `BACKWARD_POST`.
        _p_assert(
            handle._training_state
            in (HandleTrainingState.BACKWARD_PRE, HandleTrainingState.BACKWARD_POST),
            f"Expects `BACKWARD_PRE` or `BACKWARD_POST` state but got {handle._training_state}",
        )
        handle._training_state = HandleTrainingState.BACKWARD_POST

        if flat_param.grad is None:
            return
        if flat_param.grad.requires_grad:
            raise RuntimeError("FSDP does not support gradients of gradients")

        _post_backward_reshard(state, handle)
        if not state._sync_gradients:
            if handle._use_orig_params:
                handle._use_unsharded_grad_views()
            return

        # Wait for all ops in the current stream (e.g. gradient computation) to
        # finish before reduce-scattering the gradient
        state._post_backward_stream.wait_stream(state._device_handle.current_stream())

        with state._device_handle.stream(state._post_backward_stream):
            autograd_computed_grad = flat_param.grad.data
            if (
                not _low_precision_hook_enabled(state)
                and flat_param.grad.dtype != handle._reduce_dtype
                # If we are forcing full precision but communicating grads
                # (i.e. model.eval() + full precision in eval was configured), don't downcast gradient.
                and not handle._force_full_precision
            ):
                flat_param.grad.data = flat_param.grad.to(handle._reduce_dtype)
            if handle.uses_sharded_strategy:
                _reduce_grad(state, handle)
            else:
                _reduce_grad_no_shard(state, handle)
            # Since the unsharded gradient is produced in the computation
            # stream and consumed in the post-backward stream, inform the
            # caching allocator (before it goes out of scope)
            _no_dispatch_record_stream(
                autograd_computed_grad, state._post_backward_stream
            )


<<<<<<< HEAD
def _div_if_needed(tensor: torch.Tensor, div_factor: float) -> None:
    if div_factor > 1:
        tensor.div_(div_factor)
=======
@no_type_check
def _log_post_backward_hook(state: _FSDPState, handle: FlatParamHandle) -> None:
    # Under TORCH_DISTRIBUTED_DEBUG=INFO, log the module names this hook fires for.
    # Below logging of module names this post-bwd hook fires for can help debug certain
    # cases where hooks don't fire, such as under certain activation checkpoint configs.
    if state._use_orig_params and handle._debug_level == dist.DebugLevel.INFO:
        param_to_fqn = state._exec_order_data.param_to_fqn
        handle_params = handle.flat_param._params  # only populated for use_orig_params
        param_fqns = [
            param
            for param_list in [param_to_fqn[p] for p in handle_params]
            for param in param_list
        ]
        log.warning("FSDP firing post-backward hooks for parameters %s", param_fqns)
>>>>>>> 80f5dc22


def _post_backward_reshard(
    state: _FSDPState,
    handle: FlatParamHandle,
    *unused: Any,
) -> None:
    free_unsharded_flat_param = _should_free_in_backward(state, handle)
    _reshard(state, handle, free_unsharded_flat_param)

    # TODO: Post-backward prefetching does not support the multiple handles
    # per module case since the post-backward hook runs per handle, not per
    # group of handles.
    with torch.profiler.record_function(
        "FullyShardedDataParallel._post_backward_prefetch"
    ):
        _prefetch_handle(state, handle, _PrefetchMode.BACKWARD)


@no_type_check
def _should_free_in_backward(
    state: _FSDPState,
    handle: FlatParamHandle,
) -> bool:
    """
    Returns whether FSDP should free the unsharded flat parameter in the
    post-backward or not.
    """
    if not handle.uses_sharded_strategy:
        return False
    # If not syncing gradients, then we do not free for strategies that do not
    # reshard after forward as a *heuristic* to tradeoff higher memory for
    # higher throughput.
    return (
        state._sync_gradients
        or handle._sharding_strategy in RESHARD_AFTER_FORWARD_HANDLE_STRATEGIES
    )


@no_type_check
def _reduce_grad(state: _FSDPState, handle: FlatParamHandle) -> None:
    """
    For sharded strategies, this runs gradient reduction, sharded gradient
    accumulation if needed, and the post-reduction callback.
    """
    flat_param = handle.flat_param
    uses_hybrid_sharded_strategy = handle._sharding_strategy in (
        HandleShardingStrategy.HYBRID_SHARD,
        HandleShardingStrategy._HYBRID_SHARD_ZERO2,
    )
    # We clear `.grad` to permit multiple backwards. This avoids a race where
    # the second backward pass computation precedes ahead of the first backward
    # pass reduction, which is possible since the reduction is issued in a
    # separate stream and is async and would result in reducing the wrong
    # gradient.
    unsharded_grad = flat_param.grad.data
    flat_param.grad = None
    padded_unsharded_grad, new_sharded_grad = _get_reduce_scatter_tensors(
        state, unsharded_grad
    )
    if state._comm_hook is None:  # default path
        _div_if_needed(padded_unsharded_grad, state._gradient_predivide_factor)
        dist.reduce_scatter_tensor(
            new_sharded_grad,
            padded_unsharded_grad,
            group=state.process_group,
        )
        if uses_hybrid_sharded_strategy:
            state._all_reduce_stream.wait_stream(state._post_backward_stream)
            with state._device_handle.stream(state._all_reduce_stream):
                # Since the new sharded gradient is produced in the post-
                # backward stream and consumed in the all-reduce stream,
                # inform the caching allocator
                _no_dispatch_record_stream(new_sharded_grad, state._all_reduce_stream)
                dist.all_reduce(new_sharded_grad, group=state._inter_node_pg)
                _div_if_needed(new_sharded_grad, state._gradient_postdivide_factor)
                grad_to_offload = _accumulate_sharded_grad(
                    state, handle, new_sharded_grad
                )
                _post_reduce_grad_callback(state, handle, grad_to_offload)
                return
        _div_if_needed(new_sharded_grad, state._gradient_postdivide_factor)
    else:
        state._comm_hook(
            state._comm_hook_state, padded_unsharded_grad, new_sharded_grad
        )
        # NOTE: HSDP variants do not support communication hook.
    grad_to_offload = _accumulate_sharded_grad(state, handle, new_sharded_grad)
    _post_reduce_grad_callback(state, handle, grad_to_offload)


@no_type_check
def _get_reduce_scatter_tensors(
    state: _FSDPState, unsharded_grad: torch.Tensor
) -> Tuple[torch.Tensor, torch.Tensor]:
    """
    Returns the input and output tensors to reduce-scatter, respectively.
    """
    chunks = list(unsharded_grad.chunk(state.world_size))
    numel_to_pad = state.world_size * chunks[0].numel() - unsharded_grad.numel()
    padded_unsharded_grad = (
        F.pad(unsharded_grad, [0, numel_to_pad]) if numel_to_pad > 0 else unsharded_grad
    )
    new_sharded_grad = torch.empty_like(chunks[0])  # padded
    return padded_unsharded_grad, new_sharded_grad


@no_type_check
def _accumulate_sharded_grad(
    state: _FSDPState,
    handle: FlatParamHandle,
    sharded_grad: torch.Tensor,
) -> torch.Tensor:
    """
    Accumulates the reduce-scattered sharded gradient with any existing sharded
    gradient if needed, returning the gradient to offload (if CPU offloading is
    enabled).
    """
    flat_param = handle.flat_param
    _cast_grad_to_param_dtype(state, sharded_grad, flat_param)
    # Save the sharded gradient in `_saved_grad_shard` to support gradient
    # accumulation -- for multiple backwards, the gradient reductions may
    # happen in arbitrary order
    accumulate_grad = hasattr(flat_param, "_saved_grad_shard")
    if accumulate_grad:
        _check_grad_to_accumulate(sharded_grad, flat_param._saved_grad_shard)
        flat_param._saved_grad_shard += sharded_grad
    else:
        flat_param._saved_grad_shard = sharded_grad
    grad_to_offload = flat_param._saved_grad_shard
    return grad_to_offload


@no_type_check
def _reduce_grad_no_shard(state: _FSDPState, handle: FlatParamHandle) -> None:
    """
    For no-shard, this runs gradient reduction (which directly covers any
    gradient accumulation implicitly) and the post-reduction callback.
    """
    flat_param = handle.flat_param
    if state._comm_hook is None:  # default path
        _div_if_needed(flat_param.grad, state._gradient_predivide_factor)
        dist.all_reduce(flat_param.grad, group=state.process_group)
        _div_if_needed(flat_param.grad, state._gradient_postdivide_factor)
    else:
        state._comm_hook(state._comm_hook_state, flat_param.grad)
    # For `NO_SHARD`, we can keep the low precision gradients by simply
    # omitting the cast altogether
    if not handle._keep_low_precision_grads:
        _cast_grad_to_param_dtype(state, flat_param.grad, flat_param)
    grad_to_offload = flat_param.grad.data
    _post_reduce_grad_callback(state, handle, grad_to_offload)


@no_type_check
def _post_reduce_grad_callback(
    state: _FSDPState,
    handle: FlatParamHandle,
    # Additional arguments needed for the callback logic
    grad_to_offload: torch.Tensor,
):
    """
    This callback captures any logic to run after the gradient reduction
    finishes. Currently, this offloads the gradient to CPU if CPU offloading is
    enabled and uses sharded gradient views if ``use_orig_params=True``.
    """
    _offload_grad(state, handle, grad_to_offload)
    _post_backward_use_sharded_grad_views(handle)


@no_type_check
def _offload_grad(
    state: _FSDPState,
    handle: FlatParamHandle,
    grad_to_offload: torch.Tensor,
):
    if not handle._offload_params:
        return
    # Offload the gradient to CPU to ensure parameters and gradients are on the
    # same device as required by the optimizer
    # TODO: Investigate why `NO_SHARD` breaks correctness when using
    # `non_blocking=True` here.
    # TODO (rohan-varma): When CPU offload and optimizer overlap,
    # non_blocking=True won't work since the copy may have not finished before
    # the optimizer step executes on CPU. If we want to use non-blocking=True
    # here, we'll have to synchronize before using result on CPU.
    non_blocking = handle.uses_sharded_strategy and not handle._has_optim_in_backward
    handle.flat_param._cpu_grad.copy_(
        grad_to_offload.detach(), non_blocking=non_blocking
    )  # synchronized in the post-backward callback
    # Since the gradient being offloaded may have been produced in the
    # computation stream and is being consumed here in the post-backward
    # stream, inform the caching allocator
    _no_dispatch_record_stream(grad_to_offload.data, state._post_backward_stream)


@no_type_check
def _post_backward_use_sharded_grad_views(handle: FlatParamHandle):
    if not handle._use_orig_params:
        return
    # Since the handle's `FlatParameter` completed its gradient computation, we
    # should reset the gradient noneness mask
    handle._reset_is_grad_none()
    # Delay using sharded gradient views until after the reduce-scatter instead
    # of immediately after resharding
    handle._use_sharded_grad_views()
    if handle._has_optim_in_backward:
        handle.prepare_gradient_for_optim()
        for orig_param in handle.flat_param._params:
            # Check for `None` gradient to filter parameters not in the rank
            if orig_param.grad is not None and hasattr(
                orig_param, "_in_backward_optimizers"
            ):
                # TODO (rohan-varma): For CPU offload, this unfortunately
                # operates on CPU because the parameters and gradients have
                # already been offloaded. We should run this on GPU after
                # refactoring.
                for optim in orig_param._in_backward_optimizers:
                    optim.step()

                optim.zero_grad(set_to_none=True)
        handle._reset_flat_param_grad_info_if_needed()
        if handle._offload_params:
            handle.flat_param._cpu_grad = None


def _div_if_needed(tensor: torch.Tensor, div_factor: float) -> None:
    if div_factor > 1:
        tensor.div_(div_factor)


@no_type_check
def _cast_grad_to_param_dtype(
    state: _FSDPState,
    sharded_grad: torch.Tensor,
    param: FlatParameter,
):
    """
    Casts ``sharded_grad`` back to the full parameter dtype so that the
    optimizer step runs with that dtype. This performs an actual cast if
    1. parameters were in reduced precision during the forward since then
    gradients would be in that reduced precision, or
    2. parameters were not in reduced precision but gradients were in
    reduced precision for communication.
    However, if a low precision communication hook is registered, then this
    dtype cast happens in the hook instead.
    """
    _assert_in_training_states(state, [TrainingState.FORWARD_BACKWARD])
    if not _low_precision_hook_enabled(state) and sharded_grad.dtype != param.dtype:
        low_prec_grad_data = sharded_grad.data
        sharded_grad.data = sharded_grad.data.to(dtype=param.dtype)
        # Since for `NO_SHARD`, the gradient is produced in the computation
        # stream and consumed here in the post-backward stream, inform the
        # caching allocator; for the sharded strategies, the gradient is
        # produced in the post-backward stream, so this `record_stream()`
        # should be a no-op
        _no_dispatch_record_stream(
            low_prec_grad_data, state._device_handle.current_stream()
        )


def _check_grad_to_accumulate(
    new_sharded_grad: torch.Tensor,
    accumulated_grad: torch.Tensor,
) -> None:
    _p_assert(
        accumulated_grad.shape == new_sharded_grad.shape,
        "Shape mismatch when accumulating gradients: "
        f"existing gradient shape={accumulated_grad.shape} "
        f"new gradient shape={new_sharded_grad.shape}",
    )
    _p_assert(
        accumulated_grad.device == new_sharded_grad.device,
        "Device mismatch when accumulating gradients: "
        f"existing gradient device={accumulated_grad.device} "
        f"new gradient device={new_sharded_grad.device}",
    )


@no_type_check
def _low_precision_hook_enabled(state: _FSDPState) -> bool:
    return state._comm_hook in LOW_PRECISION_HOOKS


@no_type_check
@torch.no_grad()
def _post_backward_final_callback(
    state: _FSDPState,
    module: nn.Module,
):
    """
    This waits for the post-backward to finish and performs some final cleanup.
    This runs at the end of the entire backward pass and should only be called
    on the root FSDP instance.
    """
    _p_assert(
        state._is_root,
        "The post-backward callback should only be called on the root FSDP instance",
    )
    root_state = state

    if root_state._sync_gradients:
        current_stream = state._device_handle.current_stream()
        # TODO (rohan-varma): this also waits for the overlapped optimizer step to finish
        # since it currently runs in the post-backward stream. That can be
        # pushed to the next forward if run in a different stream
        current_stream.wait_stream(root_state._post_backward_stream)
        if root_state._all_reduce_stream is not current_stream:  # uses HSDP
            current_stream.wait_stream(root_state._all_reduce_stream)
        if root_state.cpu_offload.offload_params:
            # Wait for non-blocking GPU -> CPU sharded gradient copies from the
            # post-backward hooks to finish explicitly since CPU gradients do
            # not automatically synchronize with the GPU
            state._device_handle.current_stream().synchronize()
    root_state._exec_order_data.next_iter()

    for fsdp_state in state._all_fsdp_states:
        _catch_all_reshard(fsdp_state)
        _finalize_params(fsdp_state)
        fsdp_state.training_state = TrainingState.IDLE
        handle = fsdp_state._handle
        if handle:
            handle._ran_pre_backward_hook = False
            handle._needs_pre_backward_unshard = False
            handle._post_forward_index = None
            handle._training_state = HandleTrainingState.IDLE
            handle._prefetched = False
    # Reset for cases like one forward and multiple backwards
    root_state._post_backward_callback_queued = False


@no_type_check
def _catch_all_reshard(
    state: _FSDPState,
) -> None:
    """
    Reshards the parameters that may not have been resharded in the
    post-backward hook. This can happen when a module's output is used in the
    forward pass, meaning that its pre-backward hook runs (unsharding the
    parameter), but the post-backward hook does not run because the output was
    not jused in the loss computation corresponding to this backward pass.
    """
    # Wrap with a try-except to provide a more informative traceback if an
    # error is raised
    try:
        if state._handle:
            # TODO: This already-resharded check is brittle:
            # https://github.com/pytorch/pytorch/issues/83956
            already_resharded = (
                state._handle.flat_param.data_ptr()
                == state._handle.flat_param._local_shard.data_ptr()
                # If FSDP skipped using sharded views, then the flat parameter
                # still points to the sharded data, so we need to reshard to
                # use sharded views
                and not state._handle._skipped_use_sharded_views
            )
            if already_resharded:
                return
            free_unsharded_flat_param = _should_free_in_backward(state, state._handle)
            _reshard(state, state._handle, free_unsharded_flat_param)
    except Exception as e:
        _p_assert(
            False,
            f"Got exception in the catch-all reshard for {state}: {str(e)}",
            raise_assertion_error=False,
        )
        raise e


@no_type_check
def _finalize_params(
    state: _FSDPState,
) -> None:
    """Finalizes the parameters before the next iteration."""
    handle = state._handle
    if not handle:
        return
    flat_param = handle.flat_param
    if hasattr(flat_param, "_post_backward_hook_state"):
        post_backward_hook_state_len = len(flat_param._post_backward_hook_state)
        expected_post_backward_hook_state_len = int(flat_param.requires_grad) + 1
        _p_assert(
            post_backward_hook_state_len == expected_post_backward_hook_state_len,
            f"Invalid: ``_post_backward_hook_state``: {flat_param._post_backward_hook_state}",
        )
        flat_param._post_backward_hook_state[-1].remove()
        delattr(flat_param, "_post_backward_hook_state")
    if flat_param.requires_grad:
        if not state._sync_gradients:
            # Preserve the gradient accumulation state if not synchronizing
            # gradients: `.grad` remains the unsharded gradient  from prior
            # `no_sync()` iterations, and `_saved_grad_shard` remains the
            # sharded gradient from the last synchronized iteration
            return
        if not handle._has_optim_in_backward:
            handle.prepare_gradient_for_optim()
        _p_assert(
            hasattr(flat_param, "_post_backward_called"),
            "Expects `_post_backward_called` to be set on the `FlatParameter`",
        )
        flat_param._post_backward_called = False


@no_type_check
def _prefetch_handle(
    state: _FSDPState,
    current_handle: Optional[FlatParamHandle],
    prefetch_mode: _PrefetchMode,
) -> None:
    """
    Prefetches the next handles if needed (without synchronization). An empty
    handles key cannot prefetch.
    """
    if not current_handle:
        return
    handle = _get_handle_to_prefetch(state, current_handle)
    if not handle:
        return
    # Temporarily emulate the training state while calling `_unshard` to
    # ensure the correct `as_params` for `_use_unsharded_views()`
    prev_training_state = handle._training_state
    if prefetch_mode == _PrefetchMode.BACKWARD:
        handle._training_state = HandleTrainingState.BACKWARD_PRE
    elif prefetch_mode == _PrefetchMode.FORWARD:
        handle._training_state = HandleTrainingState.FORWARD
    else:
        raise ValueError(f"Invalid prefetch mode on rank {state.rank}: {prefetch_mode}")
    # Prefetch the next set of handles without synchronizing to allow
    # the sync to happen as late as possible to maximize overlap
    _unshard(state, handle, state._unshard_stream, state._pre_unshard_stream)
    handle._training_state = prev_training_state
    handle._prefetched = True


@no_type_check
def _get_handle_to_prefetch(
    state: _FSDPState,
    current_handle: FlatParamHandle,
) -> FlatParamHandle:
    """
    Returns a :class:`list` of the handles keys to prefetch for the next
    module(s), where ``current_handle`` represents the current module.

    "Prefetching" refers to running the unshard logic early (without
    synchronization), and the "next" modules depend on the recorded execution
    order and the current training state.
    """
    training_state = _get_training_state(current_handle)
    valid_training_states = (
        HandleTrainingState.BACKWARD_PRE,
        HandleTrainingState.BACKWARD_POST,
        HandleTrainingState.FORWARD,
    )
    _p_assert(
        training_state in valid_training_states,
        f"Prefetching is only supported in {valid_training_states} but "
        f"currently in {training_state}",
    )
    eod = state._exec_order_data
    target_handle: Optional[FlatParamHandle] = None
    if (
        training_state == HandleTrainingState.BACKWARD_PRE
        and state.backward_prefetch == BackwardPrefetch.BACKWARD_PRE
    ) or (
        training_state == HandleTrainingState.BACKWARD_POST
        and state.backward_prefetch == BackwardPrefetch.BACKWARD_POST
    ):
        target_handle_candidate = eod.get_handle_to_backward_prefetch(current_handle)
        if (
            target_handle_candidate
            and target_handle_candidate._needs_pre_backward_unshard
            and not target_handle_candidate._prefetched
        ):
            target_handle = target_handle_candidate
        else:
            target_handle = None
    elif training_state == HandleTrainingState.FORWARD and state.forward_prefetch:
        target_handle_candidate = eod.get_handle_to_forward_prefetch(current_handle)
        if (
            target_handle_candidate
            and target_handle_candidate._needs_pre_forward_unshard
            and not target_handle_candidate._prefetched
        ):
            target_handle = target_handle_candidate
        else:
            target_handle = None

    return target_handle


def _get_training_state(
    handle: FlatParamHandle,
) -> HandleTrainingState:
    """Returns the training state of the handles in ``handle``."""
    _p_assert(handle, "Expects a non-empty handle")
    return handle._training_state


@no_type_check
def _register_pre_forward_hook(
    state: _FSDPState,
    module: nn.Module,
) -> None:
    """
    Registers a pre-forward hook on ``module``.
    """
    for forward_handle in state._pre_forward_handles:
        forward_handle.remove()
    state._pre_forward_handles.clear()
    module_param_handle = state._fully_sharded_module_to_handle.get(module, None)
    hook = functools.partial(
        _pre_forward, state, module_param_handle, _pre_forward_unshard
    )
    state._pre_forward_handles.append(
        module.register_forward_pre_hook(hook, prepend=True, with_kwargs=True)
    )


@no_type_check
def _register_post_forward_hook(
    state: _FSDPState,
    module: nn.Module,
) -> None:
    """
    Registers a post-forward hook on ``module``. Even if the module has no
    handles, we should register the hook since it will register the module's
    pre-backward hook.
    """
    for forward_handle in state._post_forward_handles:
        forward_handle.remove()
    state._post_forward_handles.clear()
    module_param_handle = state._fully_sharded_module_to_handle.get(module, None)
    hook = functools.partial(
        _post_forward,
        state,
        module_param_handle,
        _post_forward_reshard,
    )
    state._post_forward_handles.append(module.register_forward_hook(hook))


@no_type_check
def _register_root_pre_forward_hook(
    state: _FSDPState,
    module: nn.Module,
):
    """
    Registers root pre-forward hook on ``module``, which should be the local
    FSDP root.

    NOTE: For the current composable FSDP design, we have each application of
    ``fully_shard()`` to a module to indicate that that module is the local
    FSDP root. We may remove this assumption in the future, in which case we
    will need to register this root pre-forward hook on any candidate module
    that may be the local FSDP root.
    """
    for forward_handle in state._root_pre_forward_handles:
        forward_handle.remove()
    state._root_pre_forward_handles.clear()
    hook = functools.partial(_root_pre_forward, state)
    state._root_pre_forward_handles.append(
        module.register_forward_pre_hook(hook, prepend=True, with_kwargs=True)
    )


@no_type_check
def _register_pre_backward_hooks(
    state: _FSDPState,
    module: nn.Module,
    outputs: Any,
    handle: FlatParamHandle,
) -> None:
    """
    Registers pre-backward hooks on the tensors that require gradients in the
    forward pass outputs ``outputs``, which were computed using the
    ``FlatParameter`` s of ``handles``.

    Args:
        module (nn.Module): Fully sharded module (see [Note: Fully Sharded
            Module]).

    Returns:
        Forward pass outputs with pre-backward hooks registered to tensors that
        require gradients.
    """
    # If there is no gradient computation, then there is no need for
    # pre-backward logic
    if not torch.is_grad_enabled():
        return outputs
    if state._is_root:
        state._post_backward_callback_queued = False  # only defined on the root

    if handle:
        handle._needs_pre_backward_unshard = False
        # Since these handles' `FlatParameter`s participated in a forward, we
        # conservatively assume that they will be used in the backward
        handle._ran_pre_backward_hook = False

    def _register_hook(t: torch.Tensor) -> torch.Tensor:
        if t.requires_grad:
            t.register_hook(
                functools.partial(_pre_backward_hook, state, module, handle)
            )
            if handle:
                handle._needs_pre_backward_unshard = True
        return t

    return _apply_to_tensors(_register_hook, outputs)


def _register_post_backward_hook(
    state: _FSDPState,
    handle: Optional[FlatParamHandle],
) -> None:
    """
    Registers post-backward hooks on the ``FlatParameter`` s'
    ``AccumulateGrad`` objects to reshard and to reduce-scatter gradients.

    The ``AccumulateGrad`` object represents the last function that finalizes
    the ``FlatParameter`` 's gradient, so it only runs after its entire
    gradient computation has finished.

    We register the post-backward hook only once in the *first* forward that a
    ``FlatParameter`` participates in. This relies on the ``AccumulateGrad``
    object being preserved through multiple forwards.

    NOTE: We follow this heuristic to prefer the *first* forward to target the
    parameter mixed precision case, where there are *separate*
    ``AccumulateGrad`` objects across the different forwards. (Without
    parameter mixed precision, the ``AccumulateGrad`` objects are the same.) If
    we instead prefer the *last* forward, then the hook runs early.
    """
    # If there is no gradient computation, then there is no need for
    # post-backward logic
    if not torch.is_grad_enabled():
        return
    if not handle:
        return
    flat_param = handle.flat_param
    already_registered = hasattr(flat_param, "_post_backward_hook_state")
    if already_registered or not flat_param.requires_grad:
        return
    # Get the `AccumulateGrad` object
    temp_flat_param = flat_param.expand_as(flat_param)
    _p_assert(
        temp_flat_param.grad_fn is not None,
        "The `grad_fn` is needed to access the `AccumulateGrad` and "
        "register the post-backward hook",
    )
    acc_grad = temp_flat_param.grad_fn.next_functions[0][0]  # type: ignore[union-attr]
    assert acc_grad is not None
    hook_handle = acc_grad.register_hook(
        functools.partial(_post_backward_hook, state, handle)
    )
    flat_param._post_backward_hook_state = (acc_grad, hook_handle)  # type: ignore[attr-defined]


def _register_post_backward_reshard_only_hook(
    state: _FSDPState,
    handle: Optional[FlatParamHandle],
    args: Tuple[Any, ...],
    kwargs: Dict[str, Any],
) -> None:
    """
    Registers post-backward hooks to reshard flat parameters that do not
    require gradient. We register these using multi-post-grad hooks on the
    input activations to ensure that all gradients that may depend on the
    parameters have been computed before resharding.
    """
    # If there is no gradient computation, then there is no need for
    # post-backward logic
    if not torch.is_grad_enabled():
        return
    # Construct `inp_tensors` lazily to avoid CPU overhead in typical case
    # where each flat parameter requires gradient
    inp_tensors: Optional[List[torch.Tensor]] = None
    if not handle:
        return
    if handle.flat_param.requires_grad:
        return
    if inp_tensors is None:
        args_list, _ = tree_flatten(args)
        kwargs_list, _ = tree_flatten(kwargs)
        inp_tensors = [
            obj
            for obj in chain(args_list, kwargs_list)
            if torch.is_tensor(obj) and obj.requires_grad
        ]
    assert inp_tensors is not None  # mypy
    hook_handle = register_multi_grad_hook(
        inp_tensors, functools.partial(_post_backward_reshard, state, handle)
    )
    handle.flat_param._post_backward_hook_state = (hook_handle,)  # type: ignore[attr-defined, assignment]


@no_type_check
def _register_post_backward_final_callback(
    state: _FSDPState, module: nn.Module
) -> None:
    """
    Registers the post-backward final callback that runs at the end of the
    backward pass. This should be called from the root FSDP instance at the
    beginning of the pre-backward.
    """
    _p_assert(
        state._is_root,
        "Only the root FSDP instance should register the post-backward callback",
    )
    if state._post_backward_callback_queued:
        return
    _assert_in_training_states(state, [TrainingState.IDLE])
    state._post_backward_callback_queued = True
    Variable._execution_engine.queue_callback(
        functools.partial(_post_backward_final_callback, state, module)
    )


def _wait_for_computation_stream(
    computation_stream: torch.Stream,
    unshard_stream: torch.Stream,
    pre_unshard_stream: torch.Stream,
):
    """
    Has the unshard and pre-unshard streams wait for the computation stream.
    For example, this should be called in the FSDP root's pre-forward to
    respect optimizer step computation.
    """
    unshard_stream.wait_stream(computation_stream)  # type: ignore[attr-defined]
    # Having the pre-all-gather stream wait for the current stream even if we
    # do not leverage the pre-all-gather stream is tolerable since this only
    # runs once per iteration
    pre_unshard_stream.wait_stream(computation_stream)  # type: ignore[attr-defined]


def _reset_flat_param_grad_info_if_needed(
    handles: List[FlatParamHandle],
):
    """
    Clears the original parameters' gradients if needed. This method's CPU
    overhead is minimal, so we may call it throughout FSDP methods, which serve
    as callsites to free the gradient memory earlier.
    """
    if not isinstance(handles, list):
        handles = [handles]
    for handle in handles:
        if handle._use_orig_params:
            handle._reset_flat_param_grad_info_if_needed()


@no_type_check
def _get_buffers_and_dtypes_for_computation(
    state: _FSDPState,
    root_module: nn.Module,
) -> Tuple[List[torch.Tensor], List[Optional[torch.dtype]]]:
    """
    Returns all buffers in the module tree rooted at ``root_module`` and a
    corresponding list of the buffer dtypes for computation. Each buffer dtype
    is either ``None`` if buffer mixed precision is not enabled or the buffer
    low precision dtype otherwise.
    """
    _p_assert(state._is_root, "Expects the root to cast buffers")
    buffers: List[torch.Tensor] = []
    buffer_dtypes: List[Optional[torch.dtype]] = []
    visited_buffers: Set[torch.Tensor] = set()
    # Traverse the FSDP states bottom-up so that we prefer the owning FSDP
    # instance's mixed precision setting for each buffer
    fsdp_states, fsdp_modules = traversal_utils._get_fsdp_states_with_modules(
        root_module
    )
    for fsdp_state, fsdp_module in zip(reversed(fsdp_states), reversed(fsdp_modules)):
        for buffer_name, buffer in fsdp_module.named_buffers():
            if buffer in visited_buffers:
                continue
            visited_buffers.add(buffer)
            if clean_tensor_name(buffer_name) in fsdp_state._ignored_buffer_names:
                continue
            buffers.append(buffer)
            buffer_dtypes.append(fsdp_state.mixed_precision.buffer_dtype)
    assert len(buffers) == len(buffer_dtypes), f"{len(buffers)} {len(buffer_dtypes)}"
    return buffers, buffer_dtypes


@no_type_check
def _get_orig_buffer_dtypes(
    state: _FSDPState,
    buffer_names: List[str],
) -> List[torch.dtype]:
    """
    Returns the original buffer types of the given buffer names.
    """
    buffer_dtypes: List[torch.dtype] = []
    for buffer_name in buffer_names:
        _p_assert(
            buffer_name in state._buffer_name_to_orig_dtype,
            f"{buffer_name} is missing from pre-computed dict on rank "
            f"{state.rank}, which only has keys "
            f"{state._buffer_name_to_orig_dtype.keys()}",
        )
        buffer_dtypes.append(state._buffer_name_to_orig_dtype[buffer_name])
    return buffer_dtypes


def _cast_buffers_to_dtype_and_device(
    buffers: List[torch.Tensor],
    buffer_dtypes: List[Optional[torch.dtype]],
    device: torch.device,
) -> None:
    """
    Casts ``buffers`` to the dtypes given by ``buffer_dtypes`` and moves them
    to ``device``. If an element in ``buffer_dtypes`` is ``None``, then the
    corresponding buffer is only moved to ``device``.
    """
    _p_assert(
        buffer_dtypes is None or len(buffers) == len(buffer_dtypes),
        f"Expects `buffers` and `buffer_dtypes` to have the same length if "
        f"`buffer_dtypes` is specified but got {len(buffers)} and "
        f"{len(buffer_dtypes)}",
    )
    for buffer, buffer_dtype in zip(buffers, buffer_dtypes):
        if not torch.is_floating_point(buffer) or buffer_dtype is None:
            buffer.data = buffer.to(device=device)
        else:
            buffer.data = buffer.to(device=device, dtype=buffer_dtype)<|MERGE_RESOLUTION|>--- conflicted
+++ resolved
@@ -790,28 +790,6 @@
             )
 
 
-<<<<<<< HEAD
-def _div_if_needed(tensor: torch.Tensor, div_factor: float) -> None:
-    if div_factor > 1:
-        tensor.div_(div_factor)
-=======
-@no_type_check
-def _log_post_backward_hook(state: _FSDPState, handle: FlatParamHandle) -> None:
-    # Under TORCH_DISTRIBUTED_DEBUG=INFO, log the module names this hook fires for.
-    # Below logging of module names this post-bwd hook fires for can help debug certain
-    # cases where hooks don't fire, such as under certain activation checkpoint configs.
-    if state._use_orig_params and handle._debug_level == dist.DebugLevel.INFO:
-        param_to_fqn = state._exec_order_data.param_to_fqn
-        handle_params = handle.flat_param._params  # only populated for use_orig_params
-        param_fqns = [
-            param
-            for param_list in [param_to_fqn[p] for p in handle_params]
-            for param in param_list
-        ]
-        log.warning("FSDP firing post-backward hooks for parameters %s", param_fqns)
->>>>>>> 80f5dc22
-
-
 def _post_backward_reshard(
     state: _FSDPState,
     handle: FlatParamHandle,
