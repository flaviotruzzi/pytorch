--- conflicted
+++ resolved
@@ -1,3 +1,4 @@
+import logging
 import warnings
 import weakref
 import torch
@@ -20,6 +21,8 @@
 _wait_all
 
 """
+
+logger = logging.getLogger(__name__)
 
 data_ptr_to_work = dict()
 work_version = 0
@@ -83,11 +86,7 @@
 def _wait_reg_dec(ptr, wait_reg):
     wait_reg.decrement_live_tensor(ptr)
 
-<<<<<<< HEAD
-def _register_wrapper_tensor(tensor_wrapper, tensor):
-=======
 def _register_tensor_wrapper(tensor) -> None:
->>>>>>> 256fed02
     global data_ptr_to_work
     data_ptr = tensor.elem.data_ptr()
     # Note: we should NEVER try to trace this, bc it registers runtime stuff during trace.
@@ -99,9 +98,6 @@
         )
     else:
         # We force the collective to be waited in the case this tensor goes away to reduce the change of deadlocks.
-<<<<<<< HEAD
-        weakref.finalize(tensor_wrapper, _wait_reg_dec, tensor.data_ptr(), wait_reg)
-=======
         # NOTE: we register the callback to the ACT wrapper class, for the following reasons:
         # 1. The inner tensor is referenced by the associated Work object, so it's uncollective until we release the
         #  associated work object
@@ -109,7 +105,6 @@
         wait_reg._record_wrapper(data_ptr)
         weakref.finalize(tensor, _wait_reg_dec, data_ptr, wait_reg)
 
->>>>>>> 256fed02
 
 def _wait_tensor(tensor: torch.Tensor) -> torch.Tensor:
     global data_ptr_to_work
@@ -119,8 +114,6 @@
         wait_reg.wait()
     return tensor
 
-<<<<<<< HEAD
-=======
 def _tensor_needs_wait(tensor: torch.Tensor) -> bool:
     """Returns true if ```tensor``` needs to be waited. Works with ACS and inner tensors."""
     if hasattr(tensor, "_get_acs_underlying_tensor"):
@@ -138,7 +131,6 @@
     for work_reg in list(data_ptr_to_work.values()):
         work_reg.wait()
 
->>>>>>> 256fed02
 def _str_to_reduce_op(reduceOp: str) -> dist.ReduceOp:
     reduceOp = reduceOp.upper()
     op = dist.ReduceOp.RedOpType.__members__.get(reduceOp)
@@ -229,13 +221,26 @@
     group = c10d._find_or_create_pg_by_ranks_and_tag(tag, ranks, group_size)
     assert group is not None
     op = _str_to_reduce_op(reduceOp)
-    out_size = list(input.size())
-    out_size[0] //= group_size
-    out_tensor = input.new_empty(out_size)
-    work = dist.reduce_scatter_tensor(
-        out_tensor, input, op=op, group=group, async_op=True
-    )
-    _register_tensor_work(out_tensor, work)
+
+    if dist.get_backend(group) == dist.Backend.GLOO or input.is_cpu:
+        # cpu::gloo backend does not have reduce_scatter we fallback to do all_reduce
+        # + local chunk
+        logger.warning(
+            "ProcessGroupGloo does not support reduce_scatter, falling back with all reduce!"
+        )
+        reduction_input = input.clone()
+        group_rank = dist.get_rank(group)
+        work = dist.all_reduce(reduction_input, op=op, group=group, async_op=True)
+        out_tensor = reduction_input.chunk(group_size, dim=0)[group_rank]
+        _register_tensor_work(out_tensor, work)
+    else:
+        out_size = list(input.size())
+        out_size[0] //= group_size
+        out_tensor = input.new_empty(out_size)
+        work = dist.reduce_scatter_tensor(
+            out_tensor, input, op=op, group=group, async_op=True
+        )
+        _register_tensor_work(out_tensor, work)
 
     return out_tensor
 
