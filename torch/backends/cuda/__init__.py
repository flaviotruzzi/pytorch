import sys
import torch
import contextlib
from enum import IntEnum

from typing import Union

__all__ = ["is_built", "cuFFTPlanCacheAttrContextProp", "cuFFTPlanCache", "cuFFTPlanCacheManager",
           "cuBLASModule", "preferred_linalg_library", "cufft_plan_cache", "matmul", "SDPBackend", "enable_flash_sdp",
           "flash_sdp_enabled", "enable_mem_efficient_sdp", "mem_efficient_sdp_enabled",
           "math_sdp_enabled", "enable_math_sdp", "sdp_kernel"]

def is_built():
    r"""Returns whether PyTorch is built with CUDA support.  Note that this
    doesn't necessarily mean CUDA is available; just that if this PyTorch
    binary were run a machine with working CUDA drivers and devices, we
    would be able to use it."""
    return torch._C._has_cuda


class cuFFTPlanCacheAttrContextProp:
    # Like regular ContextProp, but uses the `.device_index` attribute from the
    # calling object as the first argument to the getter and setter.
    def __init__(self, getter, setter):
        self.getter = getter
        self.setter = setter

    def __get__(self, obj, objtype):
        return self.getter(obj.device_index)

    def __set__(self, obj, val):
        if isinstance(self.setter, str):
            raise RuntimeError(self.setter)
        self.setter(obj.device_index, val)


class cuFFTPlanCache:
    r"""
    Represents a specific plan cache for a specific `device_index`. The
    attributes `size` and `max_size`, and method `clear`, can fetch and/ or
    change properties of the C++ cuFFT plan cache.
    """
    def __init__(self, device_index):
        self.device_index = device_index

    size = cuFFTPlanCacheAttrContextProp(
        torch._cufft_get_plan_cache_size,
        '.size is a read-only property showing the number of plans currently in the '
        'cache. To change the cache capacity, set cufft_plan_cache.max_size.')

    max_size = cuFFTPlanCacheAttrContextProp(torch._cufft_get_plan_cache_max_size,
                                             torch._cufft_set_plan_cache_max_size)

    def clear(self):
        return torch._cufft_clear_plan_cache(self.device_index)


class cuFFTPlanCacheManager:
    r"""
    Represents all cuFFT plan caches. When indexed with a device object/index,
    this object returns the `cuFFTPlanCache` corresponding to that device.

    Finally, this object, when used directly as a `cuFFTPlanCache` object (e.g.,
    setting the `.max_size`) attribute, the current device's cuFFT plan cache is
    used.
    """

    __initialized = False

    def __init__(self):
        self.caches = []
        self.__initialized = True

    def __getitem__(self, device):
        index = torch.cuda._utils._get_device_index(device)
        if index < 0 or index >= torch.cuda.device_count():
            raise RuntimeError(
<<<<<<< HEAD
                ("cufft_plan_cache: expected 0 <= device index < {}, but got "
                 "device with index {}").format(torch.cuda.device_count(), index))
=======
                f"cufft_plan_cache: expected 0 <= device index < {torch.cuda.device_count()}, but got "
                f"device with index {index}"
            )
>>>>>>> 256fed02
        if len(self.caches) == 0:
            self.caches.extend(cuFFTPlanCache(index) for index in range(torch.cuda.device_count()))
        return self.caches[index]

    def __getattr__(self, name):
        return getattr(self[torch.cuda.current_device()], name)

    def __setattr__(self, name, value):
        if self.__initialized:
            return setattr(self[torch.cuda.current_device()], name, value)
        else:
            return super().__setattr__(name, value)


class cuBLASModule:
    def __getattr__(self, name):
        if name == "allow_tf32":
            return torch._C._get_cublas_allow_tf32()
        elif name == "allow_fp16_reduced_precision_reduction":
            return torch._C._get_cublas_allow_fp16_reduced_precision_reduction()
        elif name == "allow_bf16_reduced_precision_reduction":
            return torch._C._get_cublas_allow_bf16_reduced_precision_reduction()
        raise AssertionError("Unknown attribute " + name)

    def __setattr__(self, name, value):
        if name == "allow_tf32":
            return torch._C._set_cublas_allow_tf32(value)
        elif name == "allow_fp16_reduced_precision_reduction":
            return torch._C._set_cublas_allow_fp16_reduced_precision_reduction(value)
        elif name == "allow_bf16_reduced_precision_reduction":
            return torch._C._set_cublas_allow_bf16_reduced_precision_reduction(value)
        raise AssertionError("Unknown attribute " + name)

_LinalgBackends = {
    'default': torch._C._LinalgBackend.Default,
    'cusolver': torch._C._LinalgBackend.Cusolver,
    'magma': torch._C._LinalgBackend.Magma,
}
_LinalgBackends_str = ', '.join(_LinalgBackends.keys())

def preferred_linalg_library(backend: Union[None, str, torch._C._LinalgBackend] = None) -> torch._C._LinalgBackend:
    r'''
    .. warning:: This flag is experimental and subject to change.

    When PyTorch runs a CUDA linear algebra operation it often uses the cuSOLVER or MAGMA libraries,
    and if both are available it decides which to use with a heuristic.
    This flag (a :class:`str`) allows overriding those heuristics.

    * If `"cusolver"` is set then cuSOLVER will be used wherever possible.
    * If `"magma"` is set then MAGMA will be used wherever possible.
    * If `"default"` (the default) is set then heuristics will be used to pick between
      cuSOLVER and MAGMA if both are available.
    * When no input is given, this function returns the currently preferred library.

    Note: When a library is preferred other libraries may still be used if the preferred library
    doesn't implement the operation(s) called.
    This flag may achieve better performance if PyTorch's heuristic library selection is incorrect
    for your application's inputs.

    Currently supported linalg operators:

    * :func:`torch.linalg.inv`
    * :func:`torch.linalg.inv_ex`
    * :func:`torch.linalg.cholesky`
    * :func:`torch.linalg.cholesky_ex`
    * :func:`torch.cholesky_solve`
    * :func:`torch.cholesky_inverse`
    * :func:`torch.linalg.lu_factor`
    * :func:`torch.linalg.lu`
    * :func:`torch.linalg.lu_solve`
    * :func:`torch.linalg.qr`
    * :func:`torch.linalg.eigh`
    * :func:`torch.linalg.eighvals`
    * :func:`torch.linalg.svd`
    * :func:`torch.linalg.svdvals`
    '''

    if backend is None:
        pass
    elif isinstance(backend, str):
        if backend not in _LinalgBackends:
            raise RuntimeError("Unknown input value. "
                               f"Choose from: {_LinalgBackends_str}.")
        torch._C._set_linalg_preferred_backend(_LinalgBackends[backend])
    elif isinstance(backend, torch._C._LinalgBackend):
        torch._C._set_linalg_preferred_backend(backend)
    else:
        raise RuntimeError("Unknown input value type.")

    return torch._C._get_linalg_preferred_backend()


class SDPBackend(IntEnum):
    r"""Enum class for the scaled dot product attention backends.

    .. warning:: This class is in beta and subject to change.

    This class needs to stay aligned with the enum defined in:
    pytorch/aten/src/ATen/native/transformers/sdp_utils_cpp.h
    """
    ERROR = -1
    MATH = 0
    FLASH_ATTENTION = 1
    EFFICIENT_ATTENTION = 2


def flash_sdp_enabled():
    r"""
    .. warning:: This flag is beta and subject to change.

    Returns whether flash scaled dot product attention is enabled or not.
    """
    return torch._C._get_flash_sdp_enabled()


def enable_flash_sdp(enabled: bool):
    r"""
    .. warning:: This flag is beta and subject to change.

    Enables or disables flash scaled dot product attention.
    """
    torch._C._set_sdp_use_flash(enabled)

def mem_efficient_sdp_enabled():
    r"""
    .. warning:: This flag is beta and subject to change.

    Returns whether memory efficient scaled dot product attention is enabled or not.
    """
    return torch._C._get_mem_efficient_sdp_enabled()


def enable_mem_efficient_sdp(enabled: bool):
    r"""
    .. warning:: This flag is beta and subject to change.

    Enables or disables memory efficient scaled dot product attention.
    """
    torch._C._set_sdp_use_mem_efficient(enabled)

def math_sdp_enabled():
    r"""
    .. warning:: This flag is beta and subject to change.

    Returns whether math scaled dot product attention is enabled or not.
    """
    return torch._C._get_math_sdp_enabled()


def enable_math_sdp(enabled: bool):
    r"""
    .. warning:: This flag is beta and subject to change.

    Enables or disables math scaled dot product attention.
    """
    torch._C._set_sdp_use_math(enabled)


@contextlib.contextmanager
def sdp_kernel(enable_flash: bool = True, enable_math: bool = True, enable_mem_efficient: bool = True):
    r"""
    .. warning:: This flag is beta and subject to change.

    This context manager can be used to temporarily enable or disable any of the three backends for scaled dot product attention.
    Upon exiting the context manager, the previous state of the flags will be restored.
    """
    previous_flash: bool = flash_sdp_enabled()
    previous_mem_efficient: bool = mem_efficient_sdp_enabled()
    previous_math: bool = math_sdp_enabled()
    try:
        enable_flash_sdp(enable_flash)
        enable_mem_efficient_sdp(enable_mem_efficient)
        enable_math_sdp(enable_math)
        yield{}
    finally:
        enable_flash_sdp(previous_flash)
        enable_mem_efficient_sdp(previous_mem_efficient)
        enable_math_sdp(previous_math)

cufft_plan_cache = cuFFTPlanCacheManager()
matmul = cuBLASModule()<|MERGE_RESOLUTION|>--- conflicted
+++ resolved
@@ -1,14 +1,30 @@
+import contextlib
 import sys
+from enum import IntEnum
+
+from typing import Union
+
 import torch
-import contextlib
-from enum import IntEnum
-
-from typing import Union
-
-__all__ = ["is_built", "cuFFTPlanCacheAttrContextProp", "cuFFTPlanCache", "cuFFTPlanCacheManager",
-           "cuBLASModule", "preferred_linalg_library", "cufft_plan_cache", "matmul", "SDPBackend", "enable_flash_sdp",
-           "flash_sdp_enabled", "enable_mem_efficient_sdp", "mem_efficient_sdp_enabled",
-           "math_sdp_enabled", "enable_math_sdp", "sdp_kernel"]
+
+__all__ = [
+    "is_built",
+    "cuFFTPlanCacheAttrContextProp",
+    "cuFFTPlanCache",
+    "cuFFTPlanCacheManager",
+    "cuBLASModule",
+    "preferred_linalg_library",
+    "cufft_plan_cache",
+    "matmul",
+    "SDPBackend",
+    "enable_flash_sdp",
+    "flash_sdp_enabled",
+    "enable_mem_efficient_sdp",
+    "mem_efficient_sdp_enabled",
+    "math_sdp_enabled",
+    "enable_math_sdp",
+    "sdp_kernel",
+]
+
 
 def is_built():
     r"""Returns whether PyTorch is built with CUDA support.  Note that this
@@ -40,16 +56,19 @@
     attributes `size` and `max_size`, and method `clear`, can fetch and/ or
     change properties of the C++ cuFFT plan cache.
     """
+
     def __init__(self, device_index):
         self.device_index = device_index
 
     size = cuFFTPlanCacheAttrContextProp(
         torch._cufft_get_plan_cache_size,
-        '.size is a read-only property showing the number of plans currently in the '
-        'cache. To change the cache capacity, set cufft_plan_cache.max_size.')
-
-    max_size = cuFFTPlanCacheAttrContextProp(torch._cufft_get_plan_cache_max_size,
-                                             torch._cufft_set_plan_cache_max_size)
+        ".size is a read-only property showing the number of plans currently in the "
+        "cache. To change the cache capacity, set cufft_plan_cache.max_size.",
+    )
+
+    max_size = cuFFTPlanCacheAttrContextProp(
+        torch._cufft_get_plan_cache_max_size, torch._cufft_set_plan_cache_max_size
+    )
 
     def clear(self):
         return torch._cufft_clear_plan_cache(self.device_index)
@@ -75,16 +94,13 @@
         index = torch.cuda._utils._get_device_index(device)
         if index < 0 or index >= torch.cuda.device_count():
             raise RuntimeError(
-<<<<<<< HEAD
-                ("cufft_plan_cache: expected 0 <= device index < {}, but got "
-                 "device with index {}").format(torch.cuda.device_count(), index))
-=======
                 f"cufft_plan_cache: expected 0 <= device index < {torch.cuda.device_count()}, but got "
                 f"device with index {index}"
             )
->>>>>>> 256fed02
         if len(self.caches) == 0:
-            self.caches.extend(cuFFTPlanCache(index) for index in range(torch.cuda.device_count()))
+            self.caches.extend(
+                cuFFTPlanCache(index) for index in range(torch.cuda.device_count())
+            )
         return self.caches[index]
 
     def __getattr__(self, name):
@@ -116,15 +132,19 @@
             return torch._C._set_cublas_allow_bf16_reduced_precision_reduction(value)
         raise AssertionError("Unknown attribute " + name)
 
+
 _LinalgBackends = {
-    'default': torch._C._LinalgBackend.Default,
-    'cusolver': torch._C._LinalgBackend.Cusolver,
-    'magma': torch._C._LinalgBackend.Magma,
+    "default": torch._C._LinalgBackend.Default,
+    "cusolver": torch._C._LinalgBackend.Cusolver,
+    "magma": torch._C._LinalgBackend.Magma,
 }
-_LinalgBackends_str = ', '.join(_LinalgBackends.keys())
-
-def preferred_linalg_library(backend: Union[None, str, torch._C._LinalgBackend] = None) -> torch._C._LinalgBackend:
-    r'''
+_LinalgBackends_str = ", ".join(_LinalgBackends.keys())
+
+
+def preferred_linalg_library(
+    backend: Union[None, str, torch._C._LinalgBackend] = None
+) -> torch._C._LinalgBackend:
+    r"""
     .. warning:: This flag is experimental and subject to change.
 
     When PyTorch runs a CUDA linear algebra operation it often uses the cuSOLVER or MAGMA libraries,
@@ -136,6 +156,10 @@
     * If `"default"` (the default) is set then heuristics will be used to pick between
       cuSOLVER and MAGMA if both are available.
     * When no input is given, this function returns the currently preferred library.
+    * User may use the environment variable TORCH_LINALG_PREFER_CUSOLVER=1 to set the preferred library to cuSOLVER
+      globally.
+      This flag only sets the initial value of the preferred library and the preferred library
+      may still be overridden by this function call later in your script.
 
     Note: When a library is preferred other libraries may still be used if the preferred library
     doesn't implement the operation(s) called.
@@ -158,14 +182,15 @@
     * :func:`torch.linalg.eighvals`
     * :func:`torch.linalg.svd`
     * :func:`torch.linalg.svdvals`
-    '''
+    """
 
     if backend is None:
         pass
     elif isinstance(backend, str):
         if backend not in _LinalgBackends:
-            raise RuntimeError("Unknown input value. "
-                               f"Choose from: {_LinalgBackends_str}.")
+            raise RuntimeError(
+                "Unknown input value. " f"Choose from: {_LinalgBackends_str}."
+            )
         torch._C._set_linalg_preferred_backend(_LinalgBackends[backend])
     elif isinstance(backend, torch._C._LinalgBackend):
         torch._C._set_linalg_preferred_backend(backend)
@@ -206,6 +231,7 @@
     """
     torch._C._set_sdp_use_flash(enabled)
 
+
 def mem_efficient_sdp_enabled():
     r"""
     .. warning:: This flag is beta and subject to change.
@@ -223,6 +249,7 @@
     """
     torch._C._set_sdp_use_mem_efficient(enabled)
 
+
 def math_sdp_enabled():
     r"""
     .. warning:: This flag is beta and subject to change.
@@ -242,7 +269,11 @@
 
 
 @contextlib.contextmanager
-def sdp_kernel(enable_flash: bool = True, enable_math: bool = True, enable_mem_efficient: bool = True):
+def sdp_kernel(
+    enable_flash: bool = True,
+    enable_math: bool = True,
+    enable_mem_efficient: bool = True,
+):
     r"""
     .. warning:: This flag is beta and subject to change.
 
@@ -256,11 +287,12 @@
         enable_flash_sdp(enable_flash)
         enable_mem_efficient_sdp(enable_mem_efficient)
         enable_math_sdp(enable_math)
-        yield{}
+        yield {}
     finally:
         enable_flash_sdp(previous_flash)
         enable_mem_efficient_sdp(previous_mem_efficient)
         enable_math_sdp(previous_math)
 
+
 cufft_plan_cache = cuFFTPlanCacheManager()
 matmul = cuBLASModule()