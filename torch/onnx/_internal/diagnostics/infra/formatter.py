--- conflicted
+++ resolved
@@ -3,6 +3,7 @@
 import dataclasses
 import json
 import re
+import traceback
 from typing import Any, Callable, Dict, List, Optional, Union
 
 from torch._logging import LazyString
@@ -20,8 +21,6 @@
 ]
 
 
-<<<<<<< HEAD
-=======
 def lazy_format_exception(exception: Exception) -> LazyString:
     return LazyString(
         lambda: "\n".join(
@@ -36,7 +35,6 @@
     )
 
 
->>>>>>> 256fed02
 @_beartype.beartype
 def snake_case_to_camel_case(s: str) -> str:
     splits = s.split("_")
@@ -83,7 +81,7 @@
         else:
             new_v = v
         if new_v is None:
-            # Otherwise unnesseraily bloated sarif log with "null"s.
+            # Otherwise unnecessarily bloated sarif log with "null"s.
             continue
         if new_v == -1:
             # WAR: -1 as default value shouldn't be logged into sarif.
@@ -102,39 +100,6 @@
 
 
 @_beartype.beartype
-def pretty_print_title(
-    title: str, width: int = 80, fill_char: str = "=", print_output: bool = True
-) -> str:
-    """Pretty prints title in below format:
-
-    ==================== title ====================
-    """
-    msg = f" {title} ".center(width, fill_char)
-    if print_output:
-        print(msg)
-    return msg
-
-
-@_beartype.beartype
-def pretty_print_item_title(
-    title: str, fill_char: str = "=", print_output: bool = True
-) -> str:
-    """Pretty prints title in below format:
-
-    title
-    =====
-    """
-    msg_list = []
-    msg_list.append(title)
-    msg_list.append(fill_char * len(title))
-
-    msg = "\n".join(msg_list)
-    if print_output:
-        print(msg)
-    return msg
-
-
-@_beartype.beartype
 def format_argument(obj: Any) -> str:
     return f"{type(obj)}"
 
