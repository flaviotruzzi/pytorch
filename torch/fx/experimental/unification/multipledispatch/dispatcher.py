from warnings import warn
import inspect
from .conflict import ordering, ambiguities, super_signature, AmbiguityWarning
from .utils import expand_tuples
from .variadic import Variadic, isvariadic
import itertools as itl

__all__ = ["MDNotImplementedError", "ambiguity_warn", "halt_ordering", "restart_ordering", "variadic_signature_matches_iter",
           "variadic_signature_matches", "Dispatcher", "source", "MethodDispatcher", "str_signature", "warning_text"]

class MDNotImplementedError(NotImplementedError):
    """ A NotImplementedError for multiple dispatch """


def ambiguity_warn(dispatcher, ambiguities):
    """ Raise warning when ambiguity is detected
    Parameters
    ----------
    dispatcher : Dispatcher
        The dispatcher on which the ambiguity was detected
    ambiguities : set
        Set of type signature pairs that are ambiguous within this dispatcher
    See Also:
        Dispatcher.add
        warning_text
    """
    warn(warning_text(dispatcher.name, ambiguities), AmbiguityWarning)


def halt_ordering():
    """Deprecated interface to temporarily disable ordering.
    """
    warn(
        'halt_ordering is deprecated, you can safely remove this call.',
        DeprecationWarning,
    )


def restart_ordering(on_ambiguity=ambiguity_warn):
    """Deprecated interface to temporarily resume ordering.
    """
    warn(
        'restart_ordering is deprecated, if you would like to eagerly order'
        'the dispatchers, you should call the ``reorder()`` method on each'
        ' dispatcher.',
        DeprecationWarning,
    )


def variadic_signature_matches_iter(types, full_signature):
    """Check if a set of input types matches a variadic signature.
    Notes
    -----
    The algorithm is as follows:
    Initialize the current signature to the first in the sequence
    For each type in `types`:
        If the current signature is variadic
            If the type matches the signature
                yield True
            Else
                Try to get the next signature
                If no signatures are left we can't possibly have a match
                    so yield False
        Else
            yield True if the type matches the current signature
            Get the next signature
    """
    sigiter = iter(full_signature)
    sig = next(sigiter)
    for typ in types:
        matches = issubclass(typ, sig)
        yield matches
        if not isvariadic(sig):
            # we're not matching a variadic argument, so move to the next
            # element in the signature
            sig = next(sigiter)
    else:
        try:
            sig = next(sigiter)
        except StopIteration:
            assert isvariadic(sig)
            yield True
        else:
            # We have signature items left over, so all of our arguments
            # haven't matched
            yield False


def variadic_signature_matches(types, full_signature):
    # No arguments always matches a variadic signature
    assert full_signature
    return all(variadic_signature_matches_iter(types, full_signature))


class Dispatcher:
    """ Dispatch methods based on type signature
    Use ``dispatch`` to add implementations
    Examples
    --------
    >>> # xdoctest: +SKIP("bad import name")
    >>> from multipledispatch import dispatch
    >>> @dispatch(int)
    ... def f(x):
    ...     return x + 1
    >>> @dispatch(float)
    ... def f(x):
    ...     return x - 1
    >>> f(3)
    4
    >>> f(3.0)
    2.0
    """
    __slots__ = '__name__', 'name', 'funcs', '_ordering', '_cache', 'doc'

    def __init__(self, name, doc=None):
        self.name = self.__name__ = name
        self.funcs = {}
        self.doc = doc

        self._cache = {}

    def register(self, *types, **kwargs):
        """ register dispatcher with new implementation
        >>> # xdoctest: +SKIP
        >>> f = Dispatcher('f')
        >>> @f.register(int)
        ... def inc(x):
        ...     return x + 1
        >>> @f.register(float)
        ... def dec(x):
        ...     return x - 1
        >>> @f.register(list)
        ... @f.register(tuple)
        ... def reverse(x):
        ...     return x[::-1]
        >>> f(1)
        2
        >>> f(1.0)
        0.0
        >>> f([1, 2, 3])
        [3, 2, 1]
        """
        def _df(func):
            self.add(types, func, **kwargs)   # type: ignore[call-arg]
            return func
        return _df

    @classmethod
    def get_func_params(cls, func):
        if hasattr(inspect, "signature"):
            sig = inspect.signature(func)
            return sig.parameters.values()

    @classmethod
    def get_func_annotations(cls, func):
        """ get annotations of function positional parameters
        """
        params = cls.get_func_params(func)
        if params:
            Parameter = inspect.Parameter

            params = (param for param in params
                      if param.kind in
                      (Parameter.POSITIONAL_ONLY,
                       Parameter.POSITIONAL_OR_KEYWORD))

            annotations = tuple(
                param.annotation
                for param in params)

            if all(ann is not Parameter.empty for ann in annotations):
                return annotations

    def add(self, signature, func):
        """ Add new types/method pair to dispatcher
        >>> # xdoctest: +SKIP
        >>> D = Dispatcher('add')
        >>> D.add((int, int), lambda x, y: x + y)
        >>> D.add((float, float), lambda x, y: x + y)
        >>> D(1, 2)
        3
        >>> D(1, 2.0)
        Traceback (most recent call last):
        ...
        NotImplementedError: Could not find signature for add: <int, float>
        >>> # When ``add`` detects a warning it calls the ``on_ambiguity`` callback
        >>> # with a dispatcher/itself, and a set of ambiguous type signature pairs
        >>> # as inputs.  See ``ambiguity_warn`` for an example.
        """
        # Handle annotations
        if not signature:
            annotations = self.get_func_annotations(func)
            if annotations:
                signature = annotations

        # Handle union types
        if any(isinstance(typ, tuple) for typ in signature):
            for typs in expand_tuples(signature):
                self.add(typs, func)
            return

        new_signature = []

        for index, typ in enumerate(signature, start=1):
            if not isinstance(typ, (type, list)):
                str_sig = ', '.join(c.__name__ if isinstance(c, type)
                                    else str(c) for c in signature)
<<<<<<< HEAD
                raise TypeError("Tried to dispatch on non-type: %s\n"
                                "In signature: <%s>\n"
                                "In function: %s" %
                                (typ, str_sig, self.name))
=======
                raise TypeError(f"Tried to dispatch on non-type: {typ}\n"
                                f"In signature: <{str_sig}>\n"
                                f"In function: {self.name}")
>>>>>>> 256fed02

            # handle variadic signatures
            if isinstance(typ, list):
                if index != len(signature):
                    raise TypeError(
                        'Variadic signature must be the last element'
                    )

                if len(typ) != 1:
                    raise TypeError(
                        'Variadic signature must contain exactly one element. '
                        'To use a variadic union type place the desired types '
                        'inside of a tuple, e.g., [(int, str)]'
                    )
                new_signature.append(Variadic[typ[0]])
            else:
                new_signature.append(typ)

        self.funcs[tuple(new_signature)] = func
        self._cache.clear()

        try:
            del self._ordering
        except AttributeError:
            pass

    @property
    def ordering(self):
        try:
            return self._ordering
        except AttributeError:
            return self.reorder()

    def reorder(self, on_ambiguity=ambiguity_warn):
        self._ordering = od = ordering(self.funcs)
        amb = ambiguities(self.funcs)
        if amb:
            on_ambiguity(self, amb)
        return od

    def __call__(self, *args, **kwargs):
        types = tuple([type(arg) for arg in args])
        try:
            func = self._cache[types]
        except KeyError as e:
            func = self.dispatch(*types)
            if not func:
                raise NotImplementedError(
                    'Could not find signature for %s: <%s>' %
                    (self.name, str_signature(types))) from e
            self._cache[types] = func
        try:
            return func(*args, **kwargs)

        except MDNotImplementedError as e:
            funcs = self.dispatch_iter(*types)
            next(funcs)  # burn first
            for func in funcs:
                try:
                    return func(*args, **kwargs)
                except MDNotImplementedError:
                    pass

            raise NotImplementedError(
                "Matching functions for "
<<<<<<< HEAD
                "%s: <%s> found, but none completed successfully" % (
                    self.name, str_signature(types),),) from e
=======
                f"{self.name}: <{str_signature(types)}> found, but none completed successfully",) from e
>>>>>>> 256fed02

    def __str__(self):
        return "<dispatched %s>" % self.name
    __repr__ = __str__

    def dispatch(self, *types):
        """Determine appropriate implementation for this type signature
        This method is internal.  Users should call this object as a function.
        Implementation resolution occurs within the ``__call__`` method.
        >>> # xdoctest: +SKIP
        >>> from multipledispatch import dispatch
        >>> @dispatch(int)
        ... def inc(x):
        ...     return x + 1
        >>> implementation = inc.dispatch(int)
        >>> implementation(3)
        4
        >>> print(inc.dispatch(float))
        None
        See Also:
          ``multipledispatch.conflict`` - module to determine resolution order
        """

        if types in self.funcs:
            return self.funcs[types]

        try:
            return next(self.dispatch_iter(*types))
        except StopIteration:
            return None

    def dispatch_iter(self, *types):

        n = len(types)
        for signature in self.ordering:
            if len(signature) == n and all(map(issubclass, types, signature)):
                result = self.funcs[signature]
                yield result
            elif len(signature) and isvariadic(signature[-1]):
                if variadic_signature_matches(types, signature):
                    result = self.funcs[signature]
                    yield result

    def resolve(self, types):
        """ Determine appropriate implementation for this type signature
        .. deprecated:: 0.4.4
            Use ``dispatch(*types)`` instead
        """
        warn("resolve() is deprecated, use dispatch(*types)",
             DeprecationWarning)

        return self.dispatch(*types)

    def __getstate__(self):
        return {'name': self.name,
                'funcs': self.funcs}

    def __setstate__(self, d):
        self.name = d['name']
        self.funcs = d['funcs']
        self._ordering = ordering(self.funcs)
        self._cache = {}

    @property
    def __doc__(self):
        docs = ["Multiply dispatched method: %s" % self.name]

        if self.doc:
            docs.append(self.doc)

        other = []
        for sig in self.ordering[::-1]:
            func = self.funcs[sig]
            if func.__doc__:
                s = 'Inputs: <%s>\n' % str_signature(sig)
                s += '-' * len(s) + '\n'
                s += func.__doc__.strip()
                docs.append(s)
            else:
                other.append(str_signature(sig))

        if other:
            docs.append('Other signatures:\n    ' + '\n    '.join(other))

        return '\n\n'.join(docs)

    def _help(self, *args):
        return self.dispatch(*map(type, args)).__doc__

    def help(self, *args, **kwargs):
        """ Print docstring for the function corresponding to inputs """
        print(self._help(*args))

    def _source(self, *args):
        func = self.dispatch(*map(type, args))
        if not func:
            raise TypeError("No function found")
        return source(func)

    def source(self, *args, **kwargs):
        """ Print source code for the function corresponding to inputs """
        print(self._source(*args))


def source(func):
    s = 'File: %s\n\n' % inspect.getsourcefile(func)
    s = s + inspect.getsource(func)
    return s


class MethodDispatcher(Dispatcher):
    """ Dispatch methods based on type signature
    See Also:
        Dispatcher
    """
    __slots__ = ('obj', 'cls')

    @classmethod
    def get_func_params(cls, func):
        if hasattr(inspect, "signature"):
            sig = inspect.signature(func)
            return itl.islice(sig.parameters.values(), 1, None)

    def __get__(self, instance, owner):
        self.obj = instance
        self.cls = owner
        return self

    def __call__(self, *args, **kwargs):
        types = tuple([type(arg) for arg in args])
        func = self.dispatch(*types)
        if not func:
            raise NotImplementedError('Could not find signature for %s: <%s>' %
                                      (self.name, str_signature(types)))
        return func(self.obj, *args, **kwargs)


def str_signature(sig):
    """ String representation of type signature
    >>> str_signature((int, float))
    'int, float'
    """
    return ', '.join(cls.__name__ for cls in sig)


def warning_text(name, amb):
    """ The text for ambiguity warnings """
    text = "\nAmbiguities exist in dispatched function %s\n\n" % (name)
    text += "The following signatures may result in ambiguous behavior:\n"
    for pair in amb:
        text += "\t" + \
                ', '.join('[' + str_signature(s) + ']' for s in pair) + "\n"
    text += "\n\nConsider making the following additions:\n\n"
    text += '\n\n'.join(['@dispatch(' + str_signature(super_signature(s))
                         + ')\ndef %s(...)' % name for s in amb])
    return text<|MERGE_RESOLUTION|>--- conflicted
+++ resolved
@@ -205,16 +205,9 @@
             if not isinstance(typ, (type, list)):
                 str_sig = ', '.join(c.__name__ if isinstance(c, type)
                                     else str(c) for c in signature)
-<<<<<<< HEAD
-                raise TypeError("Tried to dispatch on non-type: %s\n"
-                                "In signature: <%s>\n"
-                                "In function: %s" %
-                                (typ, str_sig, self.name))
-=======
                 raise TypeError(f"Tried to dispatch on non-type: {typ}\n"
                                 f"In signature: <{str_sig}>\n"
                                 f"In function: {self.name}")
->>>>>>> 256fed02
 
             # handle variadic signatures
             if isinstance(typ, list):
@@ -263,8 +256,7 @@
             func = self.dispatch(*types)
             if not func:
                 raise NotImplementedError(
-                    'Could not find signature for %s: <%s>' %
-                    (self.name, str_signature(types))) from e
+                    f'Could not find signature for {self.name}: <{str_signature(types)}>') from e
             self._cache[types] = func
         try:
             return func(*args, **kwargs)
@@ -280,15 +272,10 @@
 
             raise NotImplementedError(
                 "Matching functions for "
-<<<<<<< HEAD
-                "%s: <%s> found, but none completed successfully" % (
-                    self.name, str_signature(types),),) from e
-=======
                 f"{self.name}: <{str_signature(types)}> found, but none completed successfully",) from e
->>>>>>> 256fed02
 
     def __str__(self):
-        return "<dispatched %s>" % self.name
+        return f"<dispatched {self.name}>"
     __repr__ = __str__
 
     def dispatch(self, *types):
@@ -351,7 +338,7 @@
 
     @property
     def __doc__(self):
-        docs = ["Multiply dispatched method: %s" % self.name]
+        docs = [f"Multiply dispatched method: {self.name}"]
 
         if self.doc:
             docs.append(self.doc)
@@ -360,7 +347,7 @@
         for sig in self.ordering[::-1]:
             func = self.funcs[sig]
             if func.__doc__:
-                s = 'Inputs: <%s>\n' % str_signature(sig)
+                s = f'Inputs: <{str_signature(sig)}>\n'
                 s += '-' * len(s) + '\n'
                 s += func.__doc__.strip()
                 docs.append(s)
@@ -391,7 +378,7 @@
 
 
 def source(func):
-    s = 'File: %s\n\n' % inspect.getsourcefile(func)
+    s = f'File: {inspect.getsourcefile(func)}\n\n'
     s = s + inspect.getsource(func)
     return s
 
@@ -418,8 +405,7 @@
         types = tuple([type(arg) for arg in args])
         func = self.dispatch(*types)
         if not func:
-            raise NotImplementedError('Could not find signature for %s: <%s>' %
-                                      (self.name, str_signature(types)))
+            raise NotImplementedError(f'Could not find signature for {self.name}: <{str_signature(types)}>')
         return func(self.obj, *args, **kwargs)
 
 
@@ -433,12 +419,12 @@
 
 def warning_text(name, amb):
     """ The text for ambiguity warnings """
-    text = "\nAmbiguities exist in dispatched function %s\n\n" % (name)
+    text = f"\nAmbiguities exist in dispatched function {name}\n\n"
     text += "The following signatures may result in ambiguous behavior:\n"
     for pair in amb:
         text += "\t" + \
                 ', '.join('[' + str_signature(s) + ']' for s in pair) + "\n"
     text += "\n\nConsider making the following additions:\n\n"
     text += '\n\n'.join(['@dispatch(' + str_signature(super_signature(s))
-                         + ')\ndef %s(...)' % name for s in amb])
+                         + f')\ndef {name}(...)' for s in amb])
     return text