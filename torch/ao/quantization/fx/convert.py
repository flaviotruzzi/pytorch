--- conflicted
+++ resolved
@@ -504,11 +504,7 @@
         for arg_element in arg.values():
             _maybe_recursive_remove_dequantize(arg_element, node, graph)
     else:
-<<<<<<< HEAD
-        warnings.warn(f"Unsupported node type in recursive remove dequantize: {type(arg)}", stacklevel=2)
-=======
         warnings.warn(f"Unsupported node type in recursive remove dequantize: {type(arg)}", stacklevel=TO_BE_DETERMINED)
->>>>>>> fff02e67
 
 def _get_module_path_and_prefix(
         obs_node: Node,
@@ -922,21 +918,13 @@
     if isinstance(convert_custom_config, Dict):
         warnings.warn(
             "Passing a convert_custom_config_dict to convert is deprecated and will not be supported "
-<<<<<<< HEAD
-            "in a future version. Please pass in a ConvertCustomConfig instead.", stacklevel=2)
-=======
             "in a future version. Please pass in a ConvertCustomConfig instead.", stacklevel=TO_BE_DETERMINED)
->>>>>>> fff02e67
         convert_custom_config = ConvertCustomConfig.from_dict(convert_custom_config)
 
     if isinstance(qconfig_mapping, Dict):
         warnings.warn(
             "Passing a QConfig dictionary to convert is deprecated and will not be supported "
-<<<<<<< HEAD
-            "in a future version. Please pass in a QConfigMapping instead.", stacklevel=2)
-=======
             "in a future version. Please pass in a QConfigMapping instead.", stacklevel=TO_BE_DETERMINED)
->>>>>>> fff02e67
         qconfig_mapping = QConfigMapping.from_dict(qconfig_mapping) if qconfig_mapping else None
     qconfig_mapping = copy.deepcopy(qconfig_mapping)
     assert(qconfig_mapping is None or isinstance(qconfig_mapping, QConfigMapping))
@@ -944,11 +932,7 @@
     if isinstance(backend_config, Dict):
         warnings.warn(
             "Passing a backend_config_dict to prepare is deprecated and will not be supported "
-<<<<<<< HEAD
-            "in a future version. Please pass in a BackendConfig instead.", stacklevel=2)
-=======
             "in a future version. Please pass in a BackendConfig instead.", stacklevel=TO_BE_DETERMINED)
->>>>>>> fff02e67
         backend_config = BackendConfig.from_dict(backend_config)
 
     if backend_config is None:
@@ -1059,11 +1043,7 @@
                 if 0 in output_quantized_idxs:
                     _maybe_recursive_remove_dequantize(output, return_node, model.graph)
             else:
-<<<<<<< HEAD
-                warnings.warn(f"Unsupported node type for output_quantized_idxs: {type(output)}", stacklevel=2)
-=======
                 warnings.warn(f"Unsupported node type for output_quantized_idxs: {type(output)}", stacklevel=TO_BE_DETERMINED)
->>>>>>> fff02e67
         elif node.op == "call_module":
             mod = _get_module(node, modules)
             assert mod is not None
