--- conflicted
+++ resolved
@@ -9,6 +9,7 @@
 
 import torch
 import torch.autograd.profiler as prof
+from torch._C import _get_privateuse1_backend_name
 from torch._C._profiler import (
     _add_execution_trace_observer,
     _disable_execution_trace_observer,
@@ -29,6 +30,7 @@
     "ExecutionTraceObserver",
 ]
 PROFILER_STEP_NAME = "ProfilerStep"
+
 
 def supported_activities():
     """
@@ -74,16 +76,18 @@
         that may further prevent certain optimizations that depend on the reference count and introduce
         extra tensor copies.
     """
+
     def __init__(
-            self,
-            *,
-            activities: Optional[Iterable[ProfilerActivity]] = None,
-            record_shapes: bool = False,
-            profile_memory: bool = False,
-            with_stack: bool = False,
-            with_flops: bool = False,
-            with_modules: bool = False,
-            experimental_config: Optional[_ExperimentalConfig] = None):
+        self,
+        *,
+        activities: Optional[Iterable[ProfilerActivity]] = None,
+        record_shapes: bool = False,
+        profile_memory: bool = False,
+        with_stack: bool = False,
+        with_flops: bool = False,
+        with_modules: bool = False,
+        experimental_config: Optional[_ExperimentalConfig] = None,
+    ):
         self.activities = set(activities) if activities else supported_activities()
         self.record_shapes = record_shapes
         self.with_flops = with_flops
@@ -93,6 +97,10 @@
         self.experimental_config = experimental_config
         self.profiler: Optional[prof.profile] = None
         self.mem_tl: Optional[MemoryProfileTimeline] = None
+        self.use_device = None
+        privateuse1_backend = _get_privateuse1_backend_name()
+        if privateuse1_backend != "privateuseone":
+            self.use_device = privateuse1_backend
 
     def start(self):
         self.prepare_trace()
@@ -106,6 +114,7 @@
             use_cuda=(ProfilerActivity.CUDA in self.activities),
             use_cpu=(ProfilerActivity.CPU in self.activities),
             use_mtia=(ProfilerActivity.MTIA in self.activities),
+            use_device=None,
             record_shapes=self.record_shapes,
             with_flops=self.with_flops,
             profile_memory=self.profile_memory,
@@ -136,23 +145,12 @@
             if dist_info:
                 self.add_metadata_json("distributedInfo", json.dumps(dist_info))
 
-<<<<<<< HEAD
-            # FIXME: CUPTI Lazy Re-init and CUDA Graph crashes with CUDA 11.
-            is_cuda11_or_lower = (
-                (torch.version.cuda is not None)
-                and ([int(x) for x in torch.version.cuda.split(".")] < [12, 0])
-            )
-            if (
-                is_cuda11_or_lower
-                and hasattr(torch, '_inductor')
-            ):
-=======
             # FIXME: CUPTI Lazy Re-init and CUDA Graph crashes.
             # This is a known issue in CUDA 11 but we have also occasionally
             # observed it in CUDA 12
             if hasattr(torch, "_inductor"):
->>>>>>> 256fed02
                 import torch._inductor.config as inductor_config
+
                 if inductor_config.triton.cudagraphs:
                     os.environ["DISABLE_CUPTI_LAZY_REINIT"] = "1"
                     self.add_metadata_json("DISABLE_CUPTI_LAZY_REINIT", "1")
@@ -166,12 +164,12 @@
         Exports the collected trace in Chrome JSON format.
         """
         assert self.profiler
-        if path.endswith('.gz'):
-            fp = tempfile.NamedTemporaryFile('w+t', suffix='.json', delete=False)
+        if path.endswith(".gz"):
+            fp = tempfile.NamedTemporaryFile("w+t", suffix=".json", delete=False)
             fp.close()
             retvalue = self.profiler.export_chrome_trace(fp.name)
             with open(fp.name) as fin:
-                with gzip.open(path, 'wt') as fout:
+                with gzip.open(path, "wt") as fout:
                     fout.writelines(fin)
             os.remove(fp.name)
             return retvalue
@@ -195,7 +193,9 @@
         assert self.profiler
         return self.profiler.export_stacks(path, metric)
 
-    def key_averages(self, group_by_input_shape: bool = False, group_by_stack_n: int = 0):
+    def key_averages(
+        self, group_by_input_shape: bool = False, group_by_stack_n: int = 0
+    ):
         """Averages events, grouping them by operator name and (optionally) input shapes and
         stack.
 
@@ -219,7 +219,7 @@
         Adds a user defined metadata with a string key and a string value
         into the trace file
         """
-        wrapped_value = "\"" + value.replace('"', '\\"') + "\""
+        wrapped_value = '"' + value.replace('"', '\\"') + '"'
         torch.autograd._add_metadata_json(key, wrapped_value)
 
     def add_metadata_json(self, key: str, value: str):
@@ -231,13 +231,14 @@
 
     def _get_distributed_info(self):
         import torch.distributed as dist
+
         if not dist.is_available() or not dist.is_initialized():
             return None
 
         return {
             "backend": dist.get_backend(),
             "rank": dist.get_rank(),
-            "world_size": dist.get_world_size()
+            "world_size": dist.get_world_size(),
         }
 
     def _memory_profile(self) -> MemoryProfile:
@@ -249,7 +250,7 @@
         assert self.profiler is not None and self.profiler.kineto_results is not None
         return MemoryProfile(self.profiler.kineto_results)
 
-    def export_memory_timeline(self, path: str, device: str = None) -> None:
+    def export_memory_timeline(self, path: str, device: Optional[str] = None) -> None:
         """Extract the memory information from the memory profile collected
         tree for a given device, and export a timeline plot consisting of
         [times, [sizes by category]], where times are timestamps and sizes
@@ -260,6 +261,9 @@
         Output: File written as JSON or gzipped JSON
         """
         # Default to device 0, if unset. Fallback on cpu.
+        if device is None and self.use_device and self.use_device != "cuda":
+            device = self.use_device + ":0"
+
         if device is None:
             device = "cuda:0" if torch.cuda.is_available() else "cpu"
 
@@ -268,14 +272,17 @@
 
         # Depending on the file suffix, save the data as json.gz or json.
         # For html, we can embed the image into an HTML file.
-        if path.endswith('.html'):
+        if path.endswith(".html"):
             self.mem_tl.export_memory_timeline_html(path, device)
-        elif path.endswith('.gz'):
-            fp = tempfile.NamedTemporaryFile('w+t', suffix='.json', delete=False)
+        elif path.endswith(".gz"):
+            fp = tempfile.NamedTemporaryFile("w+t", suffix=".json", delete=False)
             fp.close()
-            self.mem_tl.export_memory_timeline(fp.name, device)
+            if path.endswith("raw.json.gz"):
+                self.mem_tl.export_memory_timeline_raw(fp.name, device)
+            else:
+                self.mem_tl.export_memory_timeline(fp.name, device)
             with open(fp.name) as fin:
-                with gzip.open(path, 'wt') as fout:
+                with gzip.open(path, "wt") as fout:
                     fout.writelines(fin)
             os.remove(fp.name)
         else:
@@ -286,13 +293,16 @@
     """
     Profiler actions that can be taken at the specified intervals
     """
+
     NONE = 0
     WARMUP = 1
     RECORD = 2
     RECORD_AND_SAVE = 3
 
 
-def schedule(*, wait: int, warmup: int, active: int, repeat: int = 0, skip_first: int = 0) -> Callable:
+def schedule(
+    *, wait: int, warmup: int, active: int, repeat: int = 0, skip_first: int = 0
+) -> Callable:
     """
     Returns a callable that can be used as profiler ``schedule`` argument. The profiler will skip
     the first ``skip_first`` steps, then wait for ``wait`` steps, then do the warmup for the next ``warmup`` steps,
@@ -300,6 +310,7 @@
     The optional number of cycles is specified with the ``repeat`` parameter, the zero value means that
     the cycles will continue until the profiling is finished.
     """
+
     def schedule_fn(step: int) -> ProfilerAction:
         assert step >= 0
         if step < skip_first:
@@ -315,10 +326,15 @@
         elif mod_step < wait + warmup:
             return ProfilerAction.WARMUP
         else:
-            return ProfilerAction.RECORD if mod_step < num_steps - 1 \
+            return (
+                ProfilerAction.RECORD
+                if mod_step < num_steps - 1
                 else ProfilerAction.RECORD_AND_SAVE
-    assert wait >= 0 and warmup >= 0 and active > 0 and \
-           repeat >= 0 and skip_first >= 0, "Invalid profiler schedule arguments"
+            )
+
+    assert (
+        wait >= 0 and warmup >= 0 and active > 0 and repeat >= 0 and skip_first >= 0
+    ), "Invalid profiler schedule arguments"
     if warmup == 0:
         warn("Profiler won't be using warmup, this can skew profiler results")
     return schedule_fn
@@ -332,7 +348,9 @@
     return ProfilerAction.RECORD
 
 
-def tensorboard_trace_handler(dir_name: str, worker_name: Optional[str] = None, use_gzip: bool = False):
+def tensorboard_trace_handler(
+    dir_name: str, worker_name: Optional[str] = None, use_gzip: bool = False
+):
     """
     Outputs tracing files to directory of ``dir_name``, then that directory can be
     directly delivered to tensorboard as logdir.
@@ -355,8 +373,9 @@
         # Use nanosecond here to avoid naming clash when exporting the trace
         file_name = f"{worker_name}.{time.time_ns()}.pt.trace.json"
         if use_gzip:
-            file_name = file_name + '.gz'
+            file_name = file_name + ".gz"
         prof.export_chrome_trace(os.path.join(dir_name, file_name))
+
     return handler_fn
 
 
@@ -470,21 +489,22 @@
                     # send a signal to the profiler that the next iteration has started
                     p.step()
     """
+
     def __init__(
-            self,
-            *,
-            activities: Optional[Iterable[ProfilerActivity]] = None,
-            schedule: Optional[Callable[[int], ProfilerAction]] = None,
-            on_trace_ready: Optional[Callable[..., Any]] = None,
-            record_shapes: bool = False,
-            profile_memory: bool = False,
-            with_stack: bool = False,
-            with_flops: bool = False,
-            with_modules: bool = False,
-            experimental_config: Optional[_ExperimentalConfig] = None,
-            # deprecated:
-            use_cuda: Optional[bool] = None):
-
+        self,
+        *,
+        activities: Optional[Iterable[ProfilerActivity]] = None,
+        schedule: Optional[Callable[[int], ProfilerAction]] = None,
+        on_trace_ready: Optional[Callable[..., Any]] = None,
+        record_shapes: bool = False,
+        profile_memory: bool = False,
+        with_stack: bool = False,
+        with_flops: bool = False,
+        with_modules: bool = False,
+        experimental_config: Optional[_ExperimentalConfig] = None,
+        # deprecated:
+        use_cuda: Optional[bool] = None,
+    ):
         activities_set = set(activities) if activities else supported_activities()
         if use_cuda is not None:
             warn("use_cuda is deprecated, use activities argument instead")
@@ -516,43 +536,66 @@
         self.current_action = self.schedule(self.step_num)
         self.step_rec_fn: Optional[prof.record_function] = None
 
-        self.action_map: Dict[Tuple[ProfilerAction, Optional[ProfilerAction]], List[Any]] = {
+        self.action_map: Dict[
+            Tuple[ProfilerAction, Optional[ProfilerAction]], List[Any]
+        ] = {
             # key is (prev_action, current_action), value is action list corresponding to the state pair.
             (ProfilerAction.NONE, ProfilerAction.NONE): [],
             (ProfilerAction.NONE, ProfilerAction.WARMUP): [self.prepare_trace],
-            (ProfilerAction.NONE, ProfilerAction.RECORD): [self.prepare_trace, self.start_trace],
-            (ProfilerAction.NONE, ProfilerAction.RECORD_AND_SAVE): [self.prepare_trace, self.start_trace],
+            (ProfilerAction.NONE, ProfilerAction.RECORD): [
+                self.prepare_trace,
+                self.start_trace,
+            ],
+            (ProfilerAction.NONE, ProfilerAction.RECORD_AND_SAVE): [
+                self.prepare_trace,
+                self.start_trace,
+            ],
             (ProfilerAction.WARMUP, ProfilerAction.NONE): [
                 partial(warn, "Incorrect schedule: WARMUP followed by NONE"),
                 self.start_trace,
-                self.stop_trace],
+                self.stop_trace,
+            ],
             (ProfilerAction.WARMUP, ProfilerAction.WARMUP): [],
             (ProfilerAction.WARMUP, ProfilerAction.RECORD): [self.start_trace],
             (ProfilerAction.WARMUP, ProfilerAction.RECORD_AND_SAVE): [self.start_trace],
             (ProfilerAction.RECORD, ProfilerAction.NONE): [
                 partial(warn, "Incorrect schedule: RECORD followed by NONE"),
-                self.stop_trace],
+                self.stop_trace,
+            ],
             (ProfilerAction.RECORD, ProfilerAction.WARMUP): [
                 partial(warn, "Incorrect schedule: RECORD followed by WARMUP"),
-                self.stop_trace],
+                self.stop_trace,
+            ],
             (ProfilerAction.RECORD, ProfilerAction.RECORD): [],
             (ProfilerAction.RECORD, ProfilerAction.RECORD_AND_SAVE): [],
-            (ProfilerAction.RECORD_AND_SAVE, ProfilerAction.NONE): [self.stop_trace, self._trace_ready],
-            (ProfilerAction.RECORD_AND_SAVE, ProfilerAction.WARMUP): [self.stop_trace, self._trace_ready, self.prepare_trace],
+            (ProfilerAction.RECORD_AND_SAVE, ProfilerAction.NONE): [
+                self.stop_trace,
+                self._trace_ready,
+            ],
+            (ProfilerAction.RECORD_AND_SAVE, ProfilerAction.WARMUP): [
+                self.stop_trace,
+                self._trace_ready,
+                self.prepare_trace,
+            ],
             (ProfilerAction.RECORD_AND_SAVE, ProfilerAction.RECORD): [
                 self.stop_trace,
                 self._trace_ready,
                 self.prepare_trace,
-                self.start_trace],
+                self.start_trace,
+            ],
             (ProfilerAction.RECORD_AND_SAVE, ProfilerAction.RECORD_AND_SAVE): [
                 self.stop_trace,
                 self._trace_ready,
                 self.prepare_trace,
-                self.start_trace],
+                self.start_trace,
+            ],
             # used for exit action
             (ProfilerAction.WARMUP, None): [self.start_trace, self.stop_trace],
             (ProfilerAction.RECORD, None): [self.stop_trace, self._trace_ready],
-            (ProfilerAction.RECORD_AND_SAVE, None): [self.stop_trace, self._trace_ready]
+            (ProfilerAction.RECORD_AND_SAVE, None): [
+                self.stop_trace,
+                self._trace_ready,
+            ],
         }
         # Start tracking increments to profiler step, this will be used
         # by Kineto
@@ -569,7 +612,9 @@
     def start(self):
         self._transit_action(ProfilerAction.NONE, self.current_action)
         if self.record_steps:
-            self.step_rec_fn = prof.record_function("ProfilerStep#" + str(self.step_num))
+            self.step_rec_fn = prof.record_function(
+                "ProfilerStep#" + str(self.step_num)
+            )
             self.step_rec_fn.__enter__()
 
     def stop(self):
@@ -606,7 +651,6 @@
                 action()
 
 
-
 class ExecutionTraceObserver:
     """Execution Trace Observer
 
@@ -621,6 +665,7 @@
     record function callbacks, finalize the output file, and will stop
     incurring any overheads.
     """
+
     def __init__(self):
         """
         Initializes the default states.
