--- conflicted
+++ resolved
@@ -1,11 +1,6 @@
-import torch
 import warnings
 
-<<<<<<< HEAD
-from typing import Any
-=======
 import torch
->>>>>>> 256fed02
 
 __all__ = ["detect_anomaly", "set_detect_anomaly"]
 
@@ -81,9 +76,12 @@
         self.prev = torch.is_anomaly_enabled()
         self.check_nan = check_nan
         self.prev_check_nan = torch.is_anomaly_check_nan_enabled()
-        warnings.warn('Anomaly Detection has been enabled. '
-                      'This mode will increase the runtime '
-                      'and should only be enabled for debugging.', stacklevel=2)
+        warnings.warn(
+            "Anomaly Detection has been enabled. "
+            "This mode will increase the runtime "
+            "and should only be enabled for debugging.",
+            stacklevel=2,
+        )
 
     def __enter__(self) -> None:
         torch.set_anomaly_enabled(True, self.check_nan)
