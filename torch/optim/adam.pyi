from typing import Optional, Tuple, Union

from torch import Tensor

from .optimizer import _params_t, Optimizer

class Adam(Optimizer):
    def __init__(
        self,
<<<<<<< HEAD
        params: _params_t,
        lr: float = ...,
        betas: Tuple[float, float] = ...,
        eps: float = ...,
        weight_decay: float = ...,
        amsgrad: bool = ...,
=======
        params: params_t,
        lr: Union[float, Tensor] = 1e-3,
        betas: Tuple[float, float] = (0.9, 0.999),
        eps: float = 1e-8,
        weight_decay: float = 0,
        amsgrad: bool = False,
>>>>>>> 256fed02
        *,
        foreach: Optional[bool] = None,
        maximize: bool = False,
        capturable: bool = False,
        differentiable: bool = False,
        fused: Optional[bool] = None,
    ) -> None: ...<|MERGE_RESOLUTION|>--- conflicted
+++ resolved
@@ -2,26 +2,17 @@
 
 from torch import Tensor
 
-from .optimizer import _params_t, Optimizer
+from .optimizer import Optimizer, params_t
 
 class Adam(Optimizer):
     def __init__(
         self,
-<<<<<<< HEAD
-        params: _params_t,
-        lr: float = ...,
-        betas: Tuple[float, float] = ...,
-        eps: float = ...,
-        weight_decay: float = ...,
-        amsgrad: bool = ...,
-=======
         params: params_t,
         lr: Union[float, Tensor] = 1e-3,
         betas: Tuple[float, float] = (0.9, 0.999),
         eps: float = 1e-8,
         weight_decay: float = 0,
         amsgrad: bool = False,
->>>>>>> 256fed02
         *,
         foreach: Optional[bool] = None,
         maximize: bool = False,
