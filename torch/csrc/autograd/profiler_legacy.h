#pragma once

#include <iostream>
#include <mutex>
#include <memory>
#include <vector>
#include <cstdint>
#include <string>
#include <sstream>
#include <forward_list>
#include <tuple>
#include <ATen/ATen.h>
#include <torch/csrc/Export.h>
<<<<<<< HEAD
#include <torch/csrc/autograd/profiler_utils.h>
#ifndef _WIN32
#include <ctime>
#endif
#if defined(C10_IOS) && defined(C10_MOBILE)
#include <sys/time.h> // for gettimeofday()
#endif

#include <ATen/record_function.h>

#include <torch/csrc/jit/frontend/source_range.h>

struct CUevent_st;
typedef std::shared_ptr<CUevent_st> CUDAEventStub;
=======
#include <torch/csrc/profiler/util.h>
#include <torch/csrc/profiler/api.h>
>>>>>>> d100d98d

namespace torch { namespace autograd {

struct Node;

namespace profiler {

<<<<<<< HEAD
struct TORCH_API CUDAStubs {
  virtual void record(int* device, CUDAEventStub* event, int64_t* cpu_ns) const {
    fail();
  }
  virtual float elapsed(const CUDAEventStub* event, const CUDAEventStub* event2) const {
    fail();
    return 0.f;
  }
  virtual void nvtxMarkA(const char* name) const {
    fail();
  }
  virtual void nvtxRangePushA(const char* name) const {
    fail();
  }
  virtual void nvtxRangePop() const {
    fail();
  }
  virtual bool enabled() const {
    return false;
  }
  virtual void onEachDevice(std::function<void(int)> op) const {
    fail();
  }
  virtual void synchronize() const {
    fail();
  }
  virtual ~CUDAStubs();

private:
  void fail() const {
    AT_ERROR("CUDA used in profiler but not enabled.");
  }
};

TORCH_API void registerCUDAMethods(CUDAStubs* stubs);
TORCH_API const CUDAStubs* cudaStubs();

constexpr inline size_t ceilToMultiple(size_t a, size_t b) {
  return ((a + b - 1) / b) * b;
}

inline int64_t getTime(bool allow_monotonic = false) {
#if defined(C10_IOS) && defined(C10_MOBILE)
// clock_gettime is only available on iOS 10.0 or newer. Unlike OS X, iOS can't rely on
// CLOCK_REALTIME, as it is defined no matter if clock_gettime is implemented or not
  struct timeval now;
  gettimeofday(&now, NULL);
  return static_cast<int64_t>(now.tv_sec) * 1000000000 + static_cast<int64_t>(now.tv_usec) * 1000;
#elif defined(_WIN32) || defined(__MACH__)
  using namespace std::chrono;
  using clock = std::conditional<high_resolution_clock::is_steady, high_resolution_clock, steady_clock>::type;
  return duration_cast<nanoseconds>(clock::now().time_since_epoch()).count();
#else
  // clock_gettime is *much* faster than std::chrono implementation on Linux
  struct timespec t{};
  auto mode = CLOCK_REALTIME;
  if (allow_monotonic) {
    mode = CLOCK_MONOTONIC;
  }
  clock_gettime(mode, &t);
  return static_cast<int64_t>(t.tv_sec) * 1000000000 + static_cast<int64_t>(t.tv_nsec);
#endif
}

=======
>>>>>>> d100d98d
enum class C10_API_ENUM EventKind : uint16_t {
  Mark,
  PushRange,
  PopRange,
  MemoryAlloc,
};

// To be deprecated, once we switch to Kineto profiling
struct TORCH_API LegacyEvent {
  // NOLINTNEXTLINE(cppcoreguidelines-pro-type-member-init)
  LegacyEvent(
      EventKind kind,
      at::StringView name,
      uint16_t thread_id,
      bool record_cuda,
      at::RecordFunctionHandle handle = 0,
      std::vector<std::vector<int64_t>>&& shapes = {},
      int node_id = -1,
      bool is_async = false)
      : name_(std::move(name)),
        kind_(kind),
        thread_id_(thread_id),
        handle_(handle),
        shapes_(shapes),
        node_id_(node_id),
        is_async_(is_async) {
    record(record_cuda);
  }

  // Constructor to be used in conjunction with LegacyEvent::fromIValue.
  // NOLINTNEXTLINE(cppcoreguidelines-pro-type-member-init)
  LegacyEvent(
      EventKind kind,
      at::StringView name,
      uint16_t thread_id,
      at::RecordFunctionHandle handle,
      std::vector<std::vector<int64_t>>&& shapes,
      int node_id,
      bool is_remote,
      int64_t cpu_memory_usage,
      int64_t cpu_ns,
      bool cuda_recorded,
      int64_t cuda_memory_usage = 0,
      int device = -1,
      double cuda_us = -1)
      : cpu_ns_(cpu_ns),
        name_(std::move(name)),
        kind_(kind),
        thread_id_(thread_id),
        handle_(handle),
        shapes_(shapes),
        cpu_memory_usage_(cpu_memory_usage),
        cuda_memory_usage_(cuda_memory_usage),
        device_(device),
        node_id_(node_id),
        is_remote_(is_remote),
        cuda_us_(cuda_us) {
    // Sanity check values that were deserialized
    TORCH_INTERNAL_ASSERT(cpu_ns_ > 0);
    if (cuda_recorded) {
      TORCH_INTERNAL_ASSERT(device_ >= 0);
      TORCH_INTERNAL_ASSERT(cuda_us_ >= 0);
    }
  }

  // Returns IValues corresponding to event structure, to be used for
  // serialization.
  at::IValue toIValue() const;

  // Reconstructs an event from IValues given by toIValue.
  static LegacyEvent fromIValue(const at::IValue& eventIValue);

  void record(bool record_cuda);

  std::string kindStr() const {
    switch (kind_) {
      case EventKind::Mark: return "mark";
      case EventKind::PushRange: return "push";
      case EventKind::PopRange: return "pop";
      case EventKind::MemoryAlloc: return "memory_alloc";
    }
    throw std::runtime_error("unknown event kind");
  }

  EventKind kind() const {
    return kind_;
  }

  const char* name() const {
    return name_.str();
  }

  uint64_t threadId() const {
    return thread_id_;
  }

  std::vector<std::vector<int64_t>> shapes() const {
    return shapes_;
  }

  double cpuElapsedUs(const LegacyEvent& e) const {
    // NOLINTNEXTLINE(cppcoreguidelines-narrowing-conversions,bugprone-narrowing-conversions,cppcoreguidelines-avoid-magic-numbers)
    return (e.cpu_ns_ - cpu_ns_)/(1000.0);
  }

  void setCpuUs(int64_t cpu_us) {
    cpu_ns_ = cpu_us * 1000.0;
  }

  double cpuUs() const {
    return cpu_ns_ / (1000.0);
  }

  double cudaElapsedUs(const LegacyEvent& e) const;

  bool hasCuda() const {
    return cuda_event != nullptr || (isRemote() && device_ != -1);
  }

  int device() const {
    return device_;
  }

  void updateMemoryStats(int64_t alloc_size, c10::Device device) {
    if (device.is_cuda() ||
        device.type() == c10::DeviceType::HIP) {
      cuda_memory_usage_ = alloc_size;
    } else if (device.is_cpu() ||
        device.type() == c10::DeviceType::MKLDNN ||
        device.type() == c10::DeviceType::IDEEP) {
      cpu_memory_usage_ = alloc_size;
    } else {
      LOG(WARNING) << "Unsupported memory profiling device: " << device;
    }
  }

  int64_t cpuMemoryUsage() const {
    return cpu_memory_usage_;
  }

  int64_t cudaMemoryUsage() const {
    return cuda_memory_usage_;
  }

  at::RecordFunctionHandle handle() const {
    return handle_;
  }

  // Node ID corresponding to this event.
  int nodeId( ) const {
    return node_id_;
  }

  // Set Node ID on this event.
  void setNodeId(int node_id) {
    node_id_ = node_id;
  }

  void setName(at::StringView newName_) {
    name_ = std::move(newName_);
  }

  bool isRemote() const {
    return is_remote_;
  }

  void setCudaUs(int64_t cuda_us) {
    cuda_us_ = cuda_us;
  }

  void setSequenceNr(int64_t sequence_nr) {
    sequence_nr_ = sequence_nr;
  }

  int64_t sequenceNr() const {
    return sequence_nr_;
  }

  void setCorrelationId(uint64_t correlation_id) {
    correlation_id_ = correlation_id;
  }

  uint64_t correlationId() const {
    return correlation_id_;
  }

  const std::vector<std::string>& stack() const {
    return stack_;
  }

  void setStack(const std::vector<std::string>& stack) {
    stack_ = stack;
  }

  uint64_t fwdThreadId() const {
    return fwd_thread_id_;
  }

  void setFwdThreadId(uint64_t fwd_thread_id) {
    fwd_thread_id_ = fwd_thread_id;
  }

  uint8_t scope() const {
    return scope_;
  }

  void setScope(uint8_t scope) {
    scope_ = scope;
  }

  const std::unordered_map<std::string, c10::IValue>& extraArgs() const {
    return extra_args_;
  }

  void setExtraArgs(std::unordered_map<std::string, c10::IValue>&& save_args) {
    extra_args_ = std::move(save_args);
  }

  uint64_t flops() {
    return flops_;
  }

  bool isAsync() {
    return is_async_;
  }

  void setFlops(uint64_t flops) {
    flops_ = flops;
  }

 private:
  // signed to allow for negative intervals, initialized for safety.
  int64_t cpu_ns_ = 0;
  at::StringView name_;
  EventKind kind_;
  uint64_t thread_id_;
  uint64_t fwd_thread_id_;
  at::RecordFunctionHandle handle_ {0};
  std::vector<std::vector<int64_t>> shapes_;
  int64_t cpu_memory_usage_ = 0;
  int64_t cuda_memory_usage_ = 0;
  int device_ = -1;
  torch::profiler::impl::CUDAEventStub cuda_event = nullptr;
  int node_id_ = 0;
  bool is_remote_ = false;
  int64_t cuda_us_ = -1;
  int64_t sequence_nr_ = -1;
  bool is_async_ = false;

  std::vector<std::string> stack_;
  uint8_t scope_;
  uint64_t correlation_id_;
  // Extra arguments for computing op flops
  std::unordered_map<std::string, c10::IValue> extra_args_;
  uint64_t flops_ = 0;
};

// a linked-list of fixed sized vectors, to avoid
// a std::vector resize from taking a large amount of time inside
// a profiling  event
struct RangeEventList {
  // NOLINTNEXTLINE(cppcoreguidelines-pro-type-member-init,modernize-use-equals-default)
  RangeEventList() {
    events_.reserve(kReservedCapacity);
  }

  template<typename... Args>
  void record(Args&&... args) {
    std::lock_guard<std::mutex> guard(mutex_);
    events_.emplace_back(std::forward<Args>(args)...);
  }

  std::vector<LegacyEvent> consolidate() {
    std::lock_guard<std::mutex> lock(mutex_);
    // NOLINTNEXTLINE(cppcoreguidelines-init-variables)
    std::vector<LegacyEvent> result;
    result.insert(
        result.begin(),
        std::make_move_iterator(events_.begin()),
        std::make_move_iterator(events_.end()));
    events_.erase(events_.begin(), events_.end());
    return result;
  }

  size_t size() {
    std::lock_guard<std::mutex> lock(mutex_);
    return events_.size();
  }

 private:
  // This mutex is used to serialize access when different threads are writing
  // to the same instance of RangeEventList.
  std::mutex mutex_;
  std::vector<LegacyEvent> events_;

  static const size_t kReservedCapacity = 1024;
};

<<<<<<< HEAD
std::string getNvtxStr(
    const char* name,
    int64_t sequence_nr,
    const std::vector<std::vector<int64_t>>& shapes);

enum class C10_API_ENUM ProfilerState {
  Disabled = 0,
  CPU, // CPU-only profiling
  CUDA, // CPU + CUDA events
  NVTX,  // only emit NVTX markers
  KINETO, // use libkineto
  KINETO_GPU_FALLBACK, // use CUDA events when CUPTI is not available
  NUM_PROFILER_STATES, // must be the last one
};

struct TORCH_API ProfilerConfig {
  explicit ProfilerConfig(
      ProfilerState state,
      bool report_input_shapes = false,
      bool profile_memory = false,
      bool with_stack = false,
      bool with_flops = false,
      bool with_modules = false)
      : state(state),
        report_input_shapes(report_input_shapes),
        profile_memory(profile_memory),
        with_stack(with_stack),
        with_flops(with_flops),
        with_modules(with_modules) {}
  ~ProfilerConfig() = default;
  ProfilerState state;
  bool report_input_shapes;
  bool profile_memory;
  bool with_stack;
  bool with_flops;
  bool with_modules;

  // Returns IValues corresponding to ProfilerConfig struct, to be used for
  // serialization.
  at::IValue toIValue() const;

  // Reconstructs a ProfilerConfig from IValues given by toIValue.
  static ProfilerConfig fromIValue(const at::IValue& profilerConfigIValue);
};

=======
>>>>>>> d100d98d
// A struct to control settings of disableProfiler options.
struct TORCH_API ProfilerDisableOptions {
  ProfilerDisableOptions() = default;
  ProfilerDisableOptions(bool shouldCleanupTLSState, bool shouldConsolidate)
      : cleanupTLSState(shouldCleanupTLSState),
        consolidate(shouldConsolidate) {}
  // Whether we should clean up profiler states that are thread local, such as
  // ThreadLocalDebugInfo and thread local RecordFunction callbacks.
  bool cleanupTLSState = true;
  // Whether we should consolidate all currently recorded profiled events. If
  // false, will not consolidate and other threads can continue to write to the
  // event lists.
  bool consolidate = true;
};

// NOTE: profiler mode is thread local, with automatic propagation
// across thread boundary (e.g. at::launch tasks)
TORCH_API void enableProfilerLegacy(const torch::profiler::impl::ProfilerConfig&);
using thread_event_lists = std::vector<std::vector<LegacyEvent>>;
TORCH_API thread_event_lists disableProfilerLegacy(c10::optional<ProfilerDisableOptions> profilerDisableOptions = c10::nullopt);

// adds profiledEvents to the current thread local recorded events. Each event
// will be marked with node ID given by fromNodeId.
TORCH_API void addEventList(std::vector<LegacyEvent>&& profiledEvents);
// Writes profiled events to a stream.
TORCH_API void writeProfilerEventsToStream(std::ostream& out, const std::vector<LegacyEvent*>& events);

// Usage:
//   {
//     RecordProfile guard("filename.trace");
//     // code you want to profile
//   }
// Then open filename.trace in chrome://tracing
struct TORCH_API RecordProfile {
  RecordProfile(std::ostream& out);
  RecordProfile(const std::string& filename);

  ~RecordProfile();
private:
  void init();
  std::unique_ptr<std::ofstream> file_;
  std::ostream& out_;
  void processEvents(const std::vector<LegacyEvent*>& events);
};

// A guard that enables the legacy profiler, taking in an optional callback to process
// the results
// Usage:
// {
//   TLSLegacyProfilerGuard g([](thread_event_lists profilerResults) {
//     // process profilerResults
//   });
//   Code to profile
// }
struct TORCH_API TLSLegacyProfilerGuard {
  explicit TLSLegacyProfilerGuard(
      const torch::profiler::impl::ProfilerConfig& cfg,
      c10::optional<std::function<void(const thread_event_lists&)>>
          resultCallback = c10::nullopt,
      c10::optional<ProfilerDisableOptions> profilerDisableOptions =
          c10::nullopt)
      : cb_(std::move(resultCallback)),
        // NOLINTNEXTLINE(performance-move-const-arg)
        profilerDisableOptions_(std::move(profilerDisableOptions)) {
    enableProfilerLegacy(cfg);
  }
  ~TLSLegacyProfilerGuard() {
    // NOLINTNEXTLINE(cppcoreguidelines-init-variables)
    thread_event_lists event_lists = disableProfilerLegacy(profilerDisableOptions_);
    if (cb_) {
      try {
        (*cb_)(event_lists);
      } catch (const std::exception& e) {
        LOG(ERROR) << "Got error processing profiler events: " << e.what();
      }
    }
  }

 private:
  c10::optional<std::function<void(const thread_event_lists&)>> cb_;
  const c10::optional<ProfilerDisableOptions> profilerDisableOptions_;
};

<<<<<<< HEAD
struct TORCH_API FileLineFunc {
  std::string filename;
  size_t line;
  std::string funcname;
};
TORCH_API std::vector<FileLineFunc> prepareCallstack(const std::vector<jit::StackEntry>& cs);
TORCH_API std::vector<std::string> callstackStr(const std::vector<FileLineFunc>& cs);
TORCH_API std::vector<std::vector<int64_t>> inputSizes(const at::RecordFunction& fn);

struct TORCH_API ProfilerThreadLocalState : public c10::MemoryReportingInfoBase {
=======
struct TORCH_API ProfilerLegacyThreadLocalState : public torch::profiler::impl::ProfilerThreadLocalStateBase {
>>>>>>> d100d98d
  // NOLINTNEXTLINE(cppcoreguidelines-pro-type-member-init)
  explicit ProfilerLegacyThreadLocalState(const torch::profiler::impl::ProfilerConfig& config)
      : ProfilerThreadLocalStateBase(config), remoteProfiledEvents_{c10::nullopt} {}
  ~ProfilerLegacyThreadLocalState() override = default;

  thread_event_lists consolidate();

  void mark(std::string name, bool include_cuda = true);

  void setOrAddRemoteProfiledEvents(
      std::vector<LegacyEvent>&& remoteProfiledEvents);

  void pushRange(
      const at::RecordFunction& fn,
      const bool record_cuda,
      std::vector<std::vector<int64_t>>&& shapes = {});

  void popRange(const at::RecordFunction& fn, const bool record_cuda);

  void reportMemoryUsage(
      void* /* unused */,
      int64_t alloc_size,
      int64_t /* total_allocated, unused for legacy */,
      int64_t /* total_reserved, unused for legacy */,
      c10::Device device) override;

  torch::profiler::impl::ActiveProfilerType profilerType() override {
    return torch::profiler::impl::ActiveProfilerType::LEGACY;
  }

 protected:
  RangeEventList& getEventList(int64_t thread_id = -1);

  // NOLINTNEXTLINE(cppcoreguidelines-non-private-member-variables-in-classes)
  std::mutex state_mutex_;
  std::unordered_map<uint64_t, std::shared_ptr<RangeEventList>>
      // NOLINTNEXTLINE(cppcoreguidelines-non-private-member-variables-in-classes)
      event_lists_map_;

  // NOLINTNEXTLINE(cppcoreguidelines-non-private-member-variables-in-classes)
  c10::optional<std::vector<std::vector<LegacyEvent>>> remoteProfiledEvents_;
};


} // namespace profiler
}} // namespace torch::autograd<|MERGE_RESOLUTION|>--- conflicted
+++ resolved
@@ -11,25 +11,8 @@
 #include <tuple>
 #include <ATen/ATen.h>
 #include <torch/csrc/Export.h>
-<<<<<<< HEAD
-#include <torch/csrc/autograd/profiler_utils.h>
-#ifndef _WIN32
-#include <ctime>
-#endif
-#if defined(C10_IOS) && defined(C10_MOBILE)
-#include <sys/time.h> // for gettimeofday()
-#endif
-
-#include <ATen/record_function.h>
-
-#include <torch/csrc/jit/frontend/source_range.h>
-
-struct CUevent_st;
-typedef std::shared_ptr<CUevent_st> CUDAEventStub;
-=======
 #include <torch/csrc/profiler/util.h>
 #include <torch/csrc/profiler/api.h>
->>>>>>> d100d98d
 
 namespace torch { namespace autograd {
 
@@ -37,73 +20,6 @@
 
 namespace profiler {
 
-<<<<<<< HEAD
-struct TORCH_API CUDAStubs {
-  virtual void record(int* device, CUDAEventStub* event, int64_t* cpu_ns) const {
-    fail();
-  }
-  virtual float elapsed(const CUDAEventStub* event, const CUDAEventStub* event2) const {
-    fail();
-    return 0.f;
-  }
-  virtual void nvtxMarkA(const char* name) const {
-    fail();
-  }
-  virtual void nvtxRangePushA(const char* name) const {
-    fail();
-  }
-  virtual void nvtxRangePop() const {
-    fail();
-  }
-  virtual bool enabled() const {
-    return false;
-  }
-  virtual void onEachDevice(std::function<void(int)> op) const {
-    fail();
-  }
-  virtual void synchronize() const {
-    fail();
-  }
-  virtual ~CUDAStubs();
-
-private:
-  void fail() const {
-    AT_ERROR("CUDA used in profiler but not enabled.");
-  }
-};
-
-TORCH_API void registerCUDAMethods(CUDAStubs* stubs);
-TORCH_API const CUDAStubs* cudaStubs();
-
-constexpr inline size_t ceilToMultiple(size_t a, size_t b) {
-  return ((a + b - 1) / b) * b;
-}
-
-inline int64_t getTime(bool allow_monotonic = false) {
-#if defined(C10_IOS) && defined(C10_MOBILE)
-// clock_gettime is only available on iOS 10.0 or newer. Unlike OS X, iOS can't rely on
-// CLOCK_REALTIME, as it is defined no matter if clock_gettime is implemented or not
-  struct timeval now;
-  gettimeofday(&now, NULL);
-  return static_cast<int64_t>(now.tv_sec) * 1000000000 + static_cast<int64_t>(now.tv_usec) * 1000;
-#elif defined(_WIN32) || defined(__MACH__)
-  using namespace std::chrono;
-  using clock = std::conditional<high_resolution_clock::is_steady, high_resolution_clock, steady_clock>::type;
-  return duration_cast<nanoseconds>(clock::now().time_since_epoch()).count();
-#else
-  // clock_gettime is *much* faster than std::chrono implementation on Linux
-  struct timespec t{};
-  auto mode = CLOCK_REALTIME;
-  if (allow_monotonic) {
-    mode = CLOCK_MONOTONIC;
-  }
-  clock_gettime(mode, &t);
-  return static_cast<int64_t>(t.tv_sec) * 1000000000 + static_cast<int64_t>(t.tv_nsec);
-#endif
-}
-
-=======
->>>>>>> d100d98d
 enum class C10_API_ENUM EventKind : uint16_t {
   Mark,
   PushRange,
@@ -402,54 +318,6 @@
   static const size_t kReservedCapacity = 1024;
 };
 
-<<<<<<< HEAD
-std::string getNvtxStr(
-    const char* name,
-    int64_t sequence_nr,
-    const std::vector<std::vector<int64_t>>& shapes);
-
-enum class C10_API_ENUM ProfilerState {
-  Disabled = 0,
-  CPU, // CPU-only profiling
-  CUDA, // CPU + CUDA events
-  NVTX,  // only emit NVTX markers
-  KINETO, // use libkineto
-  KINETO_GPU_FALLBACK, // use CUDA events when CUPTI is not available
-  NUM_PROFILER_STATES, // must be the last one
-};
-
-struct TORCH_API ProfilerConfig {
-  explicit ProfilerConfig(
-      ProfilerState state,
-      bool report_input_shapes = false,
-      bool profile_memory = false,
-      bool with_stack = false,
-      bool with_flops = false,
-      bool with_modules = false)
-      : state(state),
-        report_input_shapes(report_input_shapes),
-        profile_memory(profile_memory),
-        with_stack(with_stack),
-        with_flops(with_flops),
-        with_modules(with_modules) {}
-  ~ProfilerConfig() = default;
-  ProfilerState state;
-  bool report_input_shapes;
-  bool profile_memory;
-  bool with_stack;
-  bool with_flops;
-  bool with_modules;
-
-  // Returns IValues corresponding to ProfilerConfig struct, to be used for
-  // serialization.
-  at::IValue toIValue() const;
-
-  // Reconstructs a ProfilerConfig from IValues given by toIValue.
-  static ProfilerConfig fromIValue(const at::IValue& profilerConfigIValue);
-};
-
-=======
->>>>>>> d100d98d
 // A struct to control settings of disableProfiler options.
 struct TORCH_API ProfilerDisableOptions {
   ProfilerDisableOptions() = default;
@@ -533,20 +401,7 @@
   const c10::optional<ProfilerDisableOptions> profilerDisableOptions_;
 };
 
-<<<<<<< HEAD
-struct TORCH_API FileLineFunc {
-  std::string filename;
-  size_t line;
-  std::string funcname;
-};
-TORCH_API std::vector<FileLineFunc> prepareCallstack(const std::vector<jit::StackEntry>& cs);
-TORCH_API std::vector<std::string> callstackStr(const std::vector<FileLineFunc>& cs);
-TORCH_API std::vector<std::vector<int64_t>> inputSizes(const at::RecordFunction& fn);
-
-struct TORCH_API ProfilerThreadLocalState : public c10::MemoryReportingInfoBase {
-=======
 struct TORCH_API ProfilerLegacyThreadLocalState : public torch::profiler::impl::ProfilerThreadLocalStateBase {
->>>>>>> d100d98d
   // NOLINTNEXTLINE(cppcoreguidelines-pro-type-member-init)
   explicit ProfilerLegacyThreadLocalState(const torch::profiler::impl::ProfilerConfig& config)
       : ProfilerThreadLocalStateBase(config), remoteProfiledEvents_{c10::nullopt} {}
@@ -592,4 +447,14 @@
 
 
 } // namespace profiler
-}} // namespace torch::autograd+}} // namespace torch::autograd
+
+// Mirror symbols in new namespace for transition.
+namespace torch {
+namespace profiler {
+namespace impl {
+using torch::autograd::profiler::ProfilerConfig;
+using torch::autograd::profiler::ProfilerState;
+} // impl
+} // profiler
+} // torch