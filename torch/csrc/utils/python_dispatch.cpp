#include <torch/csrc/jit/frontend/function_schema_parser.h>
#include <torch/csrc/utils/python_dispatch.h>

#include <ATen/ATen.h>
#include <ATen/FuncTorchTLS.h>
#include <ATen/FunctionalTensorWrapper.h>
#include <ATen/TensorSubclassLikeUtils.h>
#include <ATen/core/PythonOpRegistrationTrampoline.h>
#include <ATen/core/dispatch/Dispatcher.h>
#include <torch/library.h>

#include <c10/core/SafePyObject.h>
#include <torch/csrc/PyInterpreter.h>
#include <torch/csrc/autograd/python_variable.h>
#include <torch/csrc/jit/python/pybind_utils.h>

#include <c10/core/SingletonSymNodeImpl.h>
#include <c10/util/flat_hash_map.h>
#include <pybind11/operators.h>
#include <pybind11/stl.h>
#include <torch/csrc/jit/python/pybind_utils.h>
#include <torch/csrc/utils/pybind.h>
#include <torch/csrc/utils/python_raii.h>

#include <iostream>
#include <utility>

namespace py = pybind11;

namespace torch {
namespace impl {
namespace dispatch {

// NB: I'd like to index this on OperatorHandle, but I can't, as I can't
// guarantee that the main interpreter has finish doing all registrations before
// the other interpreters start banging on it
static ska::flat_hash_map<
    c10::OperatorName,
    ska::flat_hash_map<c10::DispatchKey, std::shared_ptr<c10::SafePyObject>>>
    python_registrations_;

static torch::Library::Kind parseKind(const std::string& k) {
  static std::unordered_map<std::string, torch::Library::Kind> kind_map = {
      {"DEF", torch::Library::DEF},
      {"IMPL", torch::Library::IMPL},
      {"FRAGMENT", torch::Library::FRAGMENT},
  };
  auto it = kind_map.find(k);
  TORCH_CHECK(it != kind_map.end(), "could not parse ", k);
  return it->second;
}
static c10::AliasAnalysisKind parseAliasAnalysisKind(const std::string& k) {
  static std::unordered_map<std::string, c10::AliasAnalysisKind> key_map = {
      {"CONSERVATIVE", c10::AliasAnalysisKind::CONSERVATIVE},
      {"FROM_SCHEMA", c10::AliasAnalysisKind::FROM_SCHEMA},
      {"PURE_FUNCTION", c10::AliasAnalysisKind::PURE_FUNCTION},
      {"", c10::AliasAnalysisKind::FROM_SCHEMA}, // default
  };
  auto it = key_map.find(k);
  TORCH_CHECK(it != key_map.end(), "could not parse ", k);
  return it->second;
}

template <typename Func>
inline torch::CppFunction dispatch_str(const char* key, Func&& raw_f) {
  auto mb_key = std::string(key).empty()
      ? c10::nullopt
      : c10::make_optional(c10::parseDispatchKey(key));
  if (mb_key) {
    return torch::dispatch(*mb_key, std::forward<Func>(raw_f));
  } else {
    torch::CppFunction f(std::forward<Func>(raw_f));
    return f;
  }
}

struct EnableHermeticPyObject {
  EnableHermeticPyObject()
      : old_(c10::impl::HermeticPyObjectTLS::get_state()),
        old_excluded_python_(
            c10::impl::tls_is_dispatch_key_excluded(at::DispatchKey::Python)),
        old_python_(
            c10::impl::tls_is_dispatch_key_included(at::DispatchKey::Python)),
        old_python_snapshot_(c10::impl::tls_is_dispatch_key_included(
            at::DispatchKey::PythonTLSSnapshot)) {
    c10::impl::HermeticPyObjectTLS::set_state(true);
    c10::impl::tls_set_dispatch_key_excluded(at::DispatchKey::Python, true);
    c10::impl::tls_set_dispatch_key_included(at::DispatchKey::Python, false);
    c10::impl::tls_set_dispatch_key_included(
        at::DispatchKey::PythonTLSSnapshot, false);
  }
  ~EnableHermeticPyObject() {
    c10::impl::HermeticPyObjectTLS::set_state(old_);
    c10::impl::tls_set_dispatch_key_excluded(
        at::DispatchKey::Python, old_excluded_python_);
    c10::impl::tls_set_dispatch_key_included(
        at::DispatchKey::Python, old_python_);
    c10::impl::tls_set_dispatch_key_included(
        at::DispatchKey::PythonTLSSnapshot, old_python_snapshot_);
  }
  bool old_;
  bool old_excluded_python_;
  bool old_python_;
  bool old_python_snapshot_;
};

class PythonKernelHolder : public c10::OperatorKernel {
  c10::SafePyObject func_;
  c10::DispatchKey dispatch_key_;

 public:
  PythonKernelHolder(py::object func, c10::DispatchKey dispatch_key)
      : func_(func.release().ptr(), getPyInterpreter()),
        dispatch_key_(dispatch_key) {}

  void operator()(
      const c10::OperatorHandle& op,
      c10::DispatchKeySet keyset,
      torch::jit::Stack* stack) {
    // Figure out if we can handle it hermetically, or if we have
    // to double dispatch

    // If Torch Dispatch Mode is active, use its PyInterpreter for dispatch
    const auto mode_stack_len = c10::impl::TorchDispatchModeTLS::stack_len();
    if (mode_stack_len > 0) {
      const auto& cur_torch_dispatch_mode_state =
          c10::impl::TorchDispatchModeTLS::get_stack_at(mode_stack_len - 1);
      cur_torch_dispatch_mode_state->pyinterpreter()
          ->python_op_registration_trampoline(op, dispatch_key_, stack);
      return;
    }

    const auto& schema = op.schema();
    const auto num_arguments = schema.arguments().size();

    // Otherwise, find a PyInterpreter on a Tensor IF if has Python key (which
    // means it's a nontrivial tensor subclass)
    for (const auto& ivalue : torch::jit::last(*stack, num_arguments)) {
      if (ivalue.isTensor()) {
        auto* interpreter =
            ivalue.unsafeToTensorImpl()->pyobj_slot()->pyobj_interpreter();
        if (interpreter &&
            ivalue.unsafeToTensorImpl()->key_set().has(
                at::DispatchKey::Python)) {
          (*interpreter)
              ->python_op_registration_trampoline(op, dispatch_key_, stack);
          return;
        }
      } else if (ivalue.isTensorList() || ivalue.isOptionalTensorList()) {
        // NB: use toListRef as it doesn't induce refcount bumps
        // (toTensorListRef is not a thing)
        for (const auto& nv : ivalue.toListRef()) {
          if (nv.isNone()) {
            continue;
          }
          auto* interpreter =
              nv.unsafeToTensorImpl()->pyobj_slot()->pyobj_interpreter();
          if (interpreter &&
              nv.unsafeToTensorImpl()->key_set().has(at::DispatchKey::Python)) {
            (*interpreter)
                ->python_op_registration_trampoline(op, dispatch_key_, stack);
            return;
          }
        }
      }
    }

    // Nothing requires the operator to be homed to a specific interpreter, so
    // run it on the current interpreter

    auto arguments = torch::jit::pop(*stack, op.schema().arguments().size());
    py::gil_scoped_acquire g;
    EnableHermeticPyObject g2;
    auto args_kwargs = parseIValuesToPyArgsKwargs(op, arguments);
    auto obj = py::reinterpret_steal<py::object>(PyObject_Call(
        func_.ptr(getPyInterpreter()),
        args_kwargs.first.ptr(),
        args_kwargs.second.ptr()));
    if (!obj) {
      throw python_error();
    }
    pushPyOutToStack(op, stack, obj, "PythonKernelHolder");
  }
};

static torch::_RegisterOrVerify register_or_verify() {
  if (isMainPyInterpreter()) {
    return torch::_RegisterOrVerify::REGISTER;
  } else {
    return torch::_RegisterOrVerify::VERIFY;
  }
}

static py::object ophandle_call_boxed(
    const c10::OperatorHandle& handle,
    py::args args,
    const py::kwargs& kwargs) {
  auto stack = torch::jit::createStackForSchema(
      handle.schema(),
      std::move(args),
      kwargs,
      /*self=*/c10::nullopt);
  {
    pybind11::gil_scoped_release no_gil_guard;
    handle.callBoxed(stack);
  }
  return torch::jit::createPyObjectForStack(std::move(stack));
}

// A small RAII guard that lets you explicitly *remove* a key from the TLS
// exclude set.
class SetExcludeDispatchKeyGuard {
 public:
  SetExcludeDispatchKeyGuard(DispatchKey k, bool set_excluded)
      : k(k), old(c10::impl::tls_is_dispatch_key_excluded(k)) {
    c10::impl::tls_set_dispatch_key_excluded(k, set_excluded);
  }
  ~SetExcludeDispatchKeyGuard() {
    c10::impl::tls_set_dispatch_key_excluded(k, old);
  }
  SetExcludeDispatchKeyGuard(const SetExcludeDispatchKeyGuard&) = delete;
  SetExcludeDispatchKeyGuard operator=(const SetExcludeDispatchKeyGuard&) =
      delete;
  SetExcludeDispatchKeyGuard(SetExcludeDispatchKeyGuard&&) = delete;
  SetExcludeDispatchKeyGuard operator=(SetExcludeDispatchKeyGuard&&) = delete;

 private:
  DispatchKey k;
  bool old;
};

void initDispatchBindings(PyObject* module) {
  auto m = py::handle(module).cast<py::module>();

  py::class_<c10::OperatorHandle>(m, "_DispatchOperatorHandle")
      .def("schema", &c10::OperatorHandle::schema);

  m.def("_dispatch_call_boxed", &ophandle_call_boxed);

  // TODO: figure out how to do chaining
  py::class_<torch::Library>(m, "_DispatchModule")
      // Some of these APIs are only for testing and do not work in multipy
      // environment
      .def(
          "def_",
          [](py::object self, const char* schema, const char* alias) {
            TORCH_INTERNAL_ASSERT(isMainPyInterpreter());
            self.cast<torch::Library&>().def(
                torch::schema(schema, parseAliasAnalysisKind(alias)));
            return self;
          },
          "",
          py::arg("schema"),
          py::arg("alias") = "")
      // Simulated "legacy" def where alias analysis kind is not set.
      // Ordinarily this can only be exercised from RegisterOperators() API
      // but I am not going to bind that here
      .def(
          "def_legacy",
          [](py::object self, const char* schema) {
            TORCH_INTERNAL_ASSERT(isMainPyInterpreter());
            self.cast<torch::Library&>().def(torch::jit::parseSchema(schema));
            return self;
          },
          "",
          py::arg("schema"))
      // We can't conveniently turn Python functions into valid functions
      // in the dispatcher.  So instead we provide a bunch of precanned
      // functions for testing purposes.  You're NOT intended to actually
      // call these functions; they're just here so we can actually register
      // something
      //
      // Mangling scheme: args_rets.  One character per.
      //  t = Tensor
      .def(
          "def_name_t_t",
          [](py::object self,
             const char* name,
             const char* dispatch,
             const char* debug) {
            TORCH_INTERNAL_ASSERT(isMainPyInterpreter());
            self.cast<torch::Library&>().def(
                name, dispatch_str(dispatch, [](const at::Tensor& a) {
                        return a;
                      }).debug(debug));
            return self;
          },
          "",
          py::arg("name"),
          py::arg("dispatch") = "",
          py::arg("debug") = "default_def_name_t_t")
      .def(
          "def_schema_t_t",
          [](py::object self,
             const char* schema,
             const char* dispatch,
             const char* alias,
             const char* debug) {
            TORCH_INTERNAL_ASSERT(isMainPyInterpreter());
            self.cast<torch::Library&>().def(
                torch::schema(schema, parseAliasAnalysisKind(alias)),
                dispatch_str(dispatch, [](const at::Tensor& a) {
                  return a;
                }).debug(debug));
            return self;
          },
          "",
          py::arg("name"),
          py::arg("dispatch") = "",
          py::arg("alias") = "",
          py::arg("debug") = "default_def_schema_t_t")
      // TODO: maybe consider deduplicating the definitions here, it's getting
      // pretty long
      .def(
          "impl_t_t",
          [](py::object self,
             const char* name,
             const char* dispatch,
             const char* debug) {
            TORCH_INTERNAL_ASSERT(isMainPyInterpreter());
            self.cast<torch::Library&>().impl(
                name, dispatch_str(dispatch, [](const at::Tensor& a) {
                        return a;
                      }).debug(debug));
            return self;
          },
          "",
          py::arg("name"),
          py::arg("dispatch") = "",
          py::arg("debug") = "impl_t_t")
      .def(
          "impl",
          [](const py::object& self,
             const char* name,
             // TODO: empty string no longer works
             c10::DispatchKey dispatch,
             py::object func) {
            HANDLE_TH_ERRORS
            auto& lib = self.cast<torch::Library&>();
            if (func.is(py::module::import("torch.library")
                            .attr("fallthrough_kernel"))) {
              lib.impl(
                  name,
                  torch::dispatch(dispatch, CppFunction::makeFallthrough()),
                  register_or_verify());
            } else {
              lib.impl(
                  name,
                  torch::dispatch(
                      dispatch,
                      CppFunction::makeFromBoxedFunctor(
                          std::make_unique<PythonKernelHolder>(
                              func, dispatch))),
                  register_or_verify());
              python_registrations_[lib._resolve(name)].insert_or_assign(
                  dispatch,
                  std::make_shared<c10::SafePyObject>(
                      func.release().ptr(), getPyInterpreter()));
            }
            END_HANDLE_TH_ERRORS_PYBIND
          },
          "",
          py::arg("name"),
          py::arg("dispatch"),
          py::arg("func"))
      .def(
          "define",
          [](const py::object& self,
             const char* schema,
             const char* alias_analysis) {
            auto parsed_schema =
                torch::schema(schema, parseAliasAnalysisKind(alias_analysis));
            self.cast<torch::Library&>().def(
                std::move(parsed_schema), {}, register_or_verify());
            // TODO: this is dumb, had to make a second copy
            return torch::schema(schema, parseAliasAnalysisKind(alias_analysis))
                .name();
          },
          "",
          py::arg("schema"),
          py::arg("alias_analysis") = "")
      .def(
          "fallback_fallthrough",
          [](py::object self, const char* dispatch) {
            TORCH_INTERNAL_ASSERT(isMainPyInterpreter());
            self.cast<torch::Library&>().fallback(
                dispatch_str(dispatch, CppFunction::makeFallthrough()));
            return self;
          },
          "",
          py::arg("dispatch") = "");

  m.def(
      "_dispatch_library",
      [](const char* kind,
         std::string name,
         const char* dispatch,
         const char* file,
         uint32_t linenum) {
        HANDLE_TH_ERRORS
        return std::make_unique<torch::Library>(
            parseKind(kind),
            std::move(name),
            std::string(dispatch).empty()
                ? c10::nullopt
                : c10::make_optional(c10::parseDispatchKey(dispatch)),
            "/dev/null", // temporary workaround
            linenum);
        END_HANDLE_TH_ERRORS_PYBIND
      },
      "",
      py::arg("kind"),
      py::arg("name"),
      py::arg("dispatch"),
      py::arg("file") = "/dev/null",
      py::arg("linenum") = 0);

  m.def(
      "_dispatch_find_schema_or_throw",
      [](const char* name, const char* overload_name) -> c10::OperatorHandle {
        return c10::Dispatcher::singleton().findSchemaOrThrow(
            name, overload_name);
      });

  m.def("_dispatch_dump", [](const char* name) -> std::string {
    auto op = c10::Dispatcher::singleton().findOp(torch::jit::parseName(name));
    if (!op) {
      return "";
    } else {
      return op->dumpState();
    }
  });

  m.def("_dispatch_dump_table", [](const char* name) -> std::string {
    auto op = c10::Dispatcher::singleton().findOp(torch::jit::parseName(name));
    if (!op) {
      return "";
    } else {
      return op->dumpComputedTable();
    }
  });

  m.def("_dispatch_check_invariants", [](const char* name) {
    auto op = c10::Dispatcher::singleton().findOp(torch::jit::parseName(name));
    if (!op) {
    } else {
      return op->checkInvariants();
    }
  });

  m.def("_dispatch_check_all_invariants", []() {
    c10::Dispatcher::singleton().checkInvariants();
  });

  m.def("_dispatch_has_kernel", [](const char* name) -> bool {
    auto op = c10::Dispatcher::singleton().findOp(torch::jit::parseName(name));
    return static_cast<bool>(op);
  });

  m.def(
      // Returns whether or not a direct kernel registration exists
      // for this <op_name, dispatch_key> pair.
      "_dispatch_has_kernel_for_dispatch_key",
      [](const char* name, c10::DispatchKey dispatch) -> bool {
        auto op =
            c10::Dispatcher::singleton().findOp(torch::jit::parseName(name));
        TORCH_CHECK(op, "operator ", name, " does not exist");
        return op->hasKernelForDispatchKey(dispatch);
      });

  m.def(
      "_dispatch_has_kernel_for_any_dispatch_key",
      [](const char* name, c10::DispatchKeySet ks) -> bool {
        auto op =
            c10::Dispatcher::singleton().findOp(torch::jit::parseName(name));
        TORCH_CHECK(op, "operator ", name, " does not exist");
        return op->hasKernelForAnyDispatchKey(ks);
      });

  m.def(
      // Returns whether or not there is an entry in the runtime computed
      // dispatch table, for this <op_name, dispatch_key> pair. For example, if
      // "op" has a `CompositeImplicitAutograd` kernel, Then
      // _dispatch_has_computed_kernel_for_dispatch_key(op, backend) will return
      // true for all backends that are part of the alias set for
      // CompositeImplicitAutograd.
      "_dispatch_has_computed_kernel_for_dispatch_key",
      [](const char* name, const char* dispatch) -> bool {
        auto op =
            c10::Dispatcher::singleton().findOp(torch::jit::parseName(name));
        TORCH_CHECK(op, "operator ", name, " does not exist");
        return op->hasComputedKernelForDispatchKey(
            c10::parseDispatchKey(dispatch));
      });

  m.def("_dispatch_find_dangling_impls", []() -> std::vector<std::string> {
    auto danglingImpls = c10::Dispatcher::singleton().findDanglingImpls();

    std::vector<std::string> states;
    states.reserve(danglingImpls.size());
    for (auto& danglingImpl : danglingImpls) {
      states.emplace_back(danglingImpl.dumpState());
    }

    return states;
  });

  m.def("_dispatch_get_all_op_names", []() -> std::vector<std::string> {
    auto op_names = c10::Dispatcher::singleton().getAllOpNames();

    std::vector<std::string> names;
    names.reserve(op_names.size());
    for (auto& op : op_names) {
      std::stringstream ss;
      ss << op.name;
      if (!op.overload_name.empty()) {
        ss << "." << op.overload_name;
      }
      names.emplace_back(ss.str());
    }

    return names;
  });

  m.def(
      "_dispatch_tls_set_dispatch_key_excluded",
      [](c10::DispatchKey dispatch_key, bool desired_state) {
        c10::impl::tls_set_dispatch_key_excluded(dispatch_key, desired_state);
      });
  m.def(
      "_dispatch_tls_is_dispatch_key_excluded",
      [](c10::DispatchKey dispatch_key) {
        return c10::impl::tls_is_dispatch_key_excluded(dispatch_key);
      });
  m.def(
      "_dispatch_tls_set_dispatch_key_included",
      [](c10::DispatchKey dispatch_key, bool desired_state) {
        c10::impl::tls_set_dispatch_key_included(dispatch_key, desired_state);
      });
  m.def(
      "_dispatch_tls_is_dispatch_key_included",
      [](c10::DispatchKey dispatch_key) {
        return c10::impl::tls_is_dispatch_key_included(dispatch_key);
      });

  m.def("_dispatch_isTensorSubclassLike", [](const at::Tensor& tensor) {
    return at::isTensorSubclassLike(tensor);
  });

  m.def("_dispatch_key_name", [](c10::DispatchKey k) {
    return c10::toString(k);
  });
  m.def("_dispatch_key_parse", [](c10::DispatchKey k) { return k; });
  m.def("_to_functionality_key", [](c10::DispatchKey k) {
    return c10::toFunctionalityKey(k);
  });
  // E.g. given `DispatchKey::AutogradFunctionality`, returns a keyset of:
  //  AutogradCPU
  //  AutogradCUDA
  //  ...
  //  AutogradPrivateUse3
  m.def("_functionality_to_backend_keys", [](c10::DispatchKey key) {
    std::vector<c10::DispatchKey> keys;
    if (c10::isPerBackendFunctionalityKey(key)) {
      auto ks = c10::DispatchKeySet(key) |
          c10::DispatchKeySet(c10::DispatchKeySet::RAW, c10::full_backend_mask);
      for (auto k : ks) {
        keys.push_back(k);
      }
    } else {
      keys.push_back(key);
    }
    return keys;
  });
  m.def("_dispatch_num_backends", []() { return c10::num_backends; });

#define DEF_ONE(n) .value(#n, c10::DispatchKey::n)

  py::enum_<c10::DispatchKey>(m, "DispatchKey")
      // clang-format off
      DEF_ONE(Undefined)
      DEF_ONE(CompositeExplicitAutogradNonFunctional)
      DEF_ONE(CompositeExplicitAutograd)
      DEF_ONE(CompositeImplicitAutogradNestedTensor)
      DEF_ONE(CompositeImplicitAutograd)
      DEF_ONE(AutogradOther)
      DEF_ONE(Autograd)
      DEF_ONE(BackendSelect)
      DEF_ONE(ADInplaceOrView)
      DEF_ONE(PythonTLSSnapshot)
      DEF_ONE(Python)
      DEF_ONE(FuncTorchDynamicLayerFrontMode)
      DEF_ONE(FuncTorchDynamicLayerBackMode)
      DEF_ONE(FuncTorchBatchedDecomposition)
      DEF_ONE(FuncTorchBatched)
      DEF_ONE(FuncTorchVmapMode)
      DEF_ONE(FuncTorchGradWrapper)
      DEF_ONE(PythonDispatcher)
      DEF_ONE(PreDispatch)
      DEF_ONE(Functionalize)
      DEF_ONE(AutocastCPU)
      DEF_ONE(AutocastXPU)
      DEF_ONE(AutocastHPU)
      DEF_ONE(AutocastIPU)
      DEF_ONE(AutocastCUDA)
      DEF_ONE(AutocastPrivateUse1)
  // clang-format on

#define DEF_SINGLE(n, prefix) .value(#prefix #n, c10::DispatchKey::prefix##n)
#define DEF_MULTIPLE(fullname, prefix)              \
  DEF_SINGLE(, fullname)                            \
  DEF_SINGLE(, StartOf##fullname##Backends)         \
  C10_FORALL_BACKEND_COMPONENTS(DEF_SINGLE, prefix) \
  DEF_SINGLE(, EndOf##fullname##Backends)

      // clang-format off
  C10_FORALL_FUNCTIONALITY_KEYS(DEF_MULTIPLE)
  // clang-format on

#undef DEF_MULTIPLE
#undef DEF_SINGLE
          ;

  py::class_<c10::DispatchKeySet>(m, "DispatchKeySet")
      .def(py::init<c10::DispatchKey>())
      .def("__or__", &c10::DispatchKeySet::operator|)
      .def("__sub__", &c10::DispatchKeySet::operator-)
      .def("__and__", &c10::DispatchKeySet::operator&)
      .def("highestPriorityTypeId", &c10::DispatchKeySet::highestPriorityTypeId)
      .def(
          "remove",
          [](c10::DispatchKeySet self, c10::DispatchKey k) {
            return self.remove(k);
          })
      .def(
          "add",
          [](c10::DispatchKeySet self, c10::DispatchKey k) {
            return self.add(k);
          })
      .def("has", &c10::DispatchKeySet::has)
      .def("__repr__", [](c10::DispatchKeySet d) { return c10::toString(d); });

  m.attr("_dispatch_autogradother_backends") =
      py::cast(c10::autogradother_backends);

  m.def("_dispatch_has_backend_fallback", [](c10::DispatchKey t) {
    return c10::Dispatcher::singleton().hasBackendFallbackForDispatchKey(t);
  });

  m.def("_dispatch_keyset_full_after", [](c10::DispatchKey t) {
    return c10::DispatchKeySet(c10::DispatchKeySet::FULL_AFTER, t);
  });

  m.def("_dispatch_keyset_full", []() {
    return c10::DispatchKeySet(c10::DispatchKeySet::FULL);
  });

  m.def("_dispatch_is_alias_key", c10::isAliasDispatchKey);

  m.def("_dispatch_keyset_to_string", [](c10::DispatchKeySet keyset) {
    return c10::toString(keyset);
  });

  m.def("_dispatch_get_backend_keyset_from_autograd", [](c10::DispatchKey k) {
    return c10::getBackendKeySetFromAutograd(k);
  });

  m.def("_dispatch_keys", [](const at::Tensor& tensor) {
    auto* impl = tensor.unsafeGetTensorImpl();
    return impl->key_set();
  });
  m.def("_dispatch_tls_local_include_set", []() {
    return c10::impl::tls_local_dispatch_key_set().included_;
  });
  m.def("_dispatch_tls_local_exclude_set", []() {
    return c10::impl::tls_local_dispatch_key_set().excluded_;
  });
  m.def("_functionalization_reapply_views_tls", []() {
    return at::functionalization::impl::getFunctionalizationReapplyViewsTLS();
  });
  m.def(
      "_dispatch_is_included_in_alias",
      [](c10::DispatchKey a, c10::DispatchKey b) {
        return c10::isIncludedInAlias(a, b);
      });

  // DEPRECATED, please don't use this. Instead use
  // torch._C._ExcludeDispatchKeyGuard
  py_context_manager_DEPRECATED<
      c10::impl::ExcludeDispatchKeyGuard,
      c10::DispatchKeySet>(m, "ExcludeDispatchKeyGuard");

  py_context_manager<c10::impl::IncludeDispatchKeyGuard, c10::DispatchKey>(
      m, "_IncludeDispatchKeyGuard");
  py_context_manager<c10::impl::ExcludeDispatchKeyGuard, c10::DispatchKeySet>(
      m, "_ExcludeDispatchKeyGuard");
  py_context_manager<SetExcludeDispatchKeyGuard, c10::DispatchKey, bool>(
      m, "_SetExcludeDispatchKeyGuard");

  py_context_manager_DEPRECATED<at::AutoDispatchBelowAutograd>(
      m, "_AutoDispatchBelowAutograd");

  // Prints out the name of every operator that has a kernel registered to the
  // Dispatcher under [dispatch_key]. If no arguments are specified, it'll print
  // out the name of every operator that the Dispatcher knows of. This can be
  // useful to answer questions like "list all operators that do not have a CPU
  // kernel".
  m.def(
      "_dispatch_print_registrations_for_dispatch_key",
      [](const char* dispatch_key = "") {
        auto k = std::string(dispatch_key).empty()
            ? c10::nullopt
            : c10::make_optional(c10::parseDispatchKey(dispatch_key));
        auto op_names =
            c10::Dispatcher::singleton().getRegistrationsForDispatchKey(k);
        for (auto& op : op_names) {
          std::cout << op << std::endl;
        }
      },
      py::arg("dispatch_key") = static_cast<const char*>(""));

  m.def(
      "_dispatch_get_registrations_for_dispatch_key",
      [](const char* dispatch_key = "") {
        auto k = std::string(dispatch_key).empty()
            ? c10::nullopt
            : c10::make_optional(c10::parseDispatchKey(dispatch_key));
        auto op_names =
            c10::Dispatcher::singleton().getRegistrationsForDispatchKey(k);
        std::vector<std::string> names;
        names.reserve(op_names.size());
        for (auto& op : op_names) {
          names.emplace_back(
              op.name +
              (op.overload_name.empty() ? "" : "." + op.overload_name));
        }
        return names;
      },
      py::arg("dispatch_key") = static_cast<const char*>(""));
  m.def(
      "_dispatch_set_report_error_callback",
      [](c10::OperatorHandle& handle, py::object callback) {
        auto obj = callback.release().ptr();
        auto callback_obj =
            std::make_unique<c10::SafePyObject>(obj, getPyInterpreter());
        handle.setReportErrorCallback_(std::move(callback_obj));
      });

  m.def(
      "_dispatch_is_main_interpreter", []() { return isMainPyInterpreter(); });

  m.def("_replace_", [](const at::Tensor& a, const at::Tensor& b) {
    return at::functionalization::impl::replace_(a, b);
  });
  m.def("_propagate_xla_data", [](const at::Tensor& a, const at::Tensor& b) {
    at::functionalization::impl::propagate_xla_data(a, b);
  });
  m.def("_commit_update", [](const at::Tensor& a) {
    return at::functionalization::impl::commit_update(a);
  });

  m.def("_are_functorch_transforms_active", []() {
    auto include_set = c10::impl::tls_local_dispatch_key_set().included_;
    return (
        include_set.has(c10::DispatchKey::FuncTorchDynamicLayerFrontMode) ||
        include_set.has(c10::DispatchKey::FuncTorchDynamicLayerBackMode));
  });

<<<<<<< HEAD
  using c10::impl::TorchDispatchModeKey;
  py::enum_<TorchDispatchModeKey>(m, "_TorchDispatchModeKey")
      .value("FUNCTIONAL", TorchDispatchModeKey::FUNCTIONAL)
      .value("PROXY", TorchDispatchModeKey::PROXY)
      .value("FAKE", TorchDispatchModeKey::FAKE);
=======
  m.def("_get_singleton_int", [](int64_t data) {
    return c10::SymInt(
        c10::SymNode(c10::make_intrusive<c10::SingletonSymNodeImpl>(data)));
  });
>>>>>>> 0a9778a3
}

// TODO: dedupe with the kernel
void python_op_registration_trampoline_impl(
    const c10::OperatorHandle& op,
    c10::DispatchKey key,
    torch::jit::Stack* stack) {
  auto arguments = torch::jit::pop(*stack, op.schema().arguments().size());
  py::gil_scoped_acquire g;
  auto args_kwargs = parseIValuesToPyArgsKwargs(op, arguments);
  const auto& func = python_registrations_[op.operator_name()][key];
  TORCH_INTERNAL_ASSERT(func != nullptr);
  auto* pyobj = func->ptr(getPyInterpreter());
  TORCH_INTERNAL_ASSERT(pyobj != nullptr);
  auto obj = py::reinterpret_steal<py::object>(
      PyObject_Call(pyobj, args_kwargs.first.ptr(), args_kwargs.second.ptr()));
  if (!obj) {
    throw python_error();
  }
  pushPyOutToStack(op, stack, obj, "PythonKernelHolder");
}

} // namespace dispatch
} // namespace impl
} // namespace torch<|MERGE_RESOLUTION|>--- conflicted
+++ resolved
@@ -766,18 +766,16 @@
         include_set.has(c10::DispatchKey::FuncTorchDynamicLayerBackMode));
   });
 
-<<<<<<< HEAD
+  m.def("_get_singleton_int", [](int64_t data) {
+    return c10::SymInt(
+        c10::SymNode(c10::make_intrusive<c10::SingletonSymNodeImpl>(data)));
+  });
+
   using c10::impl::TorchDispatchModeKey;
   py::enum_<TorchDispatchModeKey>(m, "_TorchDispatchModeKey")
       .value("FUNCTIONAL", TorchDispatchModeKey::FUNCTIONAL)
       .value("PROXY", TorchDispatchModeKey::PROXY)
       .value("FAKE", TorchDispatchModeKey::FAKE);
-=======
-  m.def("_get_singleton_int", [](int64_t data) {
-    return c10::SymInt(
-        c10::SymNode(c10::make_intrusive<c10::SingletonSymNodeImpl>(data)));
-  });
->>>>>>> 0a9778a3
 }
 
 // TODO: dedupe with the kernel
