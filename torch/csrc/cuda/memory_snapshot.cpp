--- conflicted
+++ resolved
@@ -5,15 +5,13 @@
 #include <torch/csrc/jit/serialization/pickler.h>
 #include <torch/csrc/profiler/combined_traceback.h>
 
-namespace torch {
-namespace cuda {
+namespace torch::cuda {
 
 using c10::Dict;
 using c10::IValue;
 using torch::jit::Pickler;
 
 using c10::cuda::CUDACachingAllocator::BlockInfo;
-using c10::cuda::CUDACachingAllocator::History;
 using c10::cuda::CUDACachingAllocator::SegmentInfo;
 
 namespace {
@@ -191,12 +189,10 @@
   IValue active_pending_free_s = "active_pending_free";
   IValue inactive_s = "inactive";
   IValue addr_s = "addr";
-  IValue real_size_s = "real_size";
   IValue filename_s = "filename";
   IValue name_s = "name";
   IValue line_s = "line";
   IValue frames_s = "frames";
-  IValue history_s = "history";
   IValue blocks_s = "blocks";
   IValue is_expandable_s = "is_expandable";
 
@@ -204,6 +200,16 @@
 
   std::vector<CapturedTraceback*> frame_tracebacks;
   std::vector<Dict<IValue, IValue>> frame_dict;
+
+  auto add_frame_key = [&](const c10::Dict<IValue, IValue>& d,
+                           const std::shared_ptr<c10::GatheredContext>& ctx) {
+    if (ctx) {
+      frame_tracebacks.push_back(getFromContext(ctx));
+      frame_dict.push_back(d);
+    } else {
+      d.insert(frames_s, empty_frames);
+    }
+  };
 
   const auto segmentInfoToDict = [&](const SegmentInfo& segmentInfo) {
     auto segmentDict = new_dict();
@@ -221,12 +227,9 @@
         std::tuple<int64_t, int64_t>(segmentInfo.owner_private_pool_id));
     segmentDict.insert(is_expandable_s, segmentInfo.is_expandable);
 
-<<<<<<< HEAD
-=======
     add_frame_key(segmentDict, segmentInfo.context_when_allocated);
 
     auto address = segmentInfo.address;
->>>>>>> 256fed02
     auto blocks = new_list();
     for (const auto& blockInfo : segmentInfo.blocks) {
       auto blockDict = new_dict();
@@ -238,25 +241,8 @@
           (blockInfo.allocated
                ? active_allocated_s
                : (blockInfo.active ? active_pending_free_s : inactive_s)));
-<<<<<<< HEAD
-      if (blockInfo.history.size()) {
-        auto history = new_list();
-        for (const History& h : blockInfo.history) {
-          auto history_entry = new_dict();
-          history_entry.insert(addr_s, (int64_t)h.addr);
-          history_entry.insert(real_size_s, (int64_t)h.real_size);
-          if (h.context) {
-            frame_tracebacks.push_back(getFromContext(h.context));
-            frame_dict.push_back(history_entry);
-          }
-          history.push_back(std::move(history_entry));
-        }
-        blockDict.insert(history_s, std::move(history));
-      }
-=======
       add_frame_key(blockDict, blockInfo.context_when_allocated);
       address += blockInfo.size;
->>>>>>> 256fed02
       blocks.push_back(blockDict);
     }
     segmentDict.insert(blocks_s, blocks);
@@ -340,5 +326,4 @@
 
   return write_pickle(result);
 }
-} // namespace cuda
-} // namespace torch+} // namespace torch::cuda