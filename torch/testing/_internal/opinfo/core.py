--- conflicted
+++ resolved
@@ -859,9 +859,7 @@
     def __post_init__(self):
         self._original_opinfo_args = asdict(self).copy()
 
-        assert self.dtypes is not None, "OpInfo for {0} has no dtypes!".format(
-            self.name
-        )
+        assert self.dtypes is not None, f"OpInfo for {self.name} has no dtypes!"
 
         dtypes_args = (self.dtypes, self.dtypesIfCUDA, self.dtypesIfROCM)
 
@@ -874,10 +872,7 @@
 
         # Attribute to verify dynamic_dtypes are used.
         self.dynamic_dtypes = any(
-            (
-                isinstance(dtypes, utils._dynamic_dispatch_dtypes)
-                for dtypes in dtypes_args
-            )
+            isinstance(dtypes, utils._dynamic_dispatch_dtypes) for dtypes in dtypes_args
         )
 
         if self.dynamic_dtypes:
@@ -1346,7 +1341,7 @@
             if self.variant_test_name
             else ""
         )
-        return "{}{}".format(self.name.replace(".", "_"), variant)
+        return f"{self.name.replace('.', '_')}{variant}"
 
 
 def _generate_reduction_inputs(device, dtype, requires_grad, **kwargs):
@@ -2683,11 +2678,8 @@
         supports_autograd=False,
         supports_scalar_self_arg=False,
         supports_forward_ad=False,
-<<<<<<< HEAD
-=======
         backward_requires_result=False,
         has_no_out_of_place=False,
->>>>>>> 256fed02
         **kwargs,
     ):
         (
@@ -2721,11 +2713,8 @@
 
         self.ref_inplace = torch_ref_inplace
         self.supports_alpha_param = supports_alpha_param
-<<<<<<< HEAD
-=======
         self.backward_requires_result = backward_requires_result
         self.has_no_out_of_place = has_no_out_of_place
->>>>>>> 256fed02
 
         if name == "norm":
             self.ref = torch.linalg.vector_norm
