import contextlib
import functools
import itertools
import logging
import os
import weakref
from dataclasses import dataclass
from functools import partial
from typing import Any, Callable, Dict, List, Optional, Tuple, Type, TypeVar, Union
from weakref import ReferenceType

import torch
import torch._custom_op
import torch._logging

from torch._C import (
    _get_fake_tensor_mode,
    _set_fake_tensor_mode,
    _unset_fake_tensor_mode,
)
from torch._guards import Source
from torch._ops import OpOverload
from torch._prims_common import (
    elementwise_dtypes,
    ELEMENTWISE_TYPE_PROMOTION_KIND,
    is_boolean_dtype,
    is_float_dtype,
    is_integer_dtype,
)
from torch._subclasses.meta_utils import MetaConverter
from torch._utils import render_call
from torch.fx.experimental.symbolic_shapes import DimConstraint, DimDynamic
from torch.fx.operator_schemas import normalize_function
from torch.multiprocessing.reductions import StorageWeakRef
from torch.overrides import TorchFunctionMode
from torch.utils._mode_utils import no_dispatch
from torch.utils._python_dispatch import is_traceable_wrapper_subclass, TorchDispatchMode

from torch.utils._pytree import PyTree, tree_flatten, tree_map, tree_map_only
from torch.utils._stats import count, count_label
from torch.utils.weak import WeakIdRef

DimList = List

log = logging.getLogger(__name__)
not_implemented_log = torch._logging.getArtifactLogger(__name__, "not_implemented")

pytree = torch.utils._pytree
T = TypeVar("T")
TensorWeakRef = Any

aten = torch._ops.ops.aten

CONSTANT_NUMEL_LIMIT = 1

RECURSION_COUNT = 0


# Small helper that increments recursion count, and
# resets it when the object goes out of scope.  Useful
# if you don't want to increase indentation which is
# what a context manager would do.
class IncrementRecursionCount:
    def __init__(self):
        global RECURSION_COUNT
        RECURSION_COUNT += 1

    def __del__(self):
        global RECURSION_COUNT
        RECURSION_COUNT -= 1


@dataclass
class UnsupportedFakeTensorException(RuntimeError):
    reason: str


@dataclass
class DynamicOutputShapeException(RuntimeError):
    func: OpOverload


@dataclass
class DataDependentOutputException(RuntimeError):
    func: OpOverload


@dataclass
class UnsupportedOperatorException(RuntimeError):
    func: OpOverload


_device_not_kwarg_ops = (
    aten._resize_output_.default,
    aten._nested_tensor_from_tensor_list.default,
    aten._nested_tensor_from_tensor_list.out,
    aten.pin_memory.default,
    aten.is_pinned.default,
    aten.to.device,
    aten.to.prim_Device,
    aten._pin_memory.default,
    aten._pin_memory.out,
    aten._resize_output.default,
    aten._resize_output.out,
)

# this op is never actually used
_non_kwarg_device_constructors = (aten._list_to_tensor,)


def contains_tensor_types(type):
    tensor_type = torch._C.TensorType.get()
    return type.isSubtypeOf(tensor_type) or any(
        contains_tensor_types(e) for e in type.containedTypes()
    )


_like_tensor_constructors = (
    aten.empty_like.default,
    aten.empty_like.out,
    aten.full_like.default,
    aten.full_like.out,
    aten.ones_like.default,
    aten.ones_like.out,
    aten.rand_like.default,
    aten.rand_like.out,
    aten.randn_like.default,
    aten.randn_like.out,
    aten.randint_like.default,
    aten.randint_like.out,
    aten.randint_like.low_dtype,
    aten.randint_like.low_dtype_out,
    aten.zeros_like.default,
    aten.zeros_like.out,
    aten.new_empty.default,
    aten.new_empty.out,
    aten.new_empty_strided.default,
    aten.new_empty_strided.out,
    aten.new_full.default,
    aten.new_full.out,
    aten.new_zeros.default,
    aten.new_zeros.out,
    aten.new_ones.default,
    aten.new_ones.out,
)


def is_fake_tensor(val):
    if isinstance(val, FakeTensor):
        return True
    if is_traceable_wrapper_subclass(val):
        inner_tensors, _ = val.__tensor_flatten__()
        return all(is_fake_tensor(x) for x in inner_tensors)
    return False


@contextlib.contextmanager
def unset_fake_temporarily():
    old = _unset_fake_tensor_mode()
    try:
        yield old
    finally:
        _set_fake_tensor_mode(old)


@functools.lru_cache(None)
def _is_tensor_constructor(func: OpOverload):
    assert isinstance(func, OpOverload)
    schema = func._schema
    if any(contains_tensor_types(arg.type) for arg in schema.arguments):
        return False
    # TODO: no real reason to restrict multiple outputs
    return (
        len(schema.returns) == 1 and schema.returns[0].type is torch._C.TensorType.get()
    )


<<<<<<< HEAD
=======
def is_fake(x):
    if isinstance(x, FakeTensor):
        return True
    elif is_traceable_wrapper_subclass(x):
        flattened_tensors, _ = type(x).__tensor_flatten__(x)
        # need to recurse because we could have nested subclasses
        all_fake = all(is_fake(x) for x in flattened_tensors)
        any_fake = any(is_fake(x) for x in flattened_tensors)
        assert all_fake == any_fake, "got mixed fake and real tensors!"
        return all_fake
    elif isinstance(x, torch.Tensor) and torch._is_functional_tensor(x):
        reapply_views = torch._C._functionalization_reapply_views_tls()
        unwrapped = torch._C._functorch._unwrap_functional_tensor(x, reapply_views)
        return is_fake(unwrapped)
    return False


>>>>>>> 256fed02
@functools.lru_cache(None)
def get_schema_info(func):
    return torch._C._SchemaInfo(func._schema)  # type: ignore[attr-defined]


# many of the decompositions registered to torch/_prims do not at the moment model
# aliasing or strides, so as an incremental step, just enable the decompositions in
# torch/_decomp/decompositions.py.
# decomps are used for aot autograd tracing so we would like to unify on their
# implementation and add additional testing to them
@functools.lru_cache(None)
def torch_decomp_decompositions(func):
    from torch._decomp import decomposition_table

    decompositions = torch._decomp.decompositions
    decomp_attrs = [getattr(decompositions, attr) for attr in dir(decompositions)]
    return decomposition_table[func] in decomp_attrs


def tree_flatten_only(ty: Type[T], pytree: PyTree):
    flat_vals, _ = tree_flatten(pytree)
    return [elem for elem in flat_vals if isinstance(elem, ty)]


# Similar to `MetaConverter`, this is a class for converting
# multiple tensors into fake tensors which share the same view/storage
# structure. Like `MetaConverter`, it uses `WeakIdRef` to
# hold a weak reference for all memoized tensors.
class FakeTensorConverter:
    @property
    def tensor_memo(self):
        return self.meta_converter.tensor_memo

    meta_converter: MetaConverter
    constant_storage_mapping: Dict[StorageWeakRef, List[ReferenceType]]

    def __init__(self):
        self.meta_converter = MetaConverter()

        # map from to storage to corresponding constant tensors
        self.constant_storage_mapping = {}

    def add_constant_storage_mapping(self, fake_tensor):
        # when you have a constant, aliased tensor:
        # const_tensor.add_(torch.rand([1]))
        # all aliases of it must become no longer const
        assert isinstance(fake_tensor, FakeTensor) and fake_tensor.constant is not None
        weak_st = StorageWeakRef(fake_tensor.constant._typed_storage())

        # we need a map from a weak storage to all of its corresponding
        # constant tensors. python doesn't have the weak value equivalent
        # of defaultdict(list), so we are using a WeakValueDictionary as one
        if weak_st not in self.constant_storage_mapping:
            self.constant_storage_mapping[weak_st] = []
        self.constant_storage_mapping[weak_st].append(weakref.ref(fake_tensor))

    def invalidate_constant_aliases(self, tensor):
        assert not isinstance(tensor, FakeTensor)

        weak_st = StorageWeakRef(tensor._typed_storage())
        if weak_st not in self.constant_storage_mapping:
            return

        for weak_tensor_ref in self.constant_storage_mapping[weak_st]:
            ten = weak_tensor_ref()
            if ten is not None:
                ten._fix_weakref()
                ten.constant = None

        del self.constant_storage_mapping[weak_st]

    def _get_memo(self, t):
        if WeakIdRef(t) in self.tensor_memo:
            out = self.tensor_memo[WeakIdRef(t)]
            out._fix_weakref()
            return out
        return None

    def set_tensor_memo(self, t, v):
        th = WeakIdRef(t)

        # hold a weak ref to self, otherwise it will be kept alive
        # by the del_ten closure
        self_weak_ref = weakref.ref(self)

        def del_ten():
            self_ref = self_weak_ref()
            if self_ref is None:
                return
            # on shutdown, th may not be in memo
            self_ref.tensor_memo.pop(th, None)

        weakref.finalize(t, del_ten)
        self.tensor_memo[th] = v

    def from_real_tensor(
        self,
        fake_mode,
        t,
        make_constant=False,
        shape_env=None,
        ignore_subclass=False,
        *,
        source=None,
        dynamic_dims: Optional[DimList[DimDynamic]] = None,
        constraint_dims: Optional[DimList[DimConstraint]] = None,
        memoized_only=False,
    ):
        maybe_memo = self._get_memo(t)
        if maybe_memo is not None:
            return maybe_memo
        if memoized_only:
            return None
        existing_device = t.device
        # not yet supported in metatensors
        if t.is_quantized:
            raise UnsupportedFakeTensorException("quantized nyi in meta tensors")
        if type(t) is torch.nn.Parameter:
            assert not make_constant

        def mk_fake_tensor(make_meta_t):
            # NB: don't use in_kernel_invocation_manager. to
            # ensure FakeTensor can internally do constant computation
            # as necessary.  Invocation manager is "more correct" as
            # it works for more operators in make_meta_t, but
            # invariant is that make_meta_t only calls factories
            # for which it is not strictly necessary to use the
            # invocation manager (I think!)
            with no_dispatch():
                return FakeTensor(
                    fake_mode,
                    make_meta_t(),
                    existing_device,
                    constant=t if make_constant else None,
                )

        out = self.meta_converter(
            t,
            shape_env=shape_env,
            callback=mk_fake_tensor,
            ignore_subclass=ignore_subclass,
            source=source,
            dynamic_dims=dynamic_dims,
            constraint_dims=constraint_dims,
        )
        if out is NotImplemented:
            raise UnsupportedFakeTensorException("meta converter nyi")
        if make_constant:
            self.add_constant_storage_mapping(out)
        # NB: meta_converter set the memo
        return out

    # If you specify the device, it MUST be a meta tensor.
    def from_meta_and_device(self, fake_mode, t, device):
        assert (
            t.device.type == "meta"
        ), f"tensor's device must be `meta`, got {t.device.type} instead"
        maybe_memo = self._get_memo(t)
        if maybe_memo is not None:
            return maybe_memo
        out = FakeTensor(fake_mode, t, device)
        self.set_tensor_memo(t, out)
        return out

    # You can have a real tensor that you need to convert into a fake tensor.
    # If you have a meta tensor already, call from_meta_and_device.
    #
    # You're allowed to pass a meta tensor to be turned into a fake
    # tensor; although an odd thing to do, this can occur if you're doing
    # cross ref testing and the inner test is already operating on meta tensors.
    def __call__(
        self,
        fake_mode,
        t,
        *,
        make_constant=False,
        shape_env=None,
        ignore_subclass=False,
        source=None,
        dynamic_dims=None,
        constraint_dims=None,
        memoized_only=False,
    ):
        return self.from_real_tensor(
            fake_mode,
            t,
            make_constant,
            shape_env=shape_env,
            ignore_subclass=ignore_subclass,
            source=source,
            dynamic_dims=dynamic_dims,
            constraint_dims=constraint_dims,
            memoized_only=memoized_only,
        )


op_implementations = []


def register_op_impl(run_impl_check: Union[Callable[[OpOverload], bool], OpOverload]):
    def impl_decorator(op_impl):
        global op_implementations
        if isinstance(run_impl_check, OpOverload):
            op_implementations.append((lambda func: func == run_impl_check, op_impl))
        else:
            op_implementations.append((run_impl_check, op_impl))

        return op_impl

    return impl_decorator


@register_op_impl(
    lambda func: (_is_tensor_constructor(func) or func in _like_tensor_constructors)
)
def constructors(fake_mode, func, *args, **kwargs):
    assert func not in _non_kwarg_device_constructors
    _, new_kwargs = normalize_function(
        func, args=args, kwargs=kwargs, normalize_to_only_use_kwargs=True
    )
    if func in _like_tensor_constructors:
        default_device = new_kwargs["input"].device
        # TODO: file issue
        args = (new_kwargs.pop("input"),)
    else:
        # cpu is default device if none is specified
        default_device = torch.device("cpu")
        args = ()
    out_device = new_kwargs.pop("device", None)
    out_device = out_device if out_device is not None else default_device
    new_kwargs["device"] = torch.device("meta")
    # _like constructors have fake tensor inputs (maybe this causes the non-like
    # to fail? hmmm)
    with in_kernel_invocation_manager(fake_mode):
        r = func(*args, **new_kwargs)
    return FakeTensor(fake_mode, r, out_device)


@register_op_impl(lambda func: func in (aten.to.prim_Device, aten.to.device))
def non_kwarg_to(fake_mode, func, *args, **kwargs):
    _, new_kwargs = normalize_function(
        func, args, kwargs, normalize_to_only_use_kwargs=True
    )
    input_device = new_kwargs["device"]
    out_device = input_device if input_device else new_kwargs["input"].device
    new_kwargs["device"] = torch.device("meta")
    inp = new_kwargs.pop("input")
    with in_kernel_invocation_manager(fake_mode):
        r = func(inp, **new_kwargs)
    # TODO: I think this does the wrong thing if r is inp
    return fake_mode.fake_tensor_converter.from_meta_and_device(
        fake_mode, r, out_device
    )


# Many of these operators mutate striding in place and output conj depending on input
# that is not reflected in meta registration.
# TODO: fix registrations, add all existing impls that are correct
def unsupported_complex_op(op):
    if op.namespace not in ("aten", "prims"):
        return False
    if op is aten._fft_c2c.default:
        return False

    op_name = op.name()
    if "fft" in op_name:
        return True
    return False


# These operators mutate striding in place and output conj depending on input
# that is not reflected in meta registration
@register_op_impl(unsupported_complex_op)
def unsupported_fft(fake_mode, func, *args, **kwargs):
    raise UnsupportedOperatorException(func)


# Dont default to default device handling,
# since the device of `the_template` is ignored
@register_op_impl(aten.resize_as_.default)
def resize_as_(fake_mode, func, *args, **kwargs):
    with in_kernel_invocation_manager(fake_mode):
        return func(*args, **kwargs)


@register_op_impl(aten._sparse_coo_tensor_with_dims_and_tensors.default)
def _sparse_coo_tensor_with_dims_and_tensors(fake_mode, func, *args, **kwargs):
    # TODO: remove me
    return constructors(fake_mode, func, *args, **kwargs)


# index.Tensor data-dependent in only some conditions
@register_op_impl(
    lambda func: torch.Tag.dynamic_output_shape in func.tags  # type: ignore[attr-defined]
    and func
    not in [aten.index.Tensor, aten.nonzero.default, aten.repeat_interleave.Tensor]
)
def dyn_shape(fake_mode, func, *args, **kwargs):
    raise DynamicOutputShapeException(func)


@register_op_impl(lambda func: func is aten.repeat_interleave.Tensor)
def repeat_interleave_tensor(fake_mode, func, repeats, output_size=None):
    if output_size is None:
        raise DynamicOutputShapeException(func)
    return repeats.new_empty(output_size)


@register_op_impl(lambda func: func is torch.ops.aten._local_scalar_dense.default)
def local_scalar_dense(fake_mode, func, arg):
    if fake_mode.shape_env is None or not fake_mode.shape_env.allow_scalar_outputs:
        # Without symints/symfloats, cannot handle this
        raise DataDependentOutputException(func)
    if is_float_dtype(arg.dtype):
        return fake_mode.shape_env.create_unbacked_symfloat()
    elif is_integer_dtype(arg.dtype):
        return fake_mode.shape_env.create_unbacked_symint()
    elif is_boolean_dtype(arg.dtype):
        return fake_mode.shape_env.create_unbacked_symbool()
    else:
        raise NotImplementedError(f"local_scalar_dense/item NYI for {arg.dtype}")


@register_op_impl(lambda func: func is torch.ops.aten.nonzero.default)
def nonzero(fake_mode, func, arg):
    if (
        fake_mode.shape_env is None
        or not fake_mode.shape_env.allow_dynamic_output_shape_ops
    ):
        # Without symints/symfloats, cannot handle this
        raise DynamicOutputShapeException(func)

    if arg.nonzero_memo is None:
        import sys

        from torch.fx.experimental.symbolic_shapes import constrain_range

        nnz = fake_mode.shape_env.create_unbacked_symint()

        # This is unsound, but it works well in practice
        # See https://docs.google.com/document/d/1lFRYAJo5nrfxRhwIzGnfi2pbLpU6T4ytSRSuLJ5qebI/edit#
        # TODO: Add a config knob to turn off this unsound behavior
        #
        # NB: If numel < 2, the bounds here might be COMPLETELY
        # disjoint with what can actually occur.  But this is fine:
        # remember, the hypothesis is that if your later code works
        # with N >= 2, it will work with N = 1 and N = 0.
<<<<<<< HEAD
        constrain_range(nnz, min=2, max=sys.maxsize - 1)
=======
        maxval = sys.maxsize - 1
        if not free_symbols(arg.numel()):
            # Don't upgrade the range if numel is less than two, since we then
            # have an empty range which makes things go explodey.  We also
            # don't allow for 2 because that would specialize the unbacked
            # SymInt to 2, which is also likely to be buggy.
            if arg.numel() >= 2:
                maxval = int(arg.numel())

        constrain_range(nnz, min=2, max=maxval)
>>>>>>> 256fed02

        arg._nonzero_memo = nnz
        arg._nonzero_memo_vc = arg._version

    return arg.new_empty((arg.nonzero_memo, arg.dim()), dtype=torch.int64)


# NB: this must be ordered after local_scalar_dense
@register_op_impl(
    lambda func: torch.Tag.data_dependent_output in func.tags  # type: ignore[attr-defined]
)
def data_dep(fake_mode, func, *args, **kwargs):
    raise DataDependentOutputException(func)


# Bool Indices get Expanded as Masks
# See: IndexingUtils.h:expandTensors
def check_no_bool_index_tensors(func, self, indices):
    for index in indices:
        if index is not None and index.dtype in (torch.bool, torch.uint8):
            raise DynamicOutputShapeException(func)


def run_and_return_new_tensor_of_input_device(fake_mode, func, args, kwargs):
    _, new_kwargs = normalize_function(
        func, args=args, kwargs=kwargs, normalize_to_only_use_kwargs=True
    )

    out_device = new_kwargs["input"].device
    with in_kernel_invocation_manager(fake_mode):
        out = func(*args, **kwargs)

    return FakeTensor(fake_mode, out, out_device)


# Dont default to default device handling,
# Since op can take in non-zero sized cpu
# index tensors with cuda self
@register_op_impl(aten.index.Tensor)
def index_tensor(fake_mode, func, *args, **kwargs):
    from torch._meta_registrations import meta_index_Tensor

    _, new_kwargs = normalize_function(
        func, args=args, kwargs=kwargs, normalize_to_only_use_kwargs=True
    )

    out_device = new_kwargs["input"].device
    # ensure nonzero call goes to fake tensor
    with fake_mode:
        out = meta_index_Tensor(*args, **kwargs)
        return out.to(out_device)


# takes in multiple-devices, dont default to default device handling
@register_op_impl(aten.index_put.default)
@register_op_impl(aten._unsafe_index_put.default)
@register_op_impl(aten.copy.default)
@register_op_impl(aten.slice_scatter.default)
def multi_device_op_default(fake_mode, func, *args, **kwargs):
    return run_and_return_new_tensor_of_input_device(fake_mode, func, args, kwargs)


# same with multi_device_op_default, but return the input
@register_op_impl(aten.index_put_.default)
@register_op_impl(aten.copy.out)
@register_op_impl(aten.slice_scatter.out)
def multi_device_op_out(fake_mode, func, *args, **kwargs):
    with in_kernel_invocation_manager(fake_mode):
        out = func(*args, **kwargs)

    _, new_kwargs = normalize_function(
        func, args=args, kwargs=kwargs, normalize_to_only_use_kwargs=True
    )

    return new_kwargs["input"]


@register_op_impl(lambda fn: fn in _device_not_kwarg_ops)
def nyi(fake_mode, func, *args, **kwargs):
    assert func not in _device_not_kwarg_ops, f"NYI: {func}"


@register_op_impl(
    lambda func: func in (aten.convolution.default, aten.convolution_backward.default)
)
def conv(fake_mode, func, *args, **kwargs):
    _, kwargs = normalize_function(
        func, args=args, kwargs=kwargs, normalize_to_only_use_kwargs=True
    )
    device = kwargs["input"].fake_device
    # need to re-enable mode so the tensors report fake device
    with fake_mode:
        # if the input is unsqueezed is done in Convolution.cpp we get segfault
        k = kwargs["weight"].ndim
        batch = kwargs["input"].shape[0]

        from torch.fx.experimental.symbolic_shapes import has_hint

        if not has_hint(batch):
            # TODO: We can make this a little more faithful with best effort
            # channels last detection (but only if it's statically obvious!)
            mem_fmt = None
        elif k == 3 and not kwargs["input"].is_mkldnn and not kwargs["input"].is_xpu:
            mem_fmt = None
        else:
            if func is aten.convolution.default:
                conv_backend = torch._C._select_conv_backend(**kwargs)
            else:
                conv_backend = torch._C._select_conv_backend(
                    kwargs["input"],
                    kwargs["weight"],
                    bias=None,
                    stride=kwargs["stride"],
                    padding=kwargs["padding"],
                    dilation=kwargs["dilation"],
                    transposed=kwargs["transposed"],
                    output_padding=kwargs["output_padding"],
                    groups=kwargs["groups"],
                    bias_sizes=kwargs["bias_sizes"],
                )
            mem_fmt = torch._C._conv_determine_backend_memory_format(
                kwargs["input"], kwargs["weight"], conv_backend
            )

    def convert(t, mem_fmt):
        if t is None:
            return t
        if mem_fmt is not None:
            t = t.to(memory_format=mem_fmt)
        return FakeTensor(fake_mode, t, device)

    with in_kernel_invocation_manager(fake_mode):
        out = func(**kwargs)

        if func is aten.convolution.default:
            return convert(out, mem_fmt)
        else:
            return (
                convert(out[0], mem_fmt),
                convert(out[1], mem_fmt),
                convert(out[2], None),
            )


FAST_OP_IMPLEMENTATIONS = {}


# Unlike register_op_impl, these don't do the slow iteration for
# run_impl_check, and these run BEFORE decompositions
def register_fast_op_impl(func: OpOverload):
    def impl_decorator(op_impl):
        FAST_OP_IMPLEMENTATIONS[func] = op_impl
        return op_impl

    return impl_decorator


# infer_size_impl in ExpandUtils
def infer_size(a, b):
    dimsA = len(a)
    dimsB = len(b)
    ndim = max(dimsA, dimsB)
    expandedSizes = [0] * ndim
    for i in range(ndim - 1, -1, -1):
        offset = ndim - 1 - i
        dimA = dimsA - 1 - offset
        dimB = dimsB - 1 - offset
        sizeA = a[dimA] if dimA >= 0 else 1
        sizeB = b[dimB] if dimB >= 0 else 1
        if not (sizeA == sizeB or sizeA == 1 or sizeB == 1):
            raise RuntimeError(
                f"The size of tensor a ({sizeA}) "
                f"must match the size of tensor b ({sizeB}) "
                f"at non-singleton dimension {i})"
            )
        expandedSizes[i] = sizeB if sizeA == 1 else sizeA
    return tuple(expandedSizes)


def make_fast_binary_impl(slow_ref):
    def fast_binary_impl(mode, *args, **kwargs):
        def slow(msg):
            count_label(f"slow {msg}")
            with mode:
                return slow_ref(*args, **kwargs)

        count_label("attempt fast")

        # Fast path (based off of TensorIterator fast path).
        # Unfortunately, there is no way to easily deduplicate
        # this with either the TensorIterator C++ implementation
        # (which we don't want to SymIntify, and also the algorithm
        # here is slightly different from TensorIterator to allow
        # for broadcasting), nor the PrimTorch implementation
        # (which does not actually implement a fast path.)

        operands = args

        # compute_shape
        has_scalars = False
        has_tensors = False
        final_shape = None
        for op in operands:
            shape = op.shape if isinstance(op, torch.Tensor) else ()
            if len(shape) == 0:
                has_scalars = True
            else:
                has_tensors = True
            if final_shape is None:
                final_shape = shape
            # TODO: Minor optimization: track if the shapes
            # were equal so you can skip the equality check
            # below if unnecessary
            final_shape = infer_size(final_shape, shape)
        assert final_shape is not None

        # Do some extra safety checks to see if the output
        # stride is obvious
        for op in operands:
            if isinstance(op, torch.Tensor) and op.shape == final_shape:
                break
        else:
            return slow("both tensors nontrivially broadcast")

        # compute_types
        cpu = torch.device("cpu")
        common_device = cpu
        common_dtype = None
        output_dtype = None
        has_different_input_dtypes = False
        for op in operands:
            if not isinstance(op, torch.Tensor):
                # Use elementwise_dtypes for the tricky case
                has_different_input_dtypes = True
                continue
            if common_device == cpu and not op.device.type == "cpu":
                common_device = op.device
            # Slightly simplified here as target_dtype cannot vary
            if common_dtype is None:
                common_dtype = op.dtype
            elif common_dtype != op.dtype:
                has_different_input_dtypes = True

        if has_different_input_dtypes:
            # compute promotion
            # TODO: we don't need the compute type
            _, common_dtype = elementwise_dtypes(
                *operands, type_promotion_kind=ELEMENTWISE_TYPE_PROMOTION_KIND.DEFAULT
            )

        # check all tensors on same device
        # cpu scalars are assumed allow
        current_cpu_scalars_on_non_cpu = 0
        max_cpu_scalars_on_non_cpu = 1  # hard coded atm
        for op in operands:
            if not isinstance(op, torch.Tensor):
                continue
            if common_device != cpu and op.dim() == 0 and op.device == cpu:
                if current_cpu_scalars_on_non_cpu >= max_cpu_scalars_on_non_cpu:
                    return slow("error")
                current_cpu_scalars_on_non_cpu += 1
            elif op.device != common_device:
                return slow("error")

        # compute_fast_setup_type
        is_contiguous = True
        is_channels_last = True
        # TODO: is_non-overlapping_and_dense (not bound from Python
        # no inplace, no out, everything defined
        for op in operands:
            if not isinstance(op, torch.Tensor):
                continue
            is_contiguous = is_contiguous and op.is_contiguous(
                memory_format=torch.contiguous_format
            )
            is_channels_last = is_channels_last and op.is_contiguous(
                memory_format=torch.channels_last
            )
        if is_contiguous:
            # do contiguous
            count_label("fast is_contiguous")
            return FakeTensor(
                mode,
                torch.empty(
                    final_shape,
                    dtype=common_dtype,
                    device="meta",
                    memory_format=torch.contiguous_format,
                ),
                device=common_device,
            )
        if is_channels_last:
            count_label("fast channels_last")
            # do channels last
            return FakeTensor(
                mode,
                torch.empty(
                    final_shape,
                    dtype=common_dtype,
                    device="meta",
                    memory_format=torch.channels_last,
                ),
                device=common_device,
            )

        return slow("no contiguity match")

    return fast_binary_impl


@functools.lru_cache(None)
def get_fast_op_impls():
    import torch._refs

    register_fast_op_impl(torch.ops.aten.add.Tensor)(
        make_fast_binary_impl(torch._refs.add)
    )
    register_fast_op_impl(torch.ops.aten.sub.Tensor)(
        make_fast_binary_impl(torch._refs.sub)
    )
    register_fast_op_impl(torch.ops.aten.mul.Tensor)(make_fast_binary_impl(torch._refs.mul))  # type: ignore[has-type]
    register_fast_op_impl(torch.ops.aten.div.Tensor)(
        make_fast_binary_impl(torch._refs.div)
    )
    return FAST_OP_IMPLEMENTATIONS


@functools.lru_cache(None)
def init_cuda_context():
    # Backward will error with cuda Fake Tensors if no cuda tensors have been initialized first
    if torch.cuda.is_available():
        torch.empty(1, device="cuda") if torch.version.hip is None else torch.zeros(
            1, device="cuda"
        )


@contextlib.contextmanager
def in_kernel_invocation_manager(fake_mode):
    # See: note [Fake Tensor Dispatch Keys]
    prev_in_kernel = fake_mode.in_kernel_invocation
    meta_in_tls = torch._C._meta_in_tls_dispatch_include()
    assert meta_in_tls == prev_in_kernel, f"{meta_in_tls}, {prev_in_kernel}"

    guard = torch._C._DisableTorchDispatch()  # type: ignore[attr-defined]
    fake_mode.in_kernel_invocation = True
    torch._C._set_meta_in_tls_dispatch_include(True)
    try:
        yield
    finally:
        fake_mode.in_kernel_invocation = prev_in_kernel
        torch._C._set_meta_in_tls_dispatch_include(prev_in_kernel)
        del guard


# Return if the function allows Python numbers to bind to Tensors
def should_allow_numbers_as_tensors(func: OpOverload):
    return torch._C._should_allow_numbers_as_tensors(
        func.name().split("::")[-1].split(".")[0]
    )


class FakeTensorConfig:
    debug = os.environ.get("TORCH_FAKE_TENSOR_DEBUG", False)


class FakeTensor(torch.Tensor):
    """
    Meta tensors give you the ability to run PyTorch code without having to
    actually do computation through tensors allocated on a `meta` device.
    Because the device is `meta`, meta tensors do not model device propagation.
    FakeTensor extends MetaTensors to also carry an additional `fake_device`
    which tracks devices that would have been used.
    """

    fake_device: torch.device
    fake_mode: "FakeTensorMode"
    constant: Optional[torch.Tensor]

    # This memorizes the unbacked SymInt representing the number of nonzero
    # elements in this tensor.  This is helpful if you do something like
    # x[mask] and y[mask]; mask.nonzero() gets repeatedly called and should
    # give a consistent unbacked SymInt.  It needs to be invalidated in the
    # same way constant is.
    # TODO: Generalize this as needed, e.g., into a trie of memos
    _nonzero_memo: Optional[torch.SymInt]
    _nonzero_memo_vc: Optional[int]

    @property
    def nonzero_memo(self):
        if self._nonzero_memo is None:
            return None
        # Version counter based tracking isn't 100% sound but it's close
        # enough
        if self._nonzero_memo_vc != self._version:
            self._nonzero_memo = None
            return None
        return self._nonzero_memo

    @property
    def device(self):
        if self.fake_mode.in_kernel_invocation:
            return torch.device("meta")
        else:
            return self.fake_device

    # Note: [Fake Tensor Dispatch Keys]
    # In order to model the behavior of device-specific autocast
    # and autograd logic, we update the dispatch keys of FakeTensors
    # to reflect their fake device. This includes the BackendComponent
    # (DispatchKey::Meta -> DispatchKey::CUDA), and also the BackendComponent
    # related Autocast and Autograd keys. __torch__dispatch__ sits below
    # Autocast and Autograd, and is only invoked when we are at the
    # kernel for the BackendComponent. Then, we add Meta to the
    # thread-local dispatch include set to hit the meta kernel
    # instead of the kernel of the BackendComponent for the fake device.
    # The `device_for_backend_keys` does that below

    @staticmethod
    def __new__(cls, fake_mode, elem, device, constant=None):
        self = torch.Tensor._make_subclass(
            cls,
            elem,
            elem.requires_grad,
            dispatch_device=True,
            device_for_backend_keys=device,
        )

        assert elem.device.type == "meta", elem.device.type
        device = device if isinstance(device, torch.device) else torch.device(device)
        # NB: it is fine, if a little confusing, for device to be meta
        # (we are faking a meta tensor in that case).  However, it often
        # indicates some sort of confusion (e.g., you accidentally passed
        # in a meta tensor when you should have passed in the real tensor).
        # So by default we disallow meta, and if you are working in a situation
        # where it is helpful (e.g., crossref testing) you can turn it back
        # on
        if not fake_mode.allow_meta:
            assert device.type != "meta"
        # normalize device.
        if device.type == "cuda":
            init_cuda_context()

        if (
            device.type in ["cuda", "hpu", torch._C._get_privateuse1_backend_name()]
            and device.index is None
        ):
            device = torch.device(
                f"{device.type}:{getattr(torch, device.type).current_device()}"
            )
        self.fake_device = device  # type: ignore[attr-defined]
        self.fake_mode = fake_mode  # type: ignore[attr-defined]
        self.constant = constant  # type: ignore[attr-defined]
        self._nonzero_memo = None  # type: ignore[attr-defined]
        self._nonzero_memo_vc = None  # type: ignore[attr-defined]

        if FakeTensorConfig.debug:
            import traceback

            self._debug_trace = traceback.extract_stack()  # type: ignore[attr-defined]
        return self

    # In some circumstances, a conventional torch.Tensor constructor
    # will get rewritten to call into FakeTensor.  We must provide an
    # __init__ method that can accept the Python interpreters initialization
    # in such a situation; we must also be able to handle direct fake
    # tensor construction via FakeTensor().
    #
    # In particular, the __init__ call will look funny in the following case:
    #
    #   with FakeTensorMode():
    #       x = torch.Tensor([1, 2, 3])
    #
    # this desugars into:
    #
    #   with FakeTensorMode():
    #       x = torch.Tensor.__new__([1, 2, 3])
    #       # NB: x is a fake tensor, because of the mode!
    #       x.__init__([1, 2, 3])  # not the normal fake tensor args!
    #
    def __init__(self, *args, **kwargs):
        super().__init__()

    @staticmethod
    def from_tensor(t, fake_mode):
        return fake_mode.from_tensor(t)

    @classmethod
    @count
    def __torch_dispatch__(cls, func, types, args=(), kwargs=None):
        # need to handle here to avoid infinite recursion
        # see [in_kernel_invocation]
        if func == torch.ops.prim.device.default:
            assert len(args) == 1 and isinstance(args[0], FakeTensor)
            if args[0].fake_mode.in_kernel_invocation:
                return torch.device("meta")
            else:
                return args[0].fake_device

        # Because fake mode can return NotImplemented (if it sees a subclass
        # it doesn't know how to deal with), this test here is important
        # because the next dispatch after a fake mode will attempt to use
        # subclasses of tensors to dispatch, and any FakeTensor arguments
        # will be considered eligible.
        unrecognized_types = [
            t for t in types if not issubclass(t, FakeTensor) and t is not torch.Tensor
        ]
        if unrecognized_types:
            not_implemented_log.debug(
                "FakeTensor unrecognized subclass(es): %s", unrecognized_types
            )
            return NotImplemented

        fake_mode = None
        for arg in itertools.chain(tree_flatten(args)[0], tree_flatten(kwargs)[0]):
            if isinstance(arg, FakeTensor):
                fake_mode = arg.fake_mode
                break

        assert fake_mode is not None

        # If the fake mode is already active, don't try to reapply it!
        # NotImplemented is the right thing to return here, because the
        # typical situation this can occur is if ProxyTensorMode returned a
        # NotImplemented because of a not implemented subclass; we may have
        # unluckily attempted to hit FakeTensor's dispatch first,
        # NotImplemented lets us keep chaining until we find the actual
        # subclass
        maybe_cur_fake_mode = _get_fake_tensor_mode()
        if maybe_cur_fake_mode:
            not_implemented_log.debug(
                "FakeTensor mode already active: %s in %s",
                fake_mode,
                maybe_cur_fake_mode,
            )
            return NotImplemented

        with fake_mode:  # type: ignore[attr-defined]
            return func(*args, **kwargs)

    @staticmethod
    def _find_common_device(func, args, kwargs) -> Tuple[torch.device, bool]:
        # Returns: (common_device, has_scalar_only_inputs)

        # cpu - zero-dim tensors can be called in cuda kernels,
        # so overwrite the common_device if it the only existing
        # device comes from a cpu zero-dim tensor
        common_device = None
        has_scalar_only_inputs = False
        is_cpu_zero_dim = None

        def cpu_zero_dim(t):
            return t.device.type == "cpu" and t.dim() == 0

        def merge_devices(t):
            nonlocal common_device
            nonlocal is_cpu_zero_dim
            if not isinstance(t, FakeTensor):
                return

            if common_device is None:
                common_device = t.device
                is_cpu_zero_dim = cpu_zero_dim(t)
                return

            t_is_cpu_zero_dim = cpu_zero_dim(t)
            if t.device == common_device:
                if is_cpu_zero_dim:
                    is_cpu_zero_dim = t_is_cpu_zero_dim
                return

            # mismatching devices !
            # if current tensor is cpu 0 dim, defer to existing device
            if t_is_cpu_zero_dim:
                return

            # current device is from cpu 0 dim tensor, overwrite
            if is_cpu_zero_dim:
                common_device = t.device
                is_cpu_zero_dim = t_is_cpu_zero_dim
                return

            # mismatching devices of non-zero dim tensors, throw
            # This might be valid behavior and need to be explicitly modeled, e.g. reshape_as
            raise RuntimeError(
                f"Unhandled FakeTensor Device Propagation for {func}, found two different devices {common_device}, {t.device}"
            )

        tree_map(merge_devices, args)
        tree_map(merge_devices, kwargs)

        # some functions that allow Python numbers to bind to Tensors
        # if we have failed to find a device, and we're running one of these operators,
        # we must have scalar only inputs
        if should_allow_numbers_as_tensors(func) and common_device is None:
            # ops with scalar only inputs always have result on cpu
            has_scalar_only_inputs = True
            common_device = torch.device("cpu")

        assert common_device is not None, f"Could not find common device for {func}"

        return common_device, has_scalar_only_inputs

    __torch_function__ = torch._C._disabled_torch_function_impl


# We keep one instantiation of `fake_tensor_converter` active
# for the duration of `with FakeTensorMode()`.
# This allows accurate storage aliasing across invocation of
# different operators. While this will keep all freshly allocated
# tensors alive during `FakeTensorMode`, there will no be no
# new allocations of Tensors which have non-meta storage so
# memory should not significantly increase.


class FakeTensorMode(TorchDispatchMode):
    def __init__(
        self,
        *,
        allow_fallback_kernels=True,
        allow_non_fake_inputs=False,
        shape_env=None,
    ):
        log.debug("create_mode 0x%x", id(self))
        self.allow_fallback_kernels = allow_fallback_kernels
        self.fake_tensor_converter = FakeTensorConverter()

        import torch._functorch.config

        self.allow_meta = torch._functorch.config.fake_tensor_allow_meta

        # A flag that controls, whether we want to invoke ops on mix of
        # real weights/global variables and fake inputs
        self.allow_non_fake_inputs = allow_non_fake_inputs

        # [in_kernel_invocation]
        # when FakeTensor is invoked in user code, .device should return
        # the fake_device of the tensor so that code such as as `if x.is_cuda`
        # or torch.zeros([10, 10], device=x.device) continues to execute as if
        # the FakeTensor were real. However, within kernel execution, we return
        # the `Meta` device because all computation within the kernels should
        # behave as if the Tensors are on meta devices. Kernels should allocate
        # new tensors on meta devices, and checks like `is_meta` should return true.
        # within python refs, we always return the real device by defining
        # the device property
        self.in_kernel_invocation = False

        # True if we enter'ed and actually enabled fake tensor mode,
        # false if it was a no-op.  Not thread safe but neither is
        # in_kernel_invocation
        self.enter_stack: List[bool] = []

        self.shape_env = shape_env

    @count
    def __torch_dispatch__(self, func, types, args=(), kwargs=None):
        # FakeTensorMode should not be set when we're inside of it.
        assert _get_fake_tensor_mode() is None, func
        try:
            return self.dispatch(func, types, args, kwargs)
        except TypeError:
            log.exception("fake tensor raised TypeError")
            raise

    # No-op if FakeTensorMode is already in use
    def __enter__(self):
        if _get_fake_tensor_mode() is None:
            self.enter_stack.append(True)
            _set_fake_tensor_mode(self)
        else:
            # no-op
            self.enter_stack.append(False)
        return self

    def __exit__(self, a, b, c):
        live = self.enter_stack.pop()
        if live:
            out = _unset_fake_tensor_mode()
            # Sanity check
            assert out is self

    def dispatch(self, func, types, args=(), kwargs=None):
        kwargs = kwargs if kwargs else {}

        if func == torch.ops.prim.device.default:
            assert len(args) == 1 and isinstance(args[0], FakeTensor)
            if args[0].fake_mode.in_kernel_invocation:
                return torch.device("meta")
            else:
                return args[0].fake_device

        if log.getEffectiveLevel() <= logging.DEBUG:
            log.debug(
                "%sFakeTensorMode.__torch_dispatch__: %s", " " * RECURSION_COUNT, func
            )
            incr = IncrementRecursionCount()

        # Some attribute queries that can be serviced directly
        # See Note [is_coalesced is dispatched]
        if func in {
            torch.ops.aten.is_coalesced.default,
            torch.ops.aten.dense_dim.default,
            torch.ops.aten.sparse_dim.default,
        }:
            # NB: no_dispatch is ok here too, this func is very simple
            with in_kernel_invocation_manager(self):
                return func(*args, **kwargs)

        flat_arg_fake_tensors = tree_flatten_only(FakeTensor, (args, kwargs))
        flat_symints = tree_flatten_only(torch.SymInt, (args, kwargs))
        has_symbolic_sizes = (
            any(i._has_symbolic_sizes_strides for i in flat_arg_fake_tensors)
            or len(flat_symints) > 0
        )

        converter = self.fake_tensor_converter

        # To constant propagate through these functions:
        # 1, If this is a lift, the input tensor is guaranteed to be a
        #    constant, so we keep a copy of the original argument along so
        #    we can query it if we're asked to item() it at some later point
        # 2, Some functions that allow Python numbers to bind to Tensors, e.g, torch.div
        if func in self.lift_fns or (
            should_allow_numbers_as_tensors(func)
            and not has_symbolic_sizes
            and not flat_arg_fake_tensors
        ):
            assert all(
                t.constant is not None for t in flat_arg_fake_tensors
            ), "f{func} should not have fake inputs without constants"
            const_args, const_kwargs = pytree.tree_map_only(
                FakeTensor, lambda t: t.constant, (args, kwargs)
            )
            out = func(*const_args, **const_kwargs)
            if self.may_turn_const(out):
                # NB: not in_kernel_invocation_manager because we're doing real
                # compute here
                with no_dispatch():
                    out = out.clone()
                return converter(self, out, make_constant=True)

        # See [subclass inputs] below
        # NB: If you're seeing a mysterious infinite loop involving fake
        # tensor, it might be related to this line.  Though I'm not sure
        # how you'll know to read this comment, as this line won't show up
        # in the stack trace.
        unrecognized_types = self.check_for_subclass(args, kwargs)
        if unrecognized_types:
            not_implemented_log.debug(
                "FakeTensorMode unrecognized subclass(es): %s", unrecognized_types
            )
            return NotImplemented

        # if we are in the dispatch mode, we will enter this function even if the inputs
        # are not FakeTensors. For now, throw if any non-Fake Tensor inputs
        # and just support constructors.

        # this is generated from torch.tensor(), which does not use the
        # dispatcher, to allow wrapper subclasses to wrap the new tensor
        if func in self.lift_fns:
            assert (
                len(kwargs) == 0 and len(args) == 1 and type(args[0]) is torch.Tensor
            ), f"{args} {kwargs}"

            return converter(self, args[0])

        # Recompute flat_arg_fake_tensors here again in case some of the inputs
        # were real tensors and fakified in validate_and_convert_non_fake_tensors
        (
            args,
            kwargs,
            flat_arg_fake_tensors,
        ) = self.validate_and_convert_non_fake_tensors(func, converter, args, kwargs)

        # The current constant handling only support tracing systems
        # (aot autograd, torchdynamo) where each operation is run consecutively.
        # Because each operation is run in order, we can trace out and support
        # sequences like: x = torch.tensor(0.); y = x.add_(1)
        # Whenver a constant is written to but with inputs that cannot be evaluated
        # statically, such as random_(), we invalidate all constants that alias the input
        # We will rely on functionalization for use of fake tensors constants as persistent
        # objects on an FX Graph.

        # We dispatch size/stride/numel on the FakeTensor not its constant, so bail on inplace_view
        all_constant = all(e.constant is not None for e in flat_arg_fake_tensors)
        if (
            torch.Tag.nondeterministic_seeded not in func.tags  # type: ignore[attr-defined]
            and torch.Tag.inplace_view not in func.tags  # type: ignore[attr-defined]
            and all_constant
            and len(flat_arg_fake_tensors) != 0
            and not has_symbolic_sizes
        ):
            const_args, const_kwargs = pytree.tree_map_only(
                FakeTensor, lambda t: t.constant, (args, kwargs)
            )

            # NB: not in_kernel_invocation_manager(self) as we want to do REAL
            # compute
            with no_dispatch():
                out = func(*const_args, **const_kwargs)

            all_constant = pytree.tree_all_only(
                torch.Tensor, lambda t: self.may_turn_const(t), out
            )

            if all_constant:
                return pytree.tree_map_only(
                    torch.Tensor,
                    lambda t: converter(self, t, make_constant=True),
                    out,
                )

            # we weren't able to turn outputs to constants,
            # so invalidate all constants that might be aliases of the outputs
            for ten in tree_flatten_only(torch.Tensor, out):
                converter.invalidate_constant_aliases(ten)

        # we are falling through to running non constant tensors, any input constant that
        # is written to must be invalidated
        self.invalidate_written_to_constants(func, flat_arg_fake_tensors, args, kwargs)

        # Try for fastpath
        if has_symbolic_sizes:
            fast_impl = get_fast_op_impls().get(func)
            if fast_impl is not None:
                return fast_impl(self, *args, **kwargs)

        # If there's a Python meta, prefer that over the decomposition
        from torch._decomp import meta_table as meta_table

        if func not in meta_table and not self.cpp_meta_supports_symint(func):
            from torch._decomp import decomposition_table

            # Prefer Python decompositions over C++ ones
            if func in decomposition_table and (
                has_symbolic_sizes
                or (
                    # TODO: Remove these exclusions, so that we can remove
                    # this leg entirely
                    torch_decomp_decompositions(func)
                    and all(not e.is_sparse for e in flat_arg_fake_tensors)
                )
            ):
                with self:
                    return decomposition_table[func](*args, **kwargs)

            with self:
                # Decomposes CompositeImplicitAutograd ops
                r = func.decompose(*args, **kwargs)
                if r is not NotImplemented:
                    return r

        # prims already wrap FakeTensor inputs to FakeTensor outputs
        # and do device logic, we dont need do anything but run them
        # and ensure that Meta kernels are dispatched to (see)
        # Fake Tensor Dispatch Keys
        # TODO - we should be use the prim aten impl
        # TODO - fix prims complex ops
        if (
            "prims::" in func._schema.name
            and hasattr(func, "prim_meta_impl")
            and not unsupported_complex_op(func)
        ):
            with self:
                return func.prim_meta_impl(*args, **kwargs)

        # Users can register FakeTensor rules for custom operators
        # Call them if they exist.
        if func.name() in torch._custom_op.impl.global_registry:
            custom_op = torch._custom_op.impl.global_registry[func.name()]
            if custom_op is not None and custom_op._has_impl("abstract"):
                ctx = torch._custom_op.impl.AbstractImplCtx(self.shape_env, func)
                with torch._custom_op.impl.set_ctx_getter(lambda: ctx), self:
                    result = custom_op._get_impl("abstract").func(*args, **kwargs)
                    return result

        # special handling for funcs registered through `register_op_impl`,
        # e.g., manipulating args on constructor calls to construct meta tensors
        # and then afterwards wrapping them to a FakeTensor
        for run_impl_check, op_impl in op_implementations:
            if run_impl_check(func):
                op_impl_out = op_impl(self, func, *args, **kwargs)
                if op_impl_out != NotImplemented:
                    return op_impl_out

        def can_fallback(func: OpOverload):
            if not self.allow_fallback_kernels:
                return False
            # It's OK to try the fallback for built-in ops (e.g. aten, prims)
            # because we control and test these but the fallback leads to unexpected behavior
            # in user-defined custom ops
            return func.namespace in {
                "debugprims",
                "prims",
                "aten",
                "xla",
                "vision",
                "torchtext",
                "torchaudio",
            }

        # run kernel registered to meta for func, which include
        # python meta registrations, prims, decomps, and c++ meta fns (structured kernels)
        try:
            with in_kernel_invocation_manager(self):
                r = func(*args, **kwargs)
        except NotImplementedError as not_implemented_error:
            # no meta kernel registered, fallback to kernel for the device
            if has_symbolic_sizes or not can_fallback(func):
                raise UnsupportedOperatorException(func)
            return run_fallback_kernel(self, func, args, kwargs, not_implemented_error)

        return self.wrap_meta_outputs_with_default_device_logic(r, func, args, kwargs)

    # [subclass inputs]
    # Suppose we enable fake tensor mode.  This means that fake tensor
    # mode will run first.  But what if we do an operation that
    # involves a tensor subclass that will desugar into normal tensor
    # operations?  Without returning NotImplemented, fake tensor mode will run first,
    # decide that a conversion was made (since there was a non fake
    # tensor argument), and report an error that converting non
    # fake tensor is not supported.  What we actually wanted to happen
    # was to give the subclass a chance to figure out what it wants to
    # before erroring out. Returning NotImplemented here allows this.
    def check_for_subclass(self, args, kwargs):
        def check(x):
            return (
                not isinstance(x, FakeTensor)
                and type(x) is not torch.Tensor
                and type(x) is not torch.nn.Parameter
            )

        return [
            type(x) for x in tree_flatten_only(torch.Tensor, (args, kwargs)) if check(x)
        ]

    def validate_and_convert_non_fake_tensors(self, func, converter, args, kwargs):
        """
        Checks if the list of tensors are fake tensors.
        If not, try to convert them to fake tensors.
        Returns the original args, kwargs, and a flattened list of (args, kwargs) that are fake tensors.
        """
        flat_arg_fake_tensors = []

        def validate(x):
            nonlocal flat_arg_fake_tensors
            if not isinstance(x, FakeTensor):
                if torch.Tag.inplace_view in func.tags:  # type: ignore[attr-defined]
                    raise Exception(
                        f"Can't call metadata mutating ops on non-Fake Tensor inputs. Found in {render_call(func, args, kwargs)}"
                    )
                if not self.allow_non_fake_inputs:
                    raise Exception(
                        f"Please convert all Tensors to FakeTensors first or instantiate FakeTensorMode "
                        f"with 'allow_non_fake_inputs'. Found in {render_call(func, args, kwargs)}"
                    )

                x = converter(self, x)
            else:
                assert x.fake_mode is self, "Mixing fake modes NYI"

            flat_arg_fake_tensors.append(x)
            return x

        args, kwargs = tree_map_only(
            torch.Tensor,
            validate,
            (args, kwargs),
        )
        return args, kwargs, flat_arg_fake_tensors

    def wrap_meta_outputs_with_default_device_logic(self, r, func, args, kwargs):
        wrap = self.gen_wrap_fn(func, args, kwargs)

        # if device is specified, use that
        if kwargs.get("device", None):
            return tree_map(partial(wrap, device=kwargs["device"]), r)

        return tree_map(partial(wrap), r)

    def gen_wrap_fn(self, func, args, kwargs):
        converter = self.fake_tensor_converter

        # Lazily initialized, in case there are no tensor returns
        common_device = None
        has_scalar_only_inputs = False

        def wrap(e, device=None):
            nonlocal common_device
            nonlocal has_scalar_only_inputs

            if isinstance(e, torch.Tensor) and common_device is None:
                (
                    common_device,
                    has_scalar_only_inputs,
                ) = FakeTensor._find_common_device(func, args, kwargs)

            if isinstance(e, FakeTensor):
                torch._check(
                    e.device == common_device,
                    lambda: f"FakeTensor is wrapped to wrong device, found {e.device}, expected {common_device}",
                )

            if (
                isinstance(e, torch.Tensor)
                and not isinstance(e, FakeTensor)
                and converter is not None
            ):
                if has_scalar_only_inputs:
                    # Under FakeTensorMode, op accepts scalar only inputs, such as aten.add/sub/mul/div,
                    # returns a real scalar tensor on CPU. See TensorMeta() in _prims/__init__.py for details.
                    # We thus directly convert real tensor to fake tensor.
                    return converter(self, e)
                else:
                    return converter.from_meta_and_device(
                        self, e, device or common_device
                    )
            else:
                return e

        return wrap

    def cpp_meta_supports_symint(self, func):
        if torch.Tag.view_copy in func.tags:  # type: ignore[attr-defined]
            return True
        return func in [
            aten.empty.memory_format,
            aten.empty_strided.default,
            aten.as_strided_scatter.default,
            aten.as_strided.default,
            aten.as_strided_.default,
            aten.zeros.default,
            aten.detach.default,
            aten.view_as_real.default,
            aten.view_as_complex.default,
            aten.set_.source_Storage_storage_offset,
            aten._sparse_coo_tensor_with_dims_and_tensors.default,
        ]

    @property
    def lift_fns(self):
        return (aten.lift_fresh.default, aten.lift_fresh_copy.default)

    def may_turn_const(self, t):
        return (
            t.numel() <= CONSTANT_NUMEL_LIMIT
            and not t.is_sparse
            and not isinstance(t, FakeTensor)
            and not t.device.type == "meta"
        )

    def invalidate_written_to_constants(
        self, func, flat_arg_fake_tensors, args, kwargs
    ):
        any_constant = any(e.constant is not None for e in flat_arg_fake_tensors)
        if any_constant and get_schema_info(func).is_mutable():
            schema_info = get_schema_info(func)
            _, new_kwargs = normalize_function(
                func, args=args, kwargs=kwargs, normalize_to_only_use_kwargs=True
            )
            for k, v in new_kwargs.items():
                k = k if (k != "input" or schema_info.has_argument(k)) else "self"
                if (
                    isinstance(v, FakeTensor)
                    and schema_info.is_mutable(k)
                    and v.constant is not None
                ):
                    self.fake_tensor_converter.invalidate_constant_aliases(v.constant)

    def from_tensor(
        self,
        tensor,
        *,
        static_shapes=False,
        ignore_subclass=False,
        source: Optional[Source] = None,
        dynamic_dims: Optional[DimList[DimDynamic]] = None,
        constraint_dims: Optional[DimList[DimConstraint]] = None,
        # Setting this flag will force FakeTensorMode to return `None` if attempting to convert a tensor we have not
        # seen before.
        memoized_only=False,
    ):
        shape_env = self.shape_env
        if static_shapes:
            assert (
                dynamic_dims is None
            ), "cannot set both static_shapes and dynamic_dims"
            shape_env = None
        return self.fake_tensor_converter(
            self,
            tensor,
            shape_env=shape_env,
            ignore_subclass=ignore_subclass,
            source=source,
            dynamic_dims=dynamic_dims,
            constraint_dims=constraint_dims,
            memoized_only=memoized_only,
        )


# NB: returns fake tensors
def run_fallback_kernel(fake_mode, func, args, kwargs, orig_not_implemented_exception):
    # these should all be supported, just to be safe
    # avoid fallback for operators which inplace modify metadata
    # because the input fake tensors would be umodified
    if torch.Tag.inplace_view in func.tags:  # type: ignore[attr-defined]
        raise orig_not_implemented_exception

    inp_impls = {}

    # Don't use in_kernel_invocation_manager(fake_mode) as we want to do
    # REAL compute (not with meta device)
    with no_dispatch():

        def to_real_tensor(e):
            if isinstance(e, FakeTensor):
                out = torch.zeros_like(e, device=e.fake_device)
                if e.is_sparse:
                    out._coalesced_(e.is_coalesced())
                inp_impls[id(out)] = e
                return out
            return e

        args = tree_map(to_real_tensor, args)
        kwargs = tree_map(to_real_tensor, kwargs)

        r = func(*args, **kwargs)

    tensor_impls = set()
    storages = set()

    for e in tree_flatten((args, kwargs))[0]:
        if isinstance(e, torch.Tensor):
            if not e.is_sparse:
                storages.add(e._typed_storage()._cdata)

    # TODO: also check metadata change on inputs
    # proper aliasing/metadata relationship between outputs and inputs will
    # not be set up, bc of conversion to device, unless we can reuse an
    # input impl
    for e in tree_flatten(r)[0]:
        if id(e) not in inp_impls and (
            isinstance(e, torch.Tensor)
            and not e.is_sparse
            and e._typed_storage()._cdata in storages
        ):
            raise orig_not_implemented_exception

    def map_out(e):
        if isinstance(e, torch.Tensor):
            if id(e) in inp_impls:
                return inp_impls[id(e)]
            else:
                return fake_mode.fake_tensor_converter(fake_mode, e)
        else:
            return e

    return tree_map(map_out, r)


# Just for use to allow copying a module to fake tensors,
# does not apply elsewhere
class FakeCopyMode(TorchFunctionMode):
    def __init__(self, fake_mode):
        self.fake_mode = fake_mode

    def __torch_function__(self, func, types, args=(), kwargs=None):
        kwargs = kwargs if kwargs else {}

        # clone will get called in Parameter deepcopy
        if func == torch._C._TensorBase.clone:
            return func(
                self.fake_mode.from_tensor(args[0], static_shapes=True), **kwargs
            )
        elif func == torch.Tensor.__deepcopy__:
            assert len(args) == 2 and len(kwargs) == 0
            tensor, memo = args

            if id(tensor) in memo:
                return memo[id(tensor)]

            out = self.fake_mode.from_tensor(tensor, static_shapes=True)
            memo[id(tensor)] = out
            return out
        else:
            with torch._C.DisableTorchFunctionSubclass():
                return func(*args, **kwargs)<|MERGE_RESOLUTION|>--- conflicted
+++ resolved
@@ -3,6 +3,7 @@
 import itertools
 import logging
 import os
+import traceback
 import weakref
 from dataclasses import dataclass
 from functools import partial
@@ -12,12 +13,6 @@
 import torch
 import torch._custom_op
 import torch._logging
-
-from torch._C import (
-    _get_fake_tensor_mode,
-    _set_fake_tensor_mode,
-    _unset_fake_tensor_mode,
-)
 from torch._guards import Source
 from torch._ops import OpOverload
 from torch._prims_common import (
@@ -29,12 +24,20 @@
 )
 from torch._subclasses.meta_utils import MetaConverter
 from torch._utils import render_call
-from torch.fx.experimental.symbolic_shapes import DimConstraint, DimDynamic
+from torch.fx.experimental.symbolic_shapes import (
+    DimConstraint,
+    DimDynamic,
+    free_symbols,
+)
 from torch.fx.operator_schemas import normalize_function
 from torch.multiprocessing.reductions import StorageWeakRef
 from torch.overrides import TorchFunctionMode
 from torch.utils._mode_utils import no_dispatch
-from torch.utils._python_dispatch import is_traceable_wrapper_subclass, TorchDispatchMode
+from torch.utils._python_dispatch import (
+    _get_current_dispatch_mode_stack,
+    is_traceable_wrapper_subclass,
+    TorchDispatchMode,
+)
 
 from torch.utils._pytree import PyTree, tree_flatten, tree_map, tree_map_only
 from torch.utils._stats import count, count_label
@@ -145,24 +148,6 @@
 )
 
 
-def is_fake_tensor(val):
-    if isinstance(val, FakeTensor):
-        return True
-    if is_traceable_wrapper_subclass(val):
-        inner_tensors, _ = val.__tensor_flatten__()
-        return all(is_fake_tensor(x) for x in inner_tensors)
-    return False
-
-
-@contextlib.contextmanager
-def unset_fake_temporarily():
-    old = _unset_fake_tensor_mode()
-    try:
-        yield old
-    finally:
-        _set_fake_tensor_mode(old)
-
-
 @functools.lru_cache(None)
 def _is_tensor_constructor(func: OpOverload):
     assert isinstance(func, OpOverload)
@@ -175,8 +160,6 @@
     )
 
 
-<<<<<<< HEAD
-=======
 def is_fake(x):
     if isinstance(x, FakeTensor):
         return True
@@ -194,7 +177,6 @@
     return False
 
 
->>>>>>> 256fed02
 @functools.lru_cache(None)
 def get_schema_info(func):
     return torch._C._SchemaInfo(func._schema)  # type: ignore[attr-defined]
@@ -450,10 +432,7 @@
     )
 
 
-# Many of these operators mutate striding in place and output conj depending on input
-# that is not reflected in meta registration.
-# TODO: fix registrations, add all existing impls that are correct
-def unsupported_complex_op(op):
+def stride_incorrect_op(op):
     if op.namespace not in ("aten", "prims"):
         return False
     if op is aten._fft_c2c.default:
@@ -465,10 +444,26 @@
     return False
 
 
-# These operators mutate striding in place and output conj depending on input
-# that is not reflected in meta registration
-@register_op_impl(unsupported_complex_op)
-def unsupported_fft(fake_mode, func, *args, **kwargs):
+# These operators have meta implementations with incorrect strides
+@register_op_impl(stride_incorrect_op)
+def wordaround_stride_incorrect_op(fake_mode, func, *args, **kwargs):
+    # This is a workaround for meta implmentations with incorrect strides
+
+    def is_symbolic(x):
+        if isinstance(x, FakeTensor):
+            return x._has_symbolic_sizes_strides
+        if isinstance(x, (torch.SymInt, torch.SymFloat, torch.SymBool)):
+            return True
+        return False
+
+    # For static shapes, we can fall back to eager for the real strides
+    if fake_mode.allow_fallback_kernels:
+        require_dynamic = any(
+            is_symbolic(x) for x in itertools.chain(args, kwargs.values())
+        )
+        if not require_dynamic:
+            return run_fallback_kernel(fake_mode, func, args, kwargs, None)
+
     raise UnsupportedOperatorException(func)
 
 
@@ -488,7 +483,7 @@
 
 # index.Tensor data-dependent in only some conditions
 @register_op_impl(
-    lambda func: torch.Tag.dynamic_output_shape in func.tags  # type: ignore[attr-defined]
+    lambda func: torch.Tag.dynamic_output_shape in func.tags
     and func
     not in [aten.index.Tensor, aten.nonzero.default, aten.repeat_interleave.Tensor]
 )
@@ -542,9 +537,6 @@
         # disjoint with what can actually occur.  But this is fine:
         # remember, the hypothesis is that if your later code works
         # with N >= 2, it will work with N = 1 and N = 0.
-<<<<<<< HEAD
-        constrain_range(nnz, min=2, max=sys.maxsize - 1)
-=======
         maxval = sys.maxsize - 1
         if not free_symbols(arg.numel()):
             # Don't upgrade the range if numel is less than two, since we then
@@ -555,7 +547,6 @@
                 maxval = int(arg.numel())
 
         constrain_range(nnz, min=2, max=maxval)
->>>>>>> 256fed02
 
         arg._nonzero_memo = nnz
         arg._nonzero_memo_vc = arg._version
@@ -564,9 +555,7 @@
 
 
 # NB: this must be ordered after local_scalar_dense
-@register_op_impl(
-    lambda func: torch.Tag.data_dependent_output in func.tags  # type: ignore[attr-defined]
-)
+@register_op_impl(lambda func: torch.Tag.data_dependent_output in func.tags)
 def data_dep(fake_mode, func, *args, **kwargs):
     raise DataDependentOutputException(func)
 
@@ -588,6 +577,8 @@
     with in_kernel_invocation_manager(fake_mode):
         out = func(*args, **kwargs)
 
+    if out is new_kwargs["input"]:
+        return out  # copy_
     return FakeTensor(fake_mode, out, out_device)
 
 
@@ -609,10 +600,21 @@
         return out.to(out_device)
 
 
+# Can take mixed meta/non-meta arguments; the meta registration
+# will roughly do the right thing even when given real devices
+@register_op_impl(aten._embedding_bag.default)
+def embedding_bag(fake_mode, func, *args, **kwargs):
+    from torch._meta_registrations import meta_embedding_bag
+
+    with fake_mode:
+        return meta_embedding_bag(*args, **kwargs)
+
+
 # takes in multiple-devices, dont default to default device handling
 @register_op_impl(aten.index_put.default)
 @register_op_impl(aten._unsafe_index_put.default)
 @register_op_impl(aten.copy.default)
+@register_op_impl(aten.copy_.default)
 @register_op_impl(aten.slice_scatter.default)
 def multi_device_op_default(fake_mode, func, *args, **kwargs):
     return run_and_return_new_tensor_of_input_device(fake_mode, func, args, kwargs)
@@ -1083,12 +1085,15 @@
         # unluckily attempted to hit FakeTensor's dispatch first,
         # NotImplemented lets us keep chaining until we find the actual
         # subclass
-        maybe_cur_fake_mode = _get_fake_tensor_mode()
-        if maybe_cur_fake_mode:
+        cur_stack = _get_current_dispatch_mode_stack()
+        # NB: This must test for ANY fake tensor mode, because we want the
+        # fake tensor mode to take precedence
+        fake_modes_on_stack = [m for m in cur_stack if isinstance(m, FakeTensorMode)]
+        if fake_modes_on_stack:
             not_implemented_log.debug(
                 "FakeTensor mode already active: %s in %s",
-                fake_mode,
-                maybe_cur_fake_mode,
+                fake_modes_on_stack,
+                cur_stack,
             )
             return NotImplemented
 
@@ -1209,37 +1214,57 @@
 
         self.shape_env = shape_env
 
+        self.stack = "".join(traceback.format_stack())
+
+    # Typically, there is only one fake tensor mode and you test for it by
+    # doing an isinstance test.  However, in some situations, there might be
+    # TWO fake tensor modes.  The canonical example of this is exporting
+    # a fake model: there is an outer fake mode created by the user, and
+    # an inner fake mode created by Dynamo.  The two phase process is required
+    # because the outer fake mode typically won't have a ShapeEnv, even if
+    # the user is interested in exporting with dynamic shapes (so the inner
+    # fake mode will actually have a ShapeEnv and swap in symbolic sizes.)
+    #
+    # In this case, it's insufficient to test only one FakeTensor: you need
+    # to distinguish between our fake tensor and other fake tensors.  That's
+    # what this function does.
+    def is_our_fake(self, t):
+        return isinstance(t, FakeTensor) and t.fake_mode is self
+
     @count
     def __torch_dispatch__(self, func, types, args=(), kwargs=None):
-        # FakeTensorMode should not be set when we're inside of it.
-        assert _get_fake_tensor_mode() is None, func
+        assert self not in _get_current_dispatch_mode_stack(), func
         try:
             return self.dispatch(func, types, args, kwargs)
         except TypeError:
             log.exception("fake tensor raised TypeError")
             raise
 
-    # No-op if FakeTensorMode is already in use
+    # No-op if FakeTensorMode is already on the stack
     def __enter__(self):
-        if _get_fake_tensor_mode() is None:
+        if self not in _get_current_dispatch_mode_stack():
             self.enter_stack.append(True)
-            _set_fake_tensor_mode(self)
+            return super().__enter__()
         else:
             # no-op
             self.enter_stack.append(False)
-        return self
+            return self
 
     def __exit__(self, a, b, c):
         live = self.enter_stack.pop()
         if live:
-            out = _unset_fake_tensor_mode()
-            # Sanity check
-            assert out is self
+            return super().__exit__(a, b, c)
 
     def dispatch(self, func, types, args=(), kwargs=None):
         kwargs = kwargs if kwargs else {}
 
         if func == torch.ops.prim.device.default:
+            # NB: Don't use is_our_fake, just serve the fake information
+            # as is.  Notice we don't use 'self'; we use args[0].fake_mode
+            # because they may not be the same.  It would also be possible
+            # to return NotImplemented here, in which case the FakeTensor
+            # handler on args[0] would handle it, but we're being nice and
+            # short-circuiting quickly.
             assert len(args) == 1 and isinstance(args[0], FakeTensor)
             if args[0].fake_mode.in_kernel_invocation:
                 return torch.device("meta")
@@ -1263,7 +1288,11 @@
             with in_kernel_invocation_manager(self):
                 return func(*args, **kwargs)
 
-        flat_arg_fake_tensors = tree_flatten_only(FakeTensor, (args, kwargs))
+        flat_arg_fake_tensors = [
+            t
+            for t in tree_flatten_only(FakeTensor, (args, kwargs))
+            if self.is_our_fake(t)
+        ]
         flat_symints = tree_flatten_only(torch.SymInt, (args, kwargs))
         has_symbolic_sizes = (
             any(i._has_symbolic_sizes_strides for i in flat_arg_fake_tensors)
@@ -1286,12 +1315,17 @@
                 t.constant is not None for t in flat_arg_fake_tensors
             ), "f{func} should not have fake inputs without constants"
             const_args, const_kwargs = pytree.tree_map_only(
-                FakeTensor, lambda t: t.constant, (args, kwargs)
+                FakeTensor,
+                lambda t: t.constant if self.is_our_fake(t) else t,
+                (args, kwargs),
             )
             out = func(*const_args, **const_kwargs)
-            if self.may_turn_const(out):
+            if type(out) is torch.Tensor and self.may_turn_const(out):
                 # NB: not in_kernel_invocation_manager because we're doing real
                 # compute here
+                # NB: no_dispatch() here is VERY DANGEROUS (like, segfault
+                # dangerous) if this is actually a wrapper subclass tensor,
+                # therefore the exact type test above
                 with no_dispatch():
                     out = out.clone()
                 return converter(self, out, make_constant=True)
@@ -1341,14 +1375,16 @@
         # We dispatch size/stride/numel on the FakeTensor not its constant, so bail on inplace_view
         all_constant = all(e.constant is not None for e in flat_arg_fake_tensors)
         if (
-            torch.Tag.nondeterministic_seeded not in func.tags  # type: ignore[attr-defined]
-            and torch.Tag.inplace_view not in func.tags  # type: ignore[attr-defined]
+            torch.Tag.nondeterministic_seeded not in func.tags
+            and torch.Tag.inplace_view not in func.tags
             and all_constant
             and len(flat_arg_fake_tensors) != 0
             and not has_symbolic_sizes
         ):
             const_args, const_kwargs = pytree.tree_map_only(
-                FakeTensor, lambda t: t.constant, (args, kwargs)
+                FakeTensor,
+                lambda t: t.constant if self.is_our_fake(t) else t,
+                (args, kwargs),
             )
 
             # NB: not in_kernel_invocation_manager(self) as we want to do REAL
@@ -1416,7 +1452,7 @@
         if (
             "prims::" in func._schema.name
             and hasattr(func, "prim_meta_impl")
-            and not unsupported_complex_op(func)
+            and not stride_incorrect_op(func)
         ):
             with self:
                 return func.prim_meta_impl(*args, **kwargs)
@@ -1440,13 +1476,19 @@
                 if op_impl_out != NotImplemented:
                     return op_impl_out
 
-        def can_fallback(func: OpOverload):
+        def can_run_unsafe_fallback(func: OpOverload):
             if not self.allow_fallback_kernels:
                 return False
             # It's OK to try the fallback for built-in ops (e.g. aten, prims)
             # because we control and test these but the fallback leads to unexpected behavior
             # in user-defined custom ops
-            return func.namespace in {
+            #
+            # WARNING: DO NOT add any additional namespaces/operators here if they refer to operators
+            # outside of the pytorch/pytorch library! Any pre-existing things here
+            # are either in the pytorch/pytorch library or have been grandfathered in.
+            # The fallback does not always work and MAY CRASH and emit unreadable error messages
+            # so it should not be allowed by default.
+            allowed_namespaces = {
                 "debugprims",
                 "prims",
                 "aten",
@@ -1455,17 +1497,37 @@
                 "torchtext",
                 "torchaudio",
             }
+            grandfathered_ops_FIXME = {
+                "fbgemm::gmm",
+            }
+            return (
+                func.namespace in allowed_namespaces
+                or func.name() in grandfathered_ops_FIXME
+            )
+
+        def maybe_run_unsafe_fallback(error=None):
+            # no meta kernel registered, fallback to kernel for the device
+            if has_symbolic_sizes or not can_run_unsafe_fallback(func):
+                raise UnsupportedOperatorException(func)
+            if error is None:
+                error = UnsupportedOperatorException(func)
+            return run_fallback_kernel(self, func, args, kwargs, error)
+
+        # Optimization: If there is no Meta kernel, it takes a surprisingly long
+        # amount of time to catch the NotImplementedError, so we check it here.
+        if not torch._C._dispatch_has_computed_kernel_for_dispatch_key(
+            func.name(), "Meta"
+        ):
+            return maybe_run_unsafe_fallback()
 
         # run kernel registered to meta for func, which include
         # python meta registrations, prims, decomps, and c++ meta fns (structured kernels)
+        # It's possible that the kernel will return NotImplementedError
         try:
             with in_kernel_invocation_manager(self):
                 r = func(*args, **kwargs)
         except NotImplementedError as not_implemented_error:
-            # no meta kernel registered, fallback to kernel for the device
-            if has_symbolic_sizes or not can_fallback(func):
-                raise UnsupportedOperatorException(func)
-            return run_fallback_kernel(self, func, args, kwargs, not_implemented_error)
+            return maybe_run_unsafe_fallback(not_implemented_error)
 
         return self.wrap_meta_outputs_with_default_device_logic(r, func, args, kwargs)
 
@@ -1501,20 +1563,20 @@
 
         def validate(x):
             nonlocal flat_arg_fake_tensors
-            if not isinstance(x, FakeTensor):
-                if torch.Tag.inplace_view in func.tags:  # type: ignore[attr-defined]
+            if not self.is_our_fake(x):
+                if torch.Tag.inplace_view in func.tags:
                     raise Exception(
                         f"Can't call metadata mutating ops on non-Fake Tensor inputs. Found in {render_call(func, args, kwargs)}"
                     )
                 if not self.allow_non_fake_inputs:
+                    if isinstance(x, FakeTensor) and x.fake_mode is not self:
+                        raise AssertionError("Mixing fake modes NYI")
                     raise Exception(
                         f"Please convert all Tensors to FakeTensors first or instantiate FakeTensorMode "
                         f"with 'allow_non_fake_inputs'. Found in {render_call(func, args, kwargs)}"
                     )
 
                 x = converter(self, x)
-            else:
-                assert x.fake_mode is self, "Mixing fake modes NYI"
 
             flat_arg_fake_tensors.append(x)
             return x
@@ -1552,7 +1614,7 @@
                     has_scalar_only_inputs,
                 ) = FakeTensor._find_common_device(func, args, kwargs)
 
-            if isinstance(e, FakeTensor):
+            if self.is_our_fake(e):
                 torch._check(
                     e.device == common_device,
                     lambda: f"FakeTensor is wrapped to wrong device, found {e.device}, expected {common_device}",
@@ -1560,7 +1622,7 @@
 
             if (
                 isinstance(e, torch.Tensor)
-                and not isinstance(e, FakeTensor)
+                and not self.is_our_fake(e)
                 and converter is not None
             ):
                 if has_scalar_only_inputs:
@@ -1578,7 +1640,7 @@
         return wrap
 
     def cpp_meta_supports_symint(self, func):
-        if torch.Tag.view_copy in func.tags:  # type: ignore[attr-defined]
+        if torch.Tag.view_copy in func.tags:
             return True
         return func in [
             aten.empty.memory_format,
@@ -1602,7 +1664,7 @@
         return (
             t.numel() <= CONSTANT_NUMEL_LIMIT
             and not t.is_sparse
-            and not isinstance(t, FakeTensor)
+            and not self.is_our_fake(t)
             and not t.device.type == "meta"
         )
 
@@ -1618,7 +1680,7 @@
             for k, v in new_kwargs.items():
                 k = k if (k != "input" or schema_info.has_argument(k)) else "self"
                 if (
-                    isinstance(v, FakeTensor)
+                    self.is_our_fake(v)
                     and schema_info.is_mutable(k)
                     and v.constant is not None
                 ):
@@ -1660,7 +1722,7 @@
     # these should all be supported, just to be safe
     # avoid fallback for operators which inplace modify metadata
     # because the input fake tensors would be umodified
-    if torch.Tag.inplace_view in func.tags:  # type: ignore[attr-defined]
+    if torch.Tag.inplace_view in func.tags:
         raise orig_not_implemented_exception
 
     inp_impls = {}
@@ -1670,7 +1732,7 @@
     with no_dispatch():
 
         def to_real_tensor(e):
-            if isinstance(e, FakeTensor):
+            if fake_mode.is_our_fake(e):
                 out = torch.zeros_like(e, device=e.fake_device)
                 if e.is_sparse:
                     out._coalesced_(e.is_coalesced())
