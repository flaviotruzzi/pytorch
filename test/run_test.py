#!/usr/bin/env python3

import argparse
import copy
import glob
import json
import os
import pathlib
import shutil
import signal
import subprocess
import sys
import tempfile
import time
from datetime import datetime
from typing import Any, cast, Dict, List, NamedTuple, Optional, Union

import pkg_resources

import torch
import torch.distributed as dist
from packaging import version
from torch.multiprocessing import current_process, get_context
from torch.testing._internal.common_utils import (
    FILE_SCHEMA,
    get_report_path,
    IS_CI,
    parser as common_parser,
    retry_shell,
    set_cwd,
    shell,
    TEST_WITH_ASAN,
    TEST_WITH_ROCM,
    TEST_WITH_SLOW_GRADCHECK,
)
from torch.utils import cpp_extension

REPO_ROOT = pathlib.Path(__file__).resolve().parent.parent

<<<<<<< HEAD
try:
    # using tools/ to optimize test run.
    sys.path.insert(0, str(REPO_ROOT))
    from tools.stats.export_test_times import TEST_TIMES_FILE
    from tools.stats.upload_metrics import emit_metric
    from tools.testing.target_determination.determinator import (
        get_test_prioritizations,
        TestPrioritizations,
    )
    from tools.testing.test_selections import (
        calculate_shards,
        get_test_case_configs,
        NUM_PROCS,
        ShardedTest,
        THRESHOLD,
    )

    HAVE_TEST_SELECTION_TOOLS = True
except ImportError as e:

    class ShardedTest:
        pass
=======
# using tools/ to optimize test run.
sys.path.insert(0, str(REPO_ROOT))
from tools.stats.export_test_times import TEST_TIMES_FILE
from tools.stats.upload_metrics import emit_metric
from tools.testing.test_selections import (
    calculate_shards,
    get_reordered_tests,
    get_test_case_configs,
    NUM_PROCS,
    ShardedTest,
    THRESHOLD,
)
>>>>>>> d0b6f44d

HAVE_TEST_SELECTION_TOOLS = True
# Make sure to remove REPO_ROOT after import is done
sys.path.remove(str(REPO_ROOT))


RERUN_DISABLED_TESTS = os.getenv("PYTORCH_TEST_RERUN_DISABLED_TESTS", "0") == "1"
CPP_TEST_PREFIX = "cpp"
CPP_TEST_PATH = "build/bin"
DISTRIBUTED_TEST_PREFIX = "distributed"


# Note [ROCm parallel CI testing]
# https://github.com/pytorch/pytorch/pull/85770 added file-granularity parallel testing.
# In .ci/pytorch/test.sh, TEST_CONFIG == "default", CUDA and HIP_VISIBLE_DEVICES is set to 0.
# This results in multiple test files sharing the same GPU.
# This should be a supported use case for ROCm, but it exposed issues in the kernel driver resulting in hangs.
# See https://github.com/pytorch/pytorch/issues/90940.
#
# Further, ROCm self-hosted runners have up to 4 GPUs.
# Device visibility was set to 0 to match CUDA test behavior, but this was wasting available GPU resources.
# Assigning each Pool worker their own dedicated GPU avoids the ROCm oversubscription issues.
# This should also result in better overall wall clock time since all GPUs can be utilized.
def maybe_set_hip_visible_devies():
    # Special handling of ROCm GHA runners for parallel (file granularity) tests.
    if torch.version.hip:
        p = current_process()
        if p.name != "MainProcess":
            # this is a Process from a parallel Pool, not the MainProcess
            os.environ["HIP_VISIBLE_DEVICES"] = str(p._identity[0] % NUM_PROCS)


def strtobool(s):
    if s.lower() in ["", "0", "false", "off"]:
        return False
    return True


def parse_test_module(test):
    return test.split(".")[0]


class TestChoices(list):
    def __init__(self, *args, **kwargs):
        super().__init__(args[0])

    def __contains__(self, item):
        return list.__contains__(self, parse_test_module(item))


def discover_tests(
    base_dir: Optional[pathlib.Path] = None,
    cpp_tests_dir: Optional[pathlib.Path] = None,
    blocklisted_patterns: Optional[List[str]] = None,
    blocklisted_tests: Optional[List[str]] = None,
    extra_tests: Optional[List[str]] = None,
) -> List[str]:
    """
    Searches for all python files starting with test_ excluding one specified by patterns.
    If cpp_tests_dir is provided, also scan for all C++ tests under that directory. They
    are usually found in build/bin
    """

    def skip_test_p(name: str) -> bool:
        rc = False
        if blocklisted_patterns is not None:
            rc |= any(name.startswith(pattern) for pattern in blocklisted_patterns)
        if blocklisted_tests is not None:
            rc |= name in blocklisted_tests
        return rc

    cwd = pathlib.Path(__file__).resolve().parent if base_dir is None else base_dir
    # This supports symlinks, so we can link domain library tests to PyTorch test directory
    all_py_files = [
        pathlib.Path(p) for p in glob.glob(f"{cwd}/**/test_*.py", recursive=True)
    ]

    cpp_tests_dir = (
        f"{cwd.parent}/{CPP_TEST_PATH}" if cpp_tests_dir is None else cpp_tests_dir
    )
    # CPP test files are located under pytorch/build/bin. Unlike Python test, C++ tests
    # are just binaries and could have any name, i.e. basic or atest
    all_cpp_files = [
        pathlib.Path(p) for p in glob.glob(f"{cpp_tests_dir}/**/*", recursive=True)
    ]

    rc = [str(fname.relative_to(cwd))[:-3] for fname in all_py_files]
    # Add the cpp prefix for C++ tests so that we can tell them apart
    rc.extend(
        [
            parse_test_module(f"{CPP_TEST_PREFIX}/{fname.relative_to(cpp_tests_dir)}")
            for fname in all_cpp_files
        ]
    )

    # Invert slashes on Windows
    if sys.platform == "win32":
        rc = [name.replace("\\", "/") for name in rc]
    rc = [test for test in rc if not skip_test_p(test)]
    if extra_tests is not None:
        rc += extra_tests
    return sorted(rc)


CPP_TESTS_DIR = os.path.abspath(os.getenv("CPP_TESTS_DIR", default=CPP_TEST_PATH))
TESTS = discover_tests(
    cpp_tests_dir=CPP_TESTS_DIR,
    blocklisted_patterns=[
        "ao",
        "bottleneck_test",
        "custom_backend",
        "custom_operator",
        "fx",  # executed by test_fx.py
        "jit",  # executed by test_jit.py
        "mobile",
        "onnx_caffe2",
        "package",  # executed by test_package.py
        "quantization",  # executed by test_quantization.py
        "autograd",  # executed by test_autograd.py
        "_nvfuser",  # executed by test_jit_cuda_fuser.py, test_nvfuser_dynamo.py, and test_nvfuser_frontend.py
    ],
    blocklisted_tests=[
        "test_bundled_images",
        "test_cpp_extensions_aot",
        "test_determination",
        "test_jit_fuser",
        "test_jit_simple",
        "test_jit_string",
        "test_kernel_launch_checks",
        "test_nnapi",
        "test_static_runtime",
        "test_throughput_benchmark",
        "test_typing",
        "distributed/bin/test_script",
        "distributed/elastic/multiprocessing/bin/test_script",
        "distributed/launcher/bin/test_script",
        "distributed/launcher/bin/test_script_init_method",
        "distributed/launcher/bin/test_script_is_torchelastic_launched",
        "distributed/launcher/bin/test_script_local_rank",
        "distributed/test_c10d_spawn",
        "distributions/test_transforms",
        "distributions/test_utils",
        "onnx/test_pytorch_onnx_onnxruntime_cuda",
        "onnx/test_models",
        # These are not C++ tests
        f"{CPP_TEST_PREFIX}/CMakeFiles",
        f"{CPP_TEST_PREFIX}/CTestTestfile.cmake",
        f"{CPP_TEST_PREFIX}/Makefile",
        f"{CPP_TEST_PREFIX}/cmake_install.cmake",
        f"{CPP_TEST_PREFIX}/c10_intrusive_ptr_benchmark",
        f"{CPP_TEST_PREFIX}/example_allreduce",
        f"{CPP_TEST_PREFIX}/parallel_benchmark",
        f"{CPP_TEST_PREFIX}/protoc",
        f"{CPP_TEST_PREFIX}/protoc-3.13.0.0",
        f"{CPP_TEST_PREFIX}/torch_shm_manager",
        f"{CPP_TEST_PREFIX}/tutorial_tensorexpr",
    ],
    extra_tests=[
        "test_cpp_extensions_aot_ninja",
        "test_cpp_extensions_aot_no_ninja",
        "distributed/elastic/timer/api_test",
        "distributed/elastic/timer/local_timer_example",
        "distributed/elastic/timer/local_timer_test",
        "distributed/elastic/events/lib_test",
        "distributed/elastic/metrics/api_test",
        "distributed/elastic/utils/logging_test",
        "distributed/elastic/utils/util_test",
        "distributed/elastic/utils/distributed_test",
        "distributed/elastic/multiprocessing/api_test",
    ],
)

# The doctests are a special case that don't correspond to a file that discover
# tests can enable.
TESTS = TESTS + ["doctests"]

FSDP_TEST = [test for test in TESTS if test.startswith("distributed/fsdp")]

WINDOWS_BLOCKLIST = [
    "distributed/nn/jit/test_instantiator",
    "distributed/rpc/test_faulty_agent",
    "distributed/rpc/test_tensorpipe_agent",
    "distributed/rpc/test_share_memory",
    "distributed/rpc/cuda/test_tensorpipe_agent",
    "distributed/pipeline/sync/skip/test_api",
    "distributed/pipeline/sync/skip/test_gpipe",
    "distributed/pipeline/sync/skip/test_inspect_skip_layout",
    "distributed/pipeline/sync/skip/test_leak",
    "distributed/pipeline/sync/skip/test_portal",
    "distributed/pipeline/sync/skip/test_stash_pop",
    "distributed/pipeline/sync/skip/test_tracker",
    "distributed/pipeline/sync/skip/test_verify_skippables",
    "distributed/pipeline/sync/test_balance",
    "distributed/pipeline/sync/test_bugs",
    "distributed/pipeline/sync/test_checkpoint",
    "distributed/pipeline/sync/test_copy",
    "distributed/pipeline/sync/test_deferred_batch_norm",
    "distributed/pipeline/sync/test_dependency",
    "distributed/pipeline/sync/test_inplace",
    "distributed/pipeline/sync/test_microbatch",
    "distributed/pipeline/sync/test_phony",
    "distributed/pipeline/sync/test_pipe",
    "distributed/pipeline/sync/test_pipeline",
    "distributed/pipeline/sync/test_stream",
    "distributed/pipeline/sync/test_transparency",
    "distributed/pipeline/sync/test_worker",
    "distributed/elastic/agent/server/test/api_test",
    "distributed/elastic/multiprocessing/api_test",
    "distributed/_shard/checkpoint/test_checkpoint"
    "distributed/_shard/checkpoint/test_file_system_checkpoint"
    "distributed/_shard/sharding_spec/test_sharding_spec",
    "distributed/_shard/sharding_plan/test_sharding_plan",
    "distributed/_shard/sharded_tensor/test_sharded_tensor",
    "distributed/_shard/sharded_tensor/test_sharded_tensor_reshard",
    "distributed/_shard/sharded_tensor/ops/test_embedding",
    "distributed/_shard/sharded_tensor/ops/test_embedding_bag",
    "distributed/_shard/sharded_tensor/ops/test_binary_cmp",
    "distributed/_shard/sharded_tensor/ops/test_init",
    "distributed/_shard/sharded_optim/test_sharded_optim",
] + FSDP_TEST

ROCM_BLOCKLIST = [
    "distributed/rpc/test_faulty_agent",
    "distributed/rpc/test_tensorpipe_agent",
    "distributed/rpc/test_share_memory",
    "distributed/rpc/cuda/test_tensorpipe_agent",
    "distributed/_shard/checkpoint/test_checkpoint"
    "distributed/_shard/checkpoint/test_file_system_checkpoint"
    "distributed/_shard/sharding_spec/test_sharding_spec",
    "distributed/_shard/sharding_plan/test_sharding_plan",
    "distributed/_shard/sharded_tensor/test_sharded_tensor",
    "distributed/_shard/sharded_tensor/test_sharded_tensor_reshard",
    "distributed/_shard/sharded_tensor/ops/test_embedding",
    "distributed/_shard/sharded_tensor/ops/test_embedding_bag",
    "distributed/_shard/sharded_tensor/ops/test_binary_cmp",
    "distributed/_shard/sharded_tensor/ops/test_init",
    "distributed/_shard/sharded_optim/test_sharded_optim",
    "test_determination",
    "test_jit_legacy",
    "test_cuda_nvml_based_avail",
]

# The tests inside these files should never be run in parallel with each other
RUN_PARALLEL_BLOCKLIST = [
    "test_cpp_extensions_jit",
    "test_cpp_extensions_open_device_registration",
    "test_jit_disabled",
    "test_mobile_optimizer",
    "test_multiprocessing",
    "test_multiprocessing_spawn",
    "test_namedtuple_return_api",
    "test_overrides",
    "test_show_pickle",
    "test_tensorexpr",
    "test_cuda_primary_ctx",
    "test_cuda_trace",
    "test_cuda_nvml_based_avail",
    # temporarily sets a global config
    "test_autograd_fallback",
] + FSDP_TEST

# Test files that should always be run serially with other test files,
# but it's okay if the tests inside them are run in parallel with each other.
CI_SERIAL_LIST = [
    "test_nn",
    "test_fake_tensor",
    "test_cpp_api_parity",
    "test_reductions",
    "test_cuda",
    "test_cuda_expandable_segments",
    "test_jit_cuda_fuser",  # OOM on test_issue_1785, also profiling?
    "test_indexing",
    "test_fx_backends",
    "test_linalg",
    "test_cpp_extensions_jit",
    "test_torch",
    "test_tensor_creation_ops",
    "test_sparse_csr",
    "test_dispatch",
    "test_python_dispatch",  # torch.library creation and deletion must be serialized
    "test_spectral_ops",  # Cause CUDA illegal memory access https://github.com/pytorch/pytorch/issues/88916
    "nn/test_pooling",
    "nn/test_convolution",  # Doesn't respect set_per_process_memory_fraction, results in OOM for other tests in slow gradcheck
    "distributions/test_distributions",
    "test_autograd",  # slow gradcheck runs a test that checks the cuda memory allocator
    "test_prims",  # slow gradcheck runs a test that checks the cuda memory allocator
    "test_modules",  # failed test due to mismatched elements
    "functorch/test_vmap",  # OOM
    "test_fx",  # gets SIGKILL
    "test_dataloader",  # frequently hangs for ROCm
    "test_serialization",  # test_serialization_2gb_file allocates a tensor of 2GB, and could cause OOM
    "_nvfuser/test_torchscript",  # OOM on test_issue_1785
    "test_schema_check",  # Cause CUDA illegal memory access https://github.com/pytorch/pytorch/issues/95749
    "functorch/test_memory_efficient_fusion",  # Cause CUDA OOM on ROCm
    "test_utils",  # OOM
    "test_sort_and_select",  # OOM
    "test_backward_compatible_arguments",  # OOM
    "test_module_init",  # OOM
    "test_autocast",  # OOM
    "test_native_mha",  # OOM
    "test_module_hooks",  # OOM
]
# A subset of onnx tests that cannot run in parallel due to high memory usage.
ONNX_SERIAL_LIST = [
    "onnx/test_models",
    "onnx/test_models_quantized_onnxruntime",
    "onnx/test_models_onnxruntime",
    "onnx/test_custom_ops",
    "onnx/test_utility_funs",
]

# A subset of our TEST list that validates PyTorch's ops, modules, and autograd function as expected
CORE_TEST_LIST = [
    "test_autograd",
    "test_autograd_fallback",
    "test_modules",
    "test_nn",
    "test_ops",
    "test_ops_gradients",
    "test_ops_fwd_gradients",
    "test_ops_jit",
    "test_torch",
]


# if a test file takes longer than 5 min, we add it to TARGET_DET_LIST
SLOW_TEST_THRESHOLD = 300

DISTRIBUTED_TESTS_CONFIG = {}


if dist.is_available():
    DISTRIBUTED_TESTS_CONFIG["test"] = {"WORLD_SIZE": "1"}
    if not TEST_WITH_ROCM and dist.is_mpi_available():
        DISTRIBUTED_TESTS_CONFIG["mpi"] = {
            "WORLD_SIZE": "3",
            "TEST_REPORT_SOURCE_OVERRIDE": "dist-mpi",
        }
    if dist.is_nccl_available():
        DISTRIBUTED_TESTS_CONFIG["nccl"] = {
            "WORLD_SIZE": "2" if torch.cuda.device_count() == 2 else "3",
            "TEST_REPORT_SOURCE_OVERRIDE": "dist-nccl",
        }
    if dist.is_gloo_available():
        DISTRIBUTED_TESTS_CONFIG["gloo"] = {
            "WORLD_SIZE": "2" if torch.cuda.device_count() == 2 else "3",
            "TEST_REPORT_SOURCE_OVERRIDE": "dist-gloo",
        }
    if dist.is_ucc_available():
        DISTRIBUTED_TESTS_CONFIG["ucc"] = {
            "WORLD_SIZE": "2" if torch.cuda.device_count() == 2 else "3",
            "TEST_REPORT_SOURCE_OVERRIDE": "dist-ucc",
            "UCX_TLS": "tcp,cuda",
            "UCC_TLS": "nccl,ucp,cuda",
            "UCC_TL_UCP_TUNE": "cuda:0",  # don't use UCP TL on CUDA as it is not well supported
            "UCC_EC_CUDA_USE_COOPERATIVE_LAUNCH": "n",  # CI nodes (M60) fail if it is on
        }

# https://stackoverflow.com/questions/2549939/get-signal-names-from-numbers-in-python
SIGNALS_TO_NAMES_DICT = {
    getattr(signal, n): n for n in dir(signal) if n.startswith("SIG") and "_" not in n
}

CPP_EXTENSIONS_ERROR = """
Ninja (https://ninja-build.org) is required for some of the C++ extensions
tests, but it could not be found. Install ninja with `pip install ninja`
or `conda install ninja`. Alternatively, disable said tests with
`run_test.py --exclude test_cpp_extensions_aot_ninja test_cpp_extensions_jit`.
"""

PYTORCH_COLLECT_COVERAGE = bool(os.environ.get("PYTORCH_COLLECT_COVERAGE"))

JIT_EXECUTOR_TESTS = [
    "test_jit_profiling",
    "test_jit_legacy",
    "test_jit_fuser_legacy",
]

DISTRIBUTED_TESTS = [test for test in TESTS if test.startswith(DISTRIBUTED_TEST_PREFIX)]
FUNCTORCH_TESTS = [test for test in TESTS if test.startswith("functorch")]
ONNX_TESTS = [test for test in TESTS if test.startswith("onnx")]
CPP_TESTS = [test for test in TESTS if test.startswith(CPP_TEST_PREFIX)]

TESTS_REQUIRING_LAPACK = [
    "distributions/test_constraints",
    "distributions/test_distributions",
]

# These are just the slowest ones, this isn't an exhaustive list.
TESTS_NOT_USING_GRADCHECK = [
    # Note that you should use skipIfSlowGradcheckEnv if you do not wish to
    # skip all the tests in that file, e.g. test_mps
    "doctests",
    "test_meta",
    "test_hub",
    "test_fx",
    "test_decomp",
    "test_cpp_extensions_jit",
    "test_jit",
    "test_ops",
    "test_ops_jit",
    "dynamo/test_recompile_ux",
    "inductor/test_smoke",
    "test_quantization",
]


def print_to_stderr(message):
    print(message, file=sys.stderr)


def get_executable_command(options, disable_coverage=False, is_cpp_test=False):
    if options.coverage and not disable_coverage:
        if not is_cpp_test:
            executable = ["coverage", "run", "--parallel-mode", "--source=torch"]
        else:
            # TODO: C++ with coverage is not yet supported
            executable = []
    else:
        if not is_cpp_test:
            executable = [sys.executable, "-bb"]
        else:
            executable = ["pytest"]

    return executable


def run_test(
    test_module,
    test_directory,
    options,
    launcher_cmd=None,
    extra_unittest_args=None,
    env=None,
) -> int:
    maybe_set_hip_visible_devies()
    unittest_args = options.additional_unittest_args.copy()
    test_file = test_module
    stepcurrent_key = test_file

    use_sharded_test = False
    if isinstance(test_file, ShardedTest):
        test_file = test_module.name
        use_sharded_test = True

    is_distributed_test = test_file.startswith(DISTRIBUTED_TEST_PREFIX)
    is_cpp_test = test_file.startswith(CPP_TEST_PREFIX)
    # NB: Rerun disabled tests depends on pytest-flakefinder and it doesn't work with
    # pytest-cpp atm. We also don't have support to disable C++ test yet, so it's ok
    # to just return successfully here
    if is_cpp_test and RERUN_DISABLED_TESTS:
        print_to_stderr(
            "Skipping C++ tests when running under RERUN_DISABLED_TESTS mode"
        )
        return 0

    if use_sharded_test:
        if is_cpp_test:
            stepcurrent_key = test_file
        else:
            unittest_args.extend(
                [
                    f"--shard-id={test_module.shard - 1}",
                    f"--num-shards={test_module.num_shards}",
                ]
            )
            stepcurrent_key = f"{test_file}_{test_module.shard - 1}"

    if options.verbose:
        unittest_args.append(f'-{"v"*options.verbose}')  # in case of pytest

    if test_file in RUN_PARALLEL_BLOCKLIST:
        unittest_args = [
            arg for arg in unittest_args if not arg.startswith("--run-parallel")
        ]

    if extra_unittest_args:
        assert isinstance(extra_unittest_args, list)
        unittest_args.extend(extra_unittest_args)

    # If using pytest, replace -f with equivalent -x
    if options.pytest:
        unittest_args.extend(
            get_pytest_args(
                options,
                stepcurrent_key,
                is_cpp_test=is_cpp_test,
                is_distributed_test=is_distributed_test,
            )
        )
        unittest_args = [arg if arg != "-f" else "-x" for arg in unittest_args]

    # TODO: These features are not available for C++ test yet
    if IS_CI and not is_cpp_test:
        ci_args = ["--import-slow-tests", "--import-disabled-tests"]
        if RERUN_DISABLED_TESTS:
            ci_args.append("--rerun-disabled-tests")
        # use the downloaded test cases configuration, not supported in pytest
        unittest_args.extend(ci_args)

    if test_file in PYTEST_SKIP_RETRIES:
        if not options.pytest:
            raise RuntimeError(
                "A test running without pytest cannot skip retries using "
                "the PYTEST_SKIP_RETRIES set."
            )
        unittest_args = [arg for arg in unittest_args if "--reruns" not in arg]

    # Extra arguments are not supported with pytest
    executable = get_executable_command(options, is_cpp_test=is_cpp_test)
    if not executable:
        # If there is no eligible executable returning here, it means an unsupported
        # case such as coverage for C++ test. So just returning ok makes sense
        return 0

    if test_file.startswith(CPP_TEST_PREFIX):
        # C++ tests are not the regular test directory
        if CPP_TESTS_DIR:
            cpp_test = os.path.join(
                CPP_TESTS_DIR,
                test_file.replace(f"{CPP_TEST_PREFIX}/", ""),
            )
        else:
            cpp_test = os.path.join(
                pathlib.Path(test_directory).parent,
                CPP_TEST_PATH,
                test_file.replace(f"{CPP_TEST_PREFIX}/", ""),
            )

        argv = [
            cpp_test if sys.platform != "win32" else cpp_test + ".exe"
        ] + unittest_args
    else:
        # Can't call `python -m unittest test_*` here because it doesn't run code
        # in `if __name__ == '__main__': `. So call `python test_*.py` instead.
        argv = [test_file + ".py"] + unittest_args

    os.makedirs(REPO_ROOT / "test" / "test-reports", exist_ok=True)
    log_fd, log_path = tempfile.mkstemp(
        dir=REPO_ROOT / "test" / "test-reports",
        prefix="{}_".format(test_file.replace("\\", "-").replace("/", "-")),
        suffix=".log",
    )
    os.close(log_fd)

    command = (launcher_cmd or []) + executable + argv
    should_file_rerun = (
        "--subprocess" not in command
        and not RERUN_DISABLED_TESTS
        and not options.continue_through_error
    )
    timeout = (
        THRESHOLD * 3
        if should_file_rerun
        and isinstance(test_module, ShardedTest)
        and test_module.time is not None
        else None
    )
    print_to_stderr(f"Executing {command} ... [{datetime.now()}]")

    with open(log_path, "w") as f:
        ret_code = retry_shell(
            command,
            test_directory,
            stdout=f,
            stderr=f,
            env=env,
            timeout=timeout,
            retries=2 if should_file_rerun else 0,
        )

        # Pytest return code 5 means no test is collected. This is needed
        # here as we use pytest directly when running C++ tests. Return
        # code 4 is ok too as this happens when the binary is not a C++
        # test executable. All binary files under build/bin that are not
        # C++ test at the time of this writing have been excluded, but we
        # can accept code 4 too just in case a new non-test binary file
        # comes up in the future.
        ret_code = 0 if ret_code == 5 or ret_code == 4 else ret_code

    print_log_file(test_module, log_path, failed=(ret_code != 0))
    os.remove(log_path)
    return ret_code


def run_test_with_subprocess(test_module, test_directory, options):
    return run_test(
        test_module, test_directory, options, extra_unittest_args=["--subprocess"]
    )


def _test_cpp_extensions_aot(test_directory, options, use_ninja):
    if use_ninja:
        try:
            cpp_extension.verify_ninja_availability()
        except RuntimeError:
            print(CPP_EXTENSIONS_ERROR)
            return 1

    # Wipe the build folder, if it exists already
    cpp_extensions_test_dir = os.path.join(test_directory, "cpp_extensions")
    cpp_extensions_test_build_dir = os.path.join(cpp_extensions_test_dir, "build")
    if os.path.exists(cpp_extensions_test_build_dir):
        shutil.rmtree(cpp_extensions_test_build_dir)

    # Build the test cpp extensions modules
    shell_env = os.environ.copy()
    shell_env["USE_NINJA"] = str(1 if use_ninja else 0)
    cmd = [sys.executable, "setup.py", "install", "--root", "./install"]
    return_code = shell(cmd, cwd=cpp_extensions_test_dir, env=shell_env)
    if return_code != 0:
        return return_code
    if sys.platform != "win32":
        return_code = shell(
            cmd,
            cwd=os.path.join(cpp_extensions_test_dir, "no_python_abi_suffix_test"),
            env=shell_env,
        )
        if return_code != 0:
            return return_code

    # "install" the test modules and run tests
    python_path = os.environ.get("PYTHONPATH", "")
    from shutil import copyfile

    os.environ["USE_NINJA"] = shell_env["USE_NINJA"]
    test_module = "test_cpp_extensions_aot" + ("_ninja" if use_ninja else "_no_ninja")
    copyfile(
        test_directory + "/test_cpp_extensions_aot.py",
        test_directory + "/" + test_module + ".py",
    )
    try:
        cpp_extensions = os.path.join(test_directory, "cpp_extensions")
        install_directory = ""
        # install directory is the one that is named site-packages
        for root, directories, _ in os.walk(os.path.join(cpp_extensions, "install")):
            for directory in directories:
                if "-packages" in directory:
                    install_directory = os.path.join(root, directory)

        assert install_directory, "install_directory must not be empty"
        os.environ["PYTHONPATH"] = os.pathsep.join([install_directory, python_path])
        return run_test(test_module, test_directory, options)
    finally:
        os.environ["PYTHONPATH"] = python_path
        if os.path.exists(test_directory + "/" + test_module + ".py"):
            os.remove(test_directory + "/" + test_module + ".py")
        os.environ.pop("USE_NINJA")


def test_cpp_extensions_aot_ninja(test_module, test_directory, options):
    return _test_cpp_extensions_aot(test_directory, options, use_ninja=True)


def test_cpp_extensions_aot_no_ninja(test_module, test_directory, options):
    return _test_cpp_extensions_aot(test_directory, options, use_ninja=False)


def test_distributed(test_module, test_directory, options):
    # MPI tests are broken with Python-3.9
    mpi_available = subprocess.call(
        "command -v mpiexec", shell=True
    ) == 0 and sys.version_info < (3, 9)
    if options.verbose and not mpi_available:
        print_to_stderr("MPI not available -- MPI backend tests will be skipped")

    config = DISTRIBUTED_TESTS_CONFIG
    for backend, env_vars in config.items():
        if sys.platform == "win32" and backend != "gloo":
            continue
        if backend == "mpi" and not mpi_available:
            continue
        for with_init_file in {True, False}:
            if sys.platform == "win32" and not with_init_file:
                continue
            tmp_dir = tempfile.mkdtemp()
            if options.verbose:
                init_str = "with {} init_method"
                with_init = init_str.format("file" if with_init_file else "env")
                print_to_stderr(
                    f"Running distributed tests for the {backend} backend {with_init}"
                )
            old_environ = dict(os.environ)
            os.environ["TEMP_DIR"] = tmp_dir
            os.environ["BACKEND"] = backend
            os.environ["INIT_METHOD"] = "env://"
            os.environ.update(env_vars)
            if with_init_file:
                if test_module.name == "test_distributed_spawn":
                    init_method = f"{FILE_SCHEMA}{tmp_dir}/"
                else:
                    init_method = f"{FILE_SCHEMA}{tmp_dir}/shared_init_file"
                os.environ["INIT_METHOD"] = init_method
            try:
                os.mkdir(os.path.join(tmp_dir, "barrier"))
                os.mkdir(os.path.join(tmp_dir, "test_dir"))
                if backend == "mpi":
                    # test mpiexec for --noprefix option
                    with open(os.devnull, "w") as devnull:
                        allowrunasroot_opt = (
                            "--allow-run-as-root"
                            if subprocess.call(
                                'mpiexec --allow-run-as-root -n 1 bash -c ""',
                                shell=True,
                                stdout=devnull,
                                stderr=subprocess.STDOUT,
                            )
                            == 0
                            else ""
                        )
                        noprefix_opt = (
                            "--noprefix"
                            if subprocess.call(
                                f'mpiexec {allowrunasroot_opt} -n 1 --noprefix bash -c ""',
                                shell=True,
                                stdout=devnull,
                                stderr=subprocess.STDOUT,
                            )
                            == 0
                            else ""
                        )

                    mpiexec = ["mpiexec", "-n", "3", noprefix_opt, allowrunasroot_opt]

                    return_code = run_test(
                        test_module, test_directory, options, launcher_cmd=mpiexec
                    )
                else:
                    return_code = run_test(
                        test_module,
                        test_directory,
                        options,
                        extra_unittest_args=["--subprocess"],
                    )
                if return_code != 0:
                    return return_code
            finally:
                shutil.rmtree(tmp_dir)
                os.environ.clear()
                os.environ.update(old_environ)
    return 0


def run_doctests(test_module, test_directory, options):
    """
    Assumes the incoming test module is called doctest, and simply executes the
    xdoctest runner on the torch library itself.
    """
    import pathlib

    import xdoctest

    pkgpath = pathlib.Path(torch.__file__).parent

    exclude_module_list = []
    enabled = {
        # TODO: expose these options to the user
        # For now disable all feature-conditional tests
        # 'lapack': 'auto',
        # 'cuda': 'auto',
        # 'cuda1': 'auto',
        # 'qengine': 'auto',
        "lapack": 0,
        "cuda": 0,
        "cuda1": 0,
        "qengine": 0,
        "autograd_profiler": 0,
        "cpp_ext": 0,
        "monitor": 0,
        "onnx": "auto",
    }

    # Resolve "auto" based on a test to determine if the feature is available.
    if enabled["cuda"] == "auto" and torch.cuda.is_available():
        enabled["cuda"] = True

    if (
        enabled["cuda1"] == "auto"
        and torch.cuda.is_available()
        and torch.cuda.device_count() > 1
    ):
        enabled["cuda1"] = True

    if enabled["lapack"] == "auto" and torch._C.has_lapack:
        enabled["lapack"] = True

    if enabled["qengine"] == "auto":
        try:
            # Is there a better check if quantization is enabled?
            import torch.ao.nn.quantized as nnq  # NOQA: F401

            torch.backends.quantized.engine = "qnnpack"
            torch.backends.quantized.engine = "fbgemm"
        except (ImportError, RuntimeError):
            ...
        else:
            enabled["qengine"] = True

    if enabled["onnx"] == "auto":
        try:
            import onnx  # NOQA: F401
            import onnxruntime  # NOQA: F401
            import onnxscript  # NOQA: F401
        except ImportError:
            exclude_module_list.append("torch.onnx.*")
            enabled["onnx"] = False
        else:
            enabled["onnx"] = True

    # Set doctest environment variables
    if enabled["cuda"]:
        os.environ["TORCH_DOCTEST_CUDA"] = "1"

    if enabled["cuda1"]:
        os.environ["TORCH_DOCTEST_CUDA1"] = "1"

    if enabled["lapack"]:
        os.environ["TORCH_DOCTEST_LAPACK"] = "1"

    if enabled["qengine"]:
        os.environ["TORCH_DOCTEST_QENGINE"] = "1"

    if enabled["autograd_profiler"]:
        os.environ["TORCH_DOCTEST_AUTOGRAD_PROFILER"] = "1"

    if enabled["cpp_ext"]:
        os.environ["TORCH_DOCTEST_CPP_EXT"] = "1"

    if enabled["monitor"]:
        os.environ["TORCH_DOCTEST_MONITOR"] = "1"

    if enabled["onnx"]:
        os.environ["TORCH_DOCTEST_ONNX"] = "1"

    if 0:
        # TODO: could try to enable some of these
        os.environ["TORCH_DOCTEST_QUANTIZED_DYNAMIC"] = "1"
        os.environ["TORCH_DOCTEST_ANOMALY"] = "1"
        os.environ["TORCH_DOCTEST_AUTOGRAD"] = "1"
        os.environ["TORCH_DOCTEST_HUB"] = "1"
        os.environ["TORCH_DOCTEST_DATALOADER"] = "1"
        os.environ["TORCH_DOCTEST_FUTURES"] = "1"

    pkgpath = os.path.dirname(torch.__file__)

    xdoctest_config = {
        "global_exec": r"\n".join(
            [
                "from torch import nn",
                "import torch.nn.functional as F",
                "import torch",
            ]
        ),
        "analysis": "static",  # set to "auto" to test doctests in compiled modules
        "style": "google",
        "options": "+IGNORE_WHITESPACE",
    }
    xdoctest_verbose = max(1, options.verbose)
    run_summary = xdoctest.runner.doctest_module(
        os.fspath(pkgpath),
        config=xdoctest_config,
        verbose=xdoctest_verbose,
        command=options.xdoctest_command,
        argv=[],
        exclude=exclude_module_list,
    )
    result = 1 if run_summary.get("n_failed", 0) else 0
    return result


def print_log_file(test: str, file_path: str, failed: bool) -> None:
    num_lines = sum(1 for _ in open(file_path, "rb"))
    test = str(test)
    n = 100
    with open(file_path, "rb") as f:
        print_to_stderr("")
        if failed:
            if n < num_lines:
                print_to_stderr(
                    f"Expand the folded group to see the beginning of the log file of {test}"
                )
                print_to_stderr(
                    f"##[group]PRINTING BEGINNING OF LOG FILE of {test} ({file_path})"
                )
                for _ in range(num_lines - n):
                    print_to_stderr(next(f).decode("utf-8", errors="ignore").rstrip())
                print_to_stderr("##[endgroup]")
            for _ in range(min(n, num_lines)):
                print_to_stderr(next(f).decode("utf-8", errors="ignore").rstrip())
            print_to_stderr(f"FINISHED PRINTING LOG FILE of {test} ({file_path})")
        else:
            print_to_stderr(f"Expand the folded group to see the log file of {test}")
            print_to_stderr(f"##[group]PRINTING LOG FILE of {test} ({file_path})")
            print_to_stderr(f.read().decode("utf-8", errors="ignore"))
            print_to_stderr("##[endgroup]")
            print_to_stderr(f"FINISHED PRINTING LOG FILE of {test} ({file_path})")
        print_to_stderr("")


def get_pytest_args(
    options, stepcurrent_key, is_cpp_test=False, is_distributed_test=False
):
    if RERUN_DISABLED_TESTS:
        # Distributed tests are too slow, so running them x50 will cause the jobs to timeout after
        # 3+ hours. So, let's opt for less number of reruns. We need at least 150 instances of the
        # test every 2 weeks to satisfy the Rockset query (15 x 14 = 210). The same logic applies
        # to ASAN, which is also slow
        count = 15 if is_distributed_test or TEST_WITH_ASAN else 50
        # When under rerun-disabled-tests mode, run the same tests multiple times to determine their
        # flakiness status. Default to 50 re-runs
        rerun_options = ["--flake-finder", f"--flake-runs={count}"]
    elif options.continue_through_error:
        # If continue through error, don't stop on first failure
        rerun_options = ["--reruns=2"]
    else:
        # When under the normal mode, retry a failed test 2 more times. -x means stop at the first
        # failure
        rerun_options = ["-x", "--reruns=2"]

    pytest_args = [
        "-vv",
        "-rfEX",
    ]
    if not is_cpp_test:
        # C++ tests need to be run with pytest directly, not via python
        pytest_args.extend(["-p", "no:xdist", "--use-pytest"])
        if not options.continue_through_error and IS_CI:
            pytest_args.append(f"--sc={stepcurrent_key}")
    else:
        # Use pytext-dist to run C++ tests in parallel as running them sequentially using run_test
        # is much slower than running them directly
        pytest_args.extend(["-n", str(NUM_PROCS)])

        if IS_CI:
            # Add the option to generate XML test report here as C++ tests
            # won't go into common_utils
            test_report_path = get_report_path(pytest=True)
            pytest_args.extend(["--junit-xml-reruns", test_report_path])

    if options.pytest_k_expr:
        pytest_args.extend(["-k", options.pytest_k_expr])

    pytest_args.extend(rerun_options)
    return pytest_args


CUSTOM_HANDLERS = {
    "test_cuda_primary_ctx": run_test_with_subprocess,
    "test_cuda_nvml_based_avail": run_test_with_subprocess,
    "test_cuda_trace": run_test_with_subprocess,
    "test_cpp_extensions_aot_no_ninja": test_cpp_extensions_aot_no_ninja,
    "test_cpp_extensions_aot_ninja": test_cpp_extensions_aot_ninja,
    "distributed/test_distributed_spawn": test_distributed,
    "distributed/algorithms/quantization/test_quantization": test_distributed,
    "distributed/test_c10d_nccl": run_test_with_subprocess,
    "distributed/test_c10d_gloo": run_test_with_subprocess,
    "distributed/test_c10d_ucc": run_test_with_subprocess,
    "distributed/test_c10d_common": run_test_with_subprocess,
    "distributed/test_c10d_spawn_gloo": run_test_with_subprocess,
    "distributed/test_c10d_spawn_nccl": run_test_with_subprocess,
    "distributed/test_c10d_spawn_ucc": run_test_with_subprocess,
    "distributed/test_store": run_test_with_subprocess,
    "distributed/test_pg_wrapper": run_test_with_subprocess,
    "distributed/rpc/test_faulty_agent": run_test_with_subprocess,
    "distributed/rpc/test_tensorpipe_agent": run_test_with_subprocess,
    "distributed/rpc/test_share_memory": run_test_with_subprocess,
    "distributed/rpc/cuda/test_tensorpipe_agent": run_test_with_subprocess,
    "doctests": run_doctests,
}


PYTEST_SKIP_RETRIES = {"test_public_bindings"}


def parse_args():
    parser = argparse.ArgumentParser(
        description="Run the PyTorch unit test suite",
        epilog="where TESTS is any of: {}".format(", ".join(TESTS)),
        formatter_class=argparse.RawTextHelpFormatter,
        parents=[common_parser],
    )
    parser.add_argument(
        "-v",
        "--verbose",
        action="count",
        default=0,
        help="Print verbose information and test-by-test results",
    )
    parser.add_argument("--jit", "--jit", action="store_true", help="run all jit tests")
    parser.add_argument(
        "--distributed-tests",
        "--distributed-tests",
        action="store_true",
        help="Run all distributed tests",
    )
    parser.add_argument(
        "--functorch",
        "--functorch",
        action="store_true",
        help=(
            "If this flag is present, we will only run functorch tests. "
            "If this flag is not present, we will run all tests "
            "(including functorch tests)."
        ),
    )
    parser.add_argument(
        "--mps",
        "--mps",
        action="store_true",
        help=("If this flag is present, we will only run test_mps and test_metal"),
    )
    parser.add_argument(
        "--cpp",
        "--cpp",
        action="store_true",
        help=("If this flag is present, we will only run C++ tests"),
    )
    parser.add_argument(
        "-core",
        "--core",
        action="store_true",
        help="Only run core tests, or tests that validate PyTorch's ops, modules,"
        "and autograd. They are defined by CORE_TEST_LIST.",
    )
    parser.add_argument(
        "--onnx",
        "--onnx",
        action="store_true",
        help=(
            "Only run ONNX tests, or tests that validate PyTorch's ONNX export. "
            "If this flag is not present, we will exclude ONNX tests."
        ),
    )
    parser.add_argument(
        "-k",
        "--pytest-k-expr",
        default="",
        help="Pass to pytest as its -k expr argument",
    )
    parser.add_argument(
        "-c",
        "--coverage",
        action="store_true",
        help="enable coverage",
        default=PYTORCH_COLLECT_COVERAGE,
    )
    parser.add_argument(
        "-i",
        "--include",
        nargs="+",
        choices=TestChoices(TESTS),
        default=TESTS,
        metavar="TESTS",
        help="select a set of tests to include (defaults to ALL tests)."
        " tests must be a part of the TESTS list defined in run_test.py",
    )
    parser.add_argument(
        "-x",
        "--exclude",
        nargs="+",
        choices=TESTS,
        metavar="TESTS",
        default=[],
        help="select a set of tests to exclude",
    )
    parser.add_argument(
        "-f",
        "--first",
        choices=TESTS,
        metavar="TESTS",
        help="select the test to start from (excludes previous tests)",
    )
    parser.add_argument(
        "-l",
        "--last",
        choices=TESTS,
        metavar="TESTS",
        help="select the last test to run (excludes following tests)",
    )
    parser.add_argument(
        "--bring-to-front",
        nargs="+",
        choices=TestChoices(TESTS),
        default=[],
        metavar="TESTS",
        help="select a set of tests to run first. This can be used in situations"
        " where you want to run all tests, but care more about some set, "
        "e.g. after making a change to a specific component",
    )
    parser.add_argument(
        "--ignore-win-blocklist",
        action="store_true",
        help="always run blocklisted windows tests",
    )
    # NS: Disable target determination until it can be made more reliable
    # parser.add_argument(
    #     "--determine-from",
    #     help="File of affected source filenames to determine which tests to run.",
    # )
    parser.add_argument(
        "--continue-through-error",
        "--keep-going",
        action="store_true",
        help="Runs the full test suite despite one of the tests failing",
        default=strtobool(os.environ.get("CONTINUE_THROUGH_ERROR", "False")),
    )
    parser.add_argument(
        "additional_unittest_args",
        nargs="*",
        help="additional arguments passed through to unittest, e.g., "
        "python run_test.py -i sparse -- TestSparse.test_factory_size_check",
    )
    parser.add_argument(
        "--shard",
        nargs=2,
        type=int,
        help="runs a shard of the tests (taking into account other selections), e.g., "
        "--shard 2 3 will break up the selected tests into 3 shards and run the tests "
        "in the 2nd shard (the first number should not exceed the second)",
    )
    parser.add_argument(
        "--exclude-jit-executor",
        action="store_true",
        help="exclude tests that are run for a specific jit config",
    )
    parser.add_argument(
        "--exclude-distributed-tests",
        action="store_true",
        help="exclude distributed tests",
    )
    parser.add_argument(
        "--dry-run",
        action="store_true",
        help="Only list the test that will run.",
    )
    parser.add_argument(
        "--xdoctest-command",
        default="all",
        help=(
            "Control the specific doctest action. "
            "Use 'list' to simply parse doctests and check syntax. "
            "Use 'all' to execute all doctests or specify a specific "
            "doctest to run"
        ),
    )
    parser.add_argument(
        "--no-translation-validation",
        action="store_false",
        help="Run tests without translation validation.",
    )

    group = parser.add_mutually_exclusive_group()
    group.add_argument(
        "--dynamo",
        action="store_true",
        help="Run tests with TorchDynamo+EagerBackend turned on",
    )
    group.add_argument(
        "--inductor",
        action="store_true",
        help="Run tests with TorchInductor turned on",
    )

    return parser.parse_args()


def find_test_index(test, selected_tests, find_last_index=False):
    """Find the index of the first or last occurrence of a given test/test module in the list of selected tests.

    This function is used to determine the indices when slicing the list of selected tests when
    ``options.first``(:attr:`find_last_index`=False) and/or ``options.last``(:attr:`find_last_index`=True) are used.

    :attr:`selected_tests` can be a list that contains multiple consequent occurrences of tests
    as part of the same test module, e.g.:

    ```
    selected_tests = ['autograd', 'cuda', **'torch.TestTorch.test_acos',
                     'torch.TestTorch.test_tan', 'torch.TestTorch.test_add'**, 'utils']
    ```

    If :attr:`test`='torch' and :attr:`find_last_index`=False, result should be **2**.
    If :attr:`test`='torch' and :attr:`find_last_index`=True, result should be **4**.

    Args:
        test (str): Name of test to lookup
        selected_tests (list): List of tests
        find_last_index (bool, optional): should we lookup the index of first or last
            occurrence (first is default)

    Returns:
        index of the first or last occurrence of the given test
    """
    idx = 0
    found_idx = -1
    for t in selected_tests:
        if t.startswith(test):
            found_idx = idx
            if not find_last_index:
                break
        idx += 1
    return found_idx


def exclude_tests(
    exclude_list, selected_tests, exclude_message=None, exact_match=False
):
    for exclude_test in exclude_list:
        tests_copy = selected_tests[:]
        for test in tests_copy:
            if (
                not exact_match and test.startswith(exclude_test)
            ) or test == exclude_test:
                if exclude_message is not None:
                    print_to_stderr(f"Excluding {test} {exclude_message}")
                selected_tests.remove(test)
    return selected_tests


def must_serial(file: Union[str, ShardedTest]) -> bool:
    if isinstance(file, ShardedTest):
        file = file.name
    return (
        os.getenv("PYTORCH_TEST_RUN_EVERYTHING_IN_SERIAL", "0") == "1"
        or DISTRIBUTED_TEST_PREFIX in os.getenv("TEST_CONFIG", "")
        or DISTRIBUTED_TEST_PREFIX in file
        or file in CUSTOM_HANDLERS
        or file in RUN_PARALLEL_BLOCKLIST
        or file in CI_SERIAL_LIST
        or file in JIT_EXECUTOR_TESTS
        or file in ONNX_SERIAL_LIST
    )


def can_run_in_pytest(test):
    return os.getenv("PYTORCH_TEST_DO_NOT_USE_PYTEST", "0") == "0"


def get_selected_tests(options) -> List[ShardedTest]:
    selected_tests = options.include

    # filter if there's JIT only and distributed only test options
    if options.jit:
        selected_tests = list(
            filter(lambda test_name: "jit" in test_name, selected_tests)
        )

    if options.distributed_tests:
        selected_tests = list(
            filter(lambda test_name: test_name in DISTRIBUTED_TESTS, selected_tests)
        )

    # Filter to only run core tests when --core option is specified
    if options.core:
        selected_tests = list(
            filter(lambda test_name: test_name in CORE_TEST_LIST, selected_tests)
        )

    # Filter to only run functorch tests when --functorch option is specified
    if options.functorch:
        selected_tests = [tname for tname in selected_tests if tname in FUNCTORCH_TESTS]

    if options.cpp:
        selected_tests = [tname for tname in selected_tests if tname in CPP_TESTS]
    else:
        # Exclude all C++ tests otherwise as they are still handled differently
        # than Python test at the moment
        options.exclude.extend(CPP_TESTS)

    if options.mps:
        selected_tests = ["test_mps", "test_metal", "test_modules"]
    else:
        # Exclude all mps tests otherwise
        options.exclude.extend(["test_mps", "test_metal"])

    # Filter to only run onnx tests when --onnx option is specified
    onnx_tests = [tname for tname in selected_tests if tname in ONNX_TESTS]
    if options.onnx:
        selected_tests = onnx_tests
    else:
        # Exclude all onnx tests otherwise
        options.exclude.extend(onnx_tests)

    # process reordering
    if options.bring_to_front:
        to_front = set(options.bring_to_front)
        selected_tests = options.bring_to_front + list(
            filter(lambda name: name not in to_front, selected_tests)
        )

    if options.first:
        first_index = find_test_index(options.first, selected_tests)
        selected_tests = selected_tests[first_index:]

    if options.last:
        last_index = find_test_index(options.last, selected_tests, find_last_index=True)
        selected_tests = selected_tests[: last_index + 1]

    # process exclusion
    if options.exclude_jit_executor:
        options.exclude.extend(JIT_EXECUTOR_TESTS)

    if options.exclude_distributed_tests:
        options.exclude.extend(DISTRIBUTED_TESTS)

    # these tests failing in CUDA 11.6 temporary disabling. issue https://github.com/pytorch/pytorch/issues/75375
    if torch.version.cuda is not None and version.parse(
        torch.version.cuda
    ) >= version.parse("11.6"):
        options.exclude.extend(["distributions/test_constraints"])

    selected_tests = exclude_tests(options.exclude, selected_tests)

    if sys.platform == "win32" and not options.ignore_win_blocklist:
        target_arch = os.environ.get("VSCMD_ARG_TGT_ARCH")
        if target_arch != "x64":
            WINDOWS_BLOCKLIST.append("cpp_extensions_aot_no_ninja")
            WINDOWS_BLOCKLIST.append("cpp_extensions_aot_ninja")
            WINDOWS_BLOCKLIST.append("cpp_extensions_jit")
            WINDOWS_BLOCKLIST.append("jit")
            WINDOWS_BLOCKLIST.append("jit_fuser")

        selected_tests = exclude_tests(WINDOWS_BLOCKLIST, selected_tests, "on Windows")

    elif TEST_WITH_ROCM:
        selected_tests = exclude_tests(ROCM_BLOCKLIST, selected_tests, "on ROCm")

    # skip all distributed tests if distributed package is not available.
    if not dist.is_available():
        selected_tests = exclude_tests(
            DISTRIBUTED_TESTS,
            selected_tests,
            "PyTorch is built without distributed support.",
        )

    # skip tests that require LAPACK when it's not available
    if not torch._C.has_lapack:
        selected_tests = exclude_tests(
            TESTS_REQUIRING_LAPACK,
            selected_tests,
            "PyTorch is built without LAPACK support.",
        )

    if TEST_WITH_SLOW_GRADCHECK:
        selected_tests = exclude_tests(
            TESTS_NOT_USING_GRADCHECK,
            selected_tests,
            "Running in slow gradcheck mode, skipping tests "
            "that don't use gradcheck.",
            exact_match=True,
        )

    selected_tests = [parse_test_module(x) for x in selected_tests]
    return selected_tests


def download_test_times(file: str = TEST_TIMES_FILE) -> Dict[str, float]:
    # Download previous test times to make sharding decisions
    path = os.path.join(str(REPO_ROOT), file)
    if not os.path.exists(path):
        print("::warning:: Failed to find test times file. Using round robin sharding.")
        return {}

    with open(path) as f:
        test_times_file = cast(Dict[str, Any], json.load(f))
    build_environment = os.environ.get("BUILD_ENVIRONMENT")
    test_config = os.environ.get("TEST_CONFIG")
    if test_config in test_times_file.get(build_environment, {}):
        print("Found test times from artifacts")
        return test_times_file[build_environment][test_config]
    elif test_config in test_times_file["default"]:
        print(
            f"::warning:: Gathered no stats from artifacts for {build_environment} build env"
            f" and {test_config} test config. Using default build env and {test_config} test config instead."
        )
        return test_times_file["default"][test_config]
    else:
        print(
            f"::warning:: Gathered no stats from artifacts for build env {build_environment} build env"
            f" and {test_config} test config. Using default build env and default test config instead."
        )
        return test_times_file["default"]["default"]


def do_sharding(
    options,
    selected_tests: List[str],
    test_file_times: Dict[str, float],
    sort_by_time: bool = True,
) -> List[ShardedTest]:
    which_shard, num_shards = 1, 1
    if options.shard:
        assert len(options.shard) == 2, "Unexpected shard format"
        assert min(options.shard) > 0, "Shards must be positive numbers"
        which_shard, num_shards = options.shard
        assert (
            which_shard <= num_shards
        ), "Selected shard must be less than or equal to total number of shards"

    # Do sharding
    shards = calculate_shards(
        num_shards,
        selected_tests,
        test_file_times,
        must_serial=must_serial,
        sort_by_time=sort_by_time,
    )
    _, tests_from_shard = shards[which_shard - 1]
    selected_tests = tests_from_shard

    return selected_tests


class TestFailure(NamedTuple):
    test: str
    message: str


def run_test_module(
    test: Union[ShardedTest, str], test_directory: str, options
) -> Optional[TestFailure]:
    maybe_set_hip_visible_devies()

    # Printing the date here can help diagnose which tests are slow
    print_to_stderr(f"Running {str(test)} ... [{datetime.now()}]")
    handler = CUSTOM_HANDLERS.get(
        test.name if isinstance(test, ShardedTest) else test, run_test
    )
    return_code = handler(test, test_directory, options)
    assert isinstance(return_code, int) and not isinstance(
        return_code, bool
    ), f"While running {str(test)} got non integer return code {return_code}"
    if return_code == 0:
        return None

    message = f"{str(test)} failed!"
    if return_code < 0:
        # subprocess.Popen returns the child process' exit signal as
        # return code -N, where N is the signal number.
        signal_name = SIGNALS_TO_NAMES_DICT[-return_code]
        message += f" Received signal: {signal_name}"
    return TestFailure(test, message)


def run_tests(
    selected_tests: List[ShardedTest],
    test_directory: str,
    options,
    failures: List[TestFailure],
) -> None:
    if len(selected_tests) == 0:
        return

    # parallel = in parallel with other files
    # serial = this file on it's own.  The file might still be run in parallel with itself (ex test_ops)
    selected_tests_parallel = [x for x in selected_tests if not must_serial(x)]
    selected_tests_serial = [
        x for x in selected_tests if x not in selected_tests_parallel
    ]

    # See Note [ROCm parallel CI testing]
    pool = get_context("spawn").Pool(
        NUM_PROCS, maxtasksperchild=None if torch.version.hip else 1
    )

    # NB: This is a hack to make conftest.py available on CPP_TESTS_DIR. We should
    # see if the file could be turned into a full-fledge ptest plugin instead
    cpp_conftest_file = os.path.join(CPP_TESTS_DIR, "conftest.py")
    if (
        options.cpp
        and os.path.exists(CPP_TESTS_DIR)
        and os.path.isdir(CPP_TESTS_DIR)
        and not os.path.exists(cpp_conftest_file)
    ):
        # Take the conftest file from the test directory
        shutil.copy(os.path.join(test_directory, "conftest.py"), cpp_conftest_file)

    def handle_error_messages(failure: Optional[TestFailure]):
        if failure is None:
            return False
        failures.append(failure)
        print_to_stderr(failure.message)
        return True

    def parallel_test_completion_callback(failure):
        test_failed = handle_error_messages(failure)
        if (
            test_failed
            and not options.continue_through_error
            and not RERUN_DISABLED_TESTS
        ):
            pool.terminate()

    try:
        os.environ["NUM_PARALLEL_PROCS"] = str(NUM_PROCS)
        for test in selected_tests_parallel:
            options_clone = copy.deepcopy(options)
            if can_run_in_pytest(test):
                options_clone.pytest = True
            pool.apply_async(
                run_test_module,
                args=(test, test_directory, options_clone),
                callback=parallel_test_completion_callback,
            )
        pool.close()
        pool.join()
        del os.environ["NUM_PARALLEL_PROCS"]

        if (
            not options.continue_through_error
            and not RERUN_DISABLED_TESTS
            and len(failures) != 0
        ):
            raise RuntimeError(
                "\n".join(x.message for x in failures)
                + "\n\nTip: You can keep running tests even on failure by "
                "passing --keep-going to run_test.py.\n"
                "If running on CI, add the 'keep-going' label to "
                "your PR and rerun your jobs."
            )

        for test in selected_tests_serial:
            options_clone = copy.deepcopy(options)
            if can_run_in_pytest(test):
                options_clone.pytest = True
            failure = run_test_module(test, test_directory, options_clone)
            test_failed = handle_error_messages(failure)
            if (
                test_failed
                and not options.continue_through_error
                and not RERUN_DISABLED_TESTS
            ):
                raise RuntimeError(failure.message)

    finally:
        pool.terminate()
        pool.join()

    return


def check_pip_packages() -> None:
    packages = [
        "pytest-rerunfailures",
        "pytest-shard",
        "pytest-flakefinder",
        "pytest-xdist",
    ]
    installed_packages = [i.key for i in pkg_resources.working_set]
    for package in packages:
        if package not in installed_packages:
            print(
                f"Missing pip dependency: {package}, please run `pip install -r .ci/docker/requirements-ci.txt`"
            )
            sys.exit(1)


def main():
    check_pip_packages()

    options = parse_args()

    test_directory = str(REPO_ROOT / "test")
    selected_tests = get_selected_tests(options)

    if options.coverage and not PYTORCH_COLLECT_COVERAGE:
        shell(["coverage", "erase"])

<<<<<<< HEAD
    test_prioritization: TestPrioritizations = TestPrioritizations()
    test_prioritization.unranked_relevance = selected_tests
    metrics_dict = {}
    if IS_CI and HAVE_TEST_SELECTION_TOOLS:
=======
    prioritized_tests = []
    general_tests = selected_tests
    if IS_CI:
>>>>>>> d0b6f44d
        # downloading test cases configuration to local environment
        get_test_case_configs(dirpath=test_directory)
        test_prioritization = get_test_prioritizations(selected_tests)

        metrics_dict = {
            "highly_relevant_tests": test_prioritization.highly_relevant,
            "probably_relevant_tests": test_prioritization.probably_relevant,
            "unranked_relevance_tests": test_prioritization.unranked_relevance,
            "cpp": options.cpp,
        }

    class TestBatch:
        """Defines a set of tests with similar priority that should be run together on the current shard"""

        name: str
        sharded_tests: List[ShardedTest]
        failures: List[TestFailure]

        def __init__(self, name: str, raw_tests: List[str], should_sort_shard: bool):
            self.name = name
            self.failures = []
            self.sharded_tests = do_sharding(
                options, raw_tests, test_times_dict, sort_by_time=should_sort_shard
            )

    test_times_dict = download_test_times(TEST_TIMES_FILE)
    test_batches: List[TestBatch] = []

    # Each batch will be run sequentially
    test_batches = [
        TestBatch("highly_relevant", test_prioritization.highly_relevant, False),
        TestBatch("probably_relevant", test_prioritization.probably_relevant, False),
        TestBatch("unranked_relevance", test_prioritization.unranked_relevance, True),
    ]

    if options.dry_run:
        return

    if options.dynamo:
        os.environ["PYTORCH_TEST_WITH_DYNAMO"] = "1"
    elif options.inductor:
        os.environ["PYTORCH_TEST_WITH_INDUCTOR"] = "1"

    if not options.no_translation_validation:
        os.environ["PYTORCH_TEST_WITH_TV"] = "1"

    os.makedirs(REPO_ROOT / "test" / "test-reports", exist_ok=True)

    try:
        # Actually run the tests
        start_time = time.time()
        for test_batch in test_batches:
            print(f"Starting test batch '{test_batch.name}'")
            metrics_dict[f"{test_batch.name}_start_time"] = time.time() - start_time
            run_tests(
                test_batch.sharded_tests, test_directory, options, test_batch.failures
            )
            metrics_dict[f"{test_batch.name}_failures"] = [
                x.test for x in test_batch.failures
            ]

    finally:
        if options.coverage:
            from coverage import Coverage

            with set_cwd(test_directory):
                cov = Coverage()
                if PYTORCH_COLLECT_COVERAGE:
                    cov.load()
                cov.combine(strict=False)
                cov.save()
                if not PYTORCH_COLLECT_COVERAGE:
                    cov.html_report()

        if IS_CI:
            emit_metric("td_experiment_1", metrics_dict)

    all_failures = [failure for batch in test_batches for failure in batch.failures]

    if len(all_failures) != 0:
        for _, err in all_failures:
            print_to_stderr(err)

        # A disabled test is expected to fail, so there is no need to report a failure here
        if not RERUN_DISABLED_TESTS:
            sys.exit(1)


if __name__ == "__main__":
    main()<|MERGE_RESOLUTION|>--- conflicted
+++ resolved
@@ -37,43 +37,21 @@
 
 REPO_ROOT = pathlib.Path(__file__).resolve().parent.parent
 
-<<<<<<< HEAD
-try:
-    # using tools/ to optimize test run.
-    sys.path.insert(0, str(REPO_ROOT))
-    from tools.stats.export_test_times import TEST_TIMES_FILE
-    from tools.stats.upload_metrics import emit_metric
-    from tools.testing.target_determination.determinator import (
-        get_test_prioritizations,
-        TestPrioritizations,
-    )
-    from tools.testing.test_selections import (
-        calculate_shards,
-        get_test_case_configs,
-        NUM_PROCS,
-        ShardedTest,
-        THRESHOLD,
-    )
-
-    HAVE_TEST_SELECTION_TOOLS = True
-except ImportError as e:
-
-    class ShardedTest:
-        pass
-=======
 # using tools/ to optimize test run.
 sys.path.insert(0, str(REPO_ROOT))
 from tools.stats.export_test_times import TEST_TIMES_FILE
 from tools.stats.upload_metrics import emit_metric
+from tools.testing.target_determination.determinator import (
+    get_test_prioritizations,
+    TestPrioritizations,
+)
 from tools.testing.test_selections import (
     calculate_shards,
-    get_reordered_tests,
     get_test_case_configs,
     NUM_PROCS,
     ShardedTest,
     THRESHOLD,
 )
->>>>>>> d0b6f44d
 
 HAVE_TEST_SELECTION_TOOLS = True
 # Make sure to remove REPO_ROOT after import is done
@@ -1641,16 +1619,9 @@
     if options.coverage and not PYTORCH_COLLECT_COVERAGE:
         shell(["coverage", "erase"])
 
-<<<<<<< HEAD
-    test_prioritization: TestPrioritizations = TestPrioritizations()
-    test_prioritization.unranked_relevance = selected_tests
+    test_prioritization: TestPrioritizations = TestPrioritizations(unranked_relevance = selected_tests.copy())
     metrics_dict = {}
-    if IS_CI and HAVE_TEST_SELECTION_TOOLS:
-=======
-    prioritized_tests = []
-    general_tests = selected_tests
     if IS_CI:
->>>>>>> d0b6f44d
         # downloading test cases configuration to local environment
         get_test_case_configs(dirpath=test_directory)
         test_prioritization = get_test_prioritizations(selected_tests)
