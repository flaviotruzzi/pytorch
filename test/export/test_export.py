--- conflicted
+++ resolved
@@ -962,26 +962,24 @@
         self.assertTrue(len(re_exported_v2.graph_module.meta["input_shape_constraints"]), 1)
         self.assertTrue(torch.allclose(exported(torch.ones(7, 5)), re_exported_v2(torch.ones(7, 5))))
 
-<<<<<<< HEAD
+    def test_constrain_as_size_error(self):
+
+        def f(x):
+            a = x.item()
+            return torch.full((a, 4), 0)
+
+        with self.assertRaisesRegex(
+            torch._dynamo.exc.UserError,
+            "Tried to use data-dependent value in the subsequent computation"
+        ):
+            _ = export(f, (torch.tensor(6),))
+
     def test_constraint_directly_construct(self):
         with self.assertRaisesRegex(
             TypeError,
             "torch.export.Constraint has no public constructor. Please use torch.export.dynamic_dim"
         ):
             _ = Constraint()
-=======
-    def test_constrain_as_size_error(self):
-
-        def f(x):
-            a = x.item()
-            return torch.full((a, 4), 0)
-
-        with self.assertRaisesRegex(
-            torch._dynamo.exc.UserError,
-            "Tried to use data-dependent value in the subsequent computation"
-        ):
-            _ = export(f, (torch.tensor(6),))
->>>>>>> fba0d4a9
 
 
 if __name__ == '__main__':
