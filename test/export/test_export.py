# Owner(s): ["module: dynamo"]
import dataclasses
import unittest
from contextlib import contextmanager
from dataclasses import dataclass

import torch
import torch._dynamo as torchdynamo
from functorch.experimental.control_flow import map
from torch import Tensor
from torch._export import DEFAULT_EXPORT_DYNAMO_CONFIG, dynamic_dim, export
from torch._export.constraints import constrain_as_size, constrain_as_value
from torch._export.utils import register_dataclass_as_pytree_node, is_param, get_param
from torch.fx.experimental.proxy_tensor import make_fx
from torch.testing import FileCheck
from torch.testing._internal.common_utils import run_tests, TestCase
from torch.utils._pytree import LeafSpec, tree_flatten, tree_unflatten, TreeSpec


@unittest.skipIf(not torchdynamo.is_dynamo_supported(), "dynamo isn't support")
class TestDynamismExpression(TestCase):
    def test_export_inline_constraints(self):

        def f(x):
            b = x.item()
            constrain_as_size(b)
            return torch.full((b, 1), 1)

        inp = (torch.tensor([3]),)
        ref = f(*inp)

        gm = export(f, inp)
        res = gm(*inp)

        self.assertTrue(torchdynamo.utils.same(ref, res))

        gm = make_fx(f, tracing_mode="symbolic")(*inp)
        res = gm(*inp)
        self.assertTrue(torchdynamo.utils.same(ref, res))

    def test_export_constraints_error(self):

        def invalid_input_conflict_with_input_constraints(x):
            return x + 1

        inp = torch.zeros([3])
        inp_constraints = [
            dynamic_dim(inp, 0) > 5,
        ]
        with self.assertRaisesRegex(torchdynamo.exc.UserError, "not in range"):
            export(
                invalid_input_conflict_with_input_constraints,
                (inp,),
                constraints=inp_constraints,
            )

        def conflicting_constraints(x):
            b = x.item()
            constrain_as_size(b)
            constrain_as_value(b, min=4, max=5)
            return torch.full((b, 1), 1)

        inp = (torch.tensor([3]),)
        ep = export(conflicting_constraints, inp)

        with self.assertRaisesRegex(RuntimeError, r"is outside of inline constraint \[4, 5\]"):
            ep(torch.tensor([3]))

    def test_export_assume_static_by_default(self):
        def branch_on_shape(x: torch.Tensor):
            if x.shape[0] == 4:
                return x + 1
            else:
                return x

        inp = (torch.rand(4, 5),)

        # Being able to export means shape is preserved as static
        export(branch_on_shape, inp)


@unittest.skipIf(not torchdynamo.is_dynamo_supported(), "dynamo isn't support")
class TestExport(TestCase):

    def _test_export_same_as_eager(self, f, args, kwargs=None):
        kwargs = kwargs or {}
        exported_program = export(f, args, kwargs)
        reversed_kwargs = {key: kwargs[key] for key in reversed(kwargs)}
        self.assertEqual(exported_program(*args, **kwargs), f(*args, **kwargs))
        self.assertEqual(exported_program(*args, **reversed_kwargs), f(*args, **reversed_kwargs))

    def test_basic(self):
        def f(x, y):
            return x[0] + y

        inp = ([torch.ones(1, 3)], torch.ones(1, 3))
        self._test_export_same_as_eager(f, inp)

    def test_export_preserve_signature(self):
        class NestedChild(torch.nn.Module):
            def forward(self, zx, y):
                return {"x": y["key"] + zx[1], "w": y["key"] * zx[1]}

        class Child1(torch.nn.Module):
            def __init__(self):
                super().__init__()
                self.nested = NestedChild()

            def forward(self, x, y):
                z = torch.ones_like(x)
                xw = self.nested((z, x), y={"key": y})
                return xw["w"] + z - xw["x"]

        class Child2(torch.nn.Module):
            def __init__(self):
                super().__init__()

            def forward(self, x):
                return x - 1

        class MyModule(torch.nn.Module):
            def __init__(self):
                super().__init__()
                self.foo = Child1()
                self.bar = Child2()

            def forward(self, x, y):
                x = self.foo(x, y)
                x = self.bar(x)
                return x

        orig_eager = MyModule()
        inps = torch.rand(2, 3), torch.rand(2, 3)
        ep = export(
            orig_eager,
            inps,
            {},
            preserve_module_call_signature=("foo.nested", "foo"),
        )
        ep.validate()
        self.assertEqual(len(ep.module_call_graph), 2)
        # TODO(zhxchen17) unflattener
        # unflattened = unflatten(export_module)
        # self.compare_outputs(export_module, unflattened, inps)
        # unflattened.foo.nested = NestedChild()
        # self.compare_outputs(export_module, unflattened, inps)

    def test_raise_user_error_when_guard_on_data_dependent_operation(self):
        def fn_ddo(x):
            y = x.nonzero()
            z = y.shape[0]
            if z > 2:
                return x.cos()
            else:
                return x.sin()

        with self.assertRaisesRegex(
            torchdynamo.exc.UserError,
            "trying to get a value out of symbolic int"
        ):
            _ = export(fn_ddo, (torch.tensor([2, 3, 5]),), constraints=None)

    def test_if_functional(self):
        def foo(x):
            z = x + 4
            z.add_(4)
            y = z.view(x.shape)
            return x.cos() + y.cos()

        gm = export(foo, (torch.tensor([2, 3, 5]),), constraints=None)

        view_count = 0
        for node in gm.graph.nodes:
            if node.op == "call_function" and node.target == torch.ops.aten.add_.Tensor:
                # No more inplace mutation
                self.assertNotEqual(
                    node.target,
                    torch.ops.aten.add_.Tensor,
                    "There shouldn't be any inplace mutation node in the graph."
                )
            if node.op == "call_function" and node.target == torch.ops.aten.view.default:
                view_count += 1

        # There should be nonzero view nodes in the graph
        self.assertTrue(view_count > 0)

    def test_export_mod_constraints(self):
        class BasicDynamiShapeModel(torch.nn.Module):
            def forward(self, x: torch.Tensor) -> torch.Tensor:
                return x.view(x.shape[0] - 1, -1)

        m = BasicDynamiShapeModel()
        a = torch.randn(3, 4)
        constraints = [3 <= dynamic_dim(a, 0), dynamic_dim(a, 1)]
        with self.assertRaisesRegex(
            torch._dynamo.exc.UserError,
            (
                "Some dynamic dimensions need to be specialized because "
                "the constraints inferred for them are too complex to specify"
                ".*\n.*\\[0\\], which was marked dynamic, must be specialized to 3"
                ".*\n.*\\[1\\], which was marked dynamic, must be specialized to 4"
            ),
        ):
            torch._export.export(m, (a,), constraints=constraints)
        em = torch._export.export(m, (a,))
        x = torch.randn(3, 5)
        with self.assertRaisesRegex(RuntimeError, "\\[1\\] is specialized at 4"):
            em(x)

    def test_not_correct_dim(self):
        def f(x):
            return x.cos()

        def g(x):
            return x + 4

        inp_for_f = torch.tensor(5)
        with self.assertRaisesRegex(torchdynamo.exc.UserError, "Cannot mark 0-dimension tensors to be dynamic"):
            constraints = [dynamic_dim(inp_for_f, 0)]

        inp_for_f_mul_dim = torch.ones(5, 5)
        with self.assertRaisesRegex(
            torchdynamo.exc.UserError,
            "Expected the dimension passed to dynamic_dim to be in the range \\[0:1\\]"
        ):
            constraints = [dynamic_dim(inp_for_f_mul_dim, 2)]

        inp_for_g = 4
        with self.assertRaisesRegex(torchdynamo.exc.UserError, "Expected tensor as input to dynamic_dim"):
            constraints = [dynamic_dim(inp_for_g, 0)]

    def test_map(self):
        def list_tensor_map(xs, y, z):
            def body(x, y, z):
                return x + y + z

            return map(body, xs, y, z)

        inps = (torch.ones(6, 4), torch.tensor(5), torch.tensor(4))
        self._test_export_same_as_eager(list_tensor_map, inps)

    def test_export_func_with_kwargs(self):
        def kw_func(arg1, arg2, kw1, kw2):
            return arg1 + arg2, kw1 + kw2

        args = (torch.ones(6, 4), torch.ones(1, 1))
        kwargs = {"kw1": torch.ones(1, 1), "kw2": torch.ones(6, 4)}
        self._test_export_same_as_eager(kw_func, args, kwargs)

    def test_export_func_with_pytree_kwargs(self):
        def kw_func(arg1, arg2, a, b):
            return arg1 + a["kw1"] + b[0], arg2 + a["kw2"] + b[1]

        args = (torch.ones(2, 3), torch.ones(3, 4))
        kwargs = {"a": {"kw1": torch.ones(2, 3), "kw2": torch.ones(3, 4)}, "b": [torch.ones(2, 3), torch.ones(3, 4)]}
        self._test_export_same_as_eager(kw_func, args, kwargs)

    def test_export_func_with_default_kwargs(self):
        def kw_func(arg1, arg2, a, b=1):
            return arg1 + arg2, a["kw1"] + a["kw2"] + b

        def kw_func2(arg1, arg2, a=1, b=2):
            return arg1 + a, arg2 + b


        args = (torch.ones(6, 4), torch.ones(1, 1))
        kwargs1 = {"a": {"kw1": torch.ones(1, 1), "kw2": torch.ones(6, 4)}}
        kwargs2 = {"a": {"kw1": torch.ones(1, 1), "kw2": torch.ones(6, 4)}, "b": 2}
        self._test_export_same_as_eager(kw_func, args, kwargs1)
        self._test_export_same_as_eager(kw_func, args, kwargs2)
        kwargs3 = {"b": 1}
        self._test_export_same_as_eager(kw_func2, args, kwargs3)

    def test_export_func_with_var_postional_args(self):
        def kw_func(arg1, arg2, *args):
            return arg1 + args[0], arg2 + args[1]

        args = (torch.ones(2, 3), torch.ones(3, 4), torch.ones(2, 3), torch.ones(3, 4))
        self._test_export_same_as_eager(kw_func, args)

    def test_export_func_with_keyword_only_args(self):
        def kw_func(arg1, arg2, *args, kw1, kw2):
            return arg1 + args[0] + kw1, arg2 + args[1] + kw2

        args = (torch.ones(2, 3), torch.ones(3, 4), torch.ones(2, 3), torch.ones(3, 4))
        kwargs = {"kw1": torch.ones(2, 3), "kw2": torch.ones(3, 4)}
        self._test_export_same_as_eager(kw_func, args, kwargs)

    def test_export_func_with_var_keyword_args(self):
        def kw_func(arg1, arg2, *args, kw1, kw2, **kwargs):
            return arg1 + args[0] + kw1 + kwargs["kw3"], arg2 + args[1] + kw2 + kwargs["kw4"]

        args = (torch.ones(2, 3), torch.ones(3, 4), torch.ones(2, 3), torch.ones(3, 4))
        kwargs = {"kw1": torch.ones(2, 3), "kw2": torch.ones(3, 4), "kw3": torch.ones(2, 3), "kw4": torch.ones(3, 4)}
        self._test_export_same_as_eager(kw_func, args, kwargs)

    def test_export_func_with_var_keyword_pytree_args(self):
        def kw_func(arg1, arg2, *args, kw1, kw2, **kwargs):
            return arg1 + arg2[0][0] + args[0] + kw1[0] + kwargs["kw3"][0], arg2[1] + args[1] + kw2 + kwargs["kw4"]

        args = (torch.ones(2, 3), [(torch.ones(2, 3), ), torch.ones(3, 4)], torch.ones(2, 3), torch.ones(3, 4))
        kwargs = {"kw1": (torch.ones(2, 3), ), "kw2": torch.ones(3, 4),
                  "kw3": (torch.ones(2, 3), torch.ones(3, 4)), "kw4": torch.ones(3, 4)}
        self._test_export_same_as_eager(kw_func, args, kwargs)

    def test_linear_conv(self):

        class MyLinear(torch.nn.Module):
            def __init__(self):
                super().__init__()
                self.weight = torch.randn(20, 98)
                self.bias = torch.randn(20)

            def forward(self, x):
                return torch.nn.functional.linear(x, self.weight, self.bias)

        class Foo(torch.nn.Module):
            def __init__(self):
                super().__init__()
                self.conv = torch.nn.Conv2d(16, 33, 3)
                self.linear = MyLinear()

            def forward(self, x):
                x_conv = self.conv(x)
                x_linear = self.linear(x_conv)
                return x_linear.cos()

        ep = export(Foo(), (torch.randn(20, 16, 50, 100),))
        for node in ep.graph.nodes:
            if (
                node.op == "placeholder" and
                node.name in ep.graph_signature.inputs_to_buffers or
                node.name in ep.graph_signature.inputs_to_parameters
            ):
                self.assertTrue("source_fn" in node.meta)
                self.assertTrue("nn_module_stack" in node.meta)


    def test_error_does_not_reference_eager_fallback(self):
        def fn_ddo(x):
            y = x.nonzero()
            z = y.shape[0]
            if z > 2:
                return x.cos()
            else:
                return x.sin()

        with self.assertRaisesRegex(
            torchdynamo.exc.UserError,
            r"^(?!.*fall back to eager).*"
        ):
            _ = export(fn_ddo, (torch.tensor([2, 3, 5]),), constraints=None)

    def test_pytree_regster_data_class(self):

        @dataclass
        class MyDataClass:
            x: int
            y: int
            z: int = None

        dt = MyDataClass(x=3, y=4)
        flat, spec = tree_flatten(dt)
        self.assertTrue(spec, LeafSpec())
        self.assertTrue(len(flat) == 1)

        register_dataclass_as_pytree_node(MyDataClass)

        flat, spec = tree_flatten(dt)
        self.assertEqual(
            spec,
            TreeSpec(
                MyDataClass,
                (
                    MyDataClass,
                    ['x', 'y'],
                    ['z']
                ),
                [LeafSpec(), LeafSpec()]
            )
        )
        self.assertEqual(flat, [3, 4])

        orig_dt = tree_unflatten(flat, spec)
        self.assertTrue(isinstance(orig_dt, MyDataClass))
        self.assertEqual(orig_dt.x, 3)
        self.assertEqual(orig_dt.y, 4)
        self.assertEqual(orig_dt.z, None)

        # Override the registration with keep none fields
        register_dataclass_as_pytree_node(MyDataClass, return_none_fields=True)

        flat, spec = tree_flatten(dt)
        self.assertEqual(
            spec,
            TreeSpec(
                MyDataClass,
                (
                    MyDataClass,
                    ['x', 'y', 'z'],
                    [],
                ),
                [LeafSpec(), LeafSpec(), LeafSpec()]
            )
        )
        self.assertEqual(flat, [3, 4, None])

        orig_dt = tree_unflatten(flat, spec)
        self.assertTrue(isinstance(orig_dt, MyDataClass))
        self.assertEqual(orig_dt.x, 3)
        self.assertEqual(orig_dt.y, 4)
        self.assertEqual(orig_dt.z, None)

    def test_pytree_regster_nested_data_class(self):

        @dataclass
        class Inner:
            x: int
            y: int

        @dataclass
        class Outer:
            xy: Inner
            ab: Inner

        xy = Inner(1, 2)
        ab = Inner(3, 4)
        dt = Outer(xy, ab)
        inp = {"dt1": (dt, ({},)), "dt2": ((torch.ones(1),), dt)}

        register_dataclass_as_pytree_node(Inner)
        register_dataclass_as_pytree_node(Outer)

        flat, spec = tree_flatten(inp)
        self.assertEqual(flat, [1, 2, 3, 4, torch.ones(1), 1, 2, 3, 4])

        unflat = tree_unflatten(flat, spec)
        self.assertEqual(unflat, inp)

    def test_param_util(self):
        class Basic(torch.nn.Module):
            def __init__(self):
                super().__init__()
                self.lin = torch.nn.Linear(10, 1)

            def forward(self, x):
                return self.lin(x)

        ep = export(Basic(), (torch.randn(5, 10),))
        num_params = 0
        params = []
        for node in ep.graph.nodes:
            if is_param(ep, node):
                num_params += 1
                params.append(get_param(ep, node))
        self.assertEqual(num_params, 2)
        self.assertEqual(params[0].shape, [1, 10])  # weight
        self.assertEqual(params[1].shape, [1])  # bias


    def test_export_dynamo_config(self):
        class MyModule(torch.nn.Module):
            def __init__(self):
                super().__init__()
                self.lstm = torch.nn.LSTM(input_size=4, hidden_size=5, num_layers=1)

            def forward(self, inputs: torch.Tensor) -> torch.Tensor:
                return self.lstm(inputs)


        config = DEFAULT_EXPORT_DYNAMO_CONFIG
        mod = MyModule()

        @contextmanager
        def _patch_config(kwargs):
            orig_config_dict = dataclasses.asdict(config)

            try:
                for k, v in kwargs.items():
                    setattr(config, k, v)
                yield
            finally:
                for k, v in orig_config_dict.items():
                    setattr(config, k, v)

        inp = (torch.rand(5, 4), )
        exported_program = export(mod, inp)

        with _patch_config({"allow_rnn": False}):
            with self.assertRaisesRegex(
                torch._dynamo.exc.Unsupported,
                "TorchDynamo purposely graph breaks on RNN, GRU, LSTMs"
            ):
                _ = export(mod, inp)

    def test_module(self):

        class MyLinear(torch.nn.Module):
            def __init__(self):
                super().__init__()
                self.weight = torch.randn(20, 98)
                self.bias = torch.randn(20)

            def forward(self, x):
                return torch.nn.functional.linear(x, self.weight, self.bias)

        class Foo(torch.nn.Module):
            def __init__(self):
                super().__init__()
                self.conv = torch.nn.Conv2d(16, 33, 3)
                self.linear = MyLinear()

            def forward(self, x):
                a, b = x
                a_conv = self.conv(a)
                a_linear = self.linear(a_conv)
                b_conv = self.conv(b)
                b_linear = self.linear(b_conv)
                return (a_linear.cos() + b_linear.sin(), a_linear.sin() + b_linear.cos())

        inp_container = ((torch.randn(20, 16, 50, 100), torch.randn(20, 16, 50, 100)),)

        ep = export(Foo(), inp_container)
        ep_rexported = export(ep.module(), inp_container)

        inp_test = ((torch.randn(20, 16, 50, 100), torch.randn(20, 16, 50, 100)),)

        self.assertTrue(torch.allclose(ep(*inp_test)[0], ep_rexported(*inp_test)[0]))
        self.assertTrue(torch.allclose(ep(*inp_test)[1], ep_rexported(*inp_test)[1]))

    def test_module_with_dict_container_inp_out(self):

        class MyLinear(torch.nn.Module):
            def __init__(self):
                super().__init__()
                self.weight = torch.randn(20, 98)
                self.bias = torch.randn(20)

            def forward(self, x):
                return torch.nn.functional.linear(x, self.weight, self.bias)

        class Foo(torch.nn.Module):
            def __init__(self):
                super().__init__()
                self.conv = torch.nn.Conv2d(16, 33, 3)
                self.linear = MyLinear()

            def forward(self, x):
                a1, a2 = x["a"]
                b = x["b"]
                a1_conv = self.conv(a1)
                a1_linear = self.linear(a1_conv)
                a2_conv = self.conv(a2)
                a2_linear = self.linear(a2_conv)
                b_conv = self.conv(b)
                b_linear = self.linear(b_conv)
                return {"a": a1_linear.cos() + b_linear.sin(), "b": a2_linear.sin() + b_linear.cos()}

        inp_container = ({"a": (torch.randn(20, 16, 50, 100), torch.randn(20, 16, 50, 100)), "b": torch.randn(20, 16, 50, 100)},)

        ep = export(Foo(), inp_container)
        ep_rexported = export(ep.module(), inp_container)

        inp_test = ({"a": (torch.randn(20, 16, 50, 100), torch.randn(20, 16, 50, 100)), "b": torch.randn(20, 16, 50, 100)},)

        self.assertTrue(torch.allclose(ep(*inp_test)["a"], ep_rexported(*inp_test)["a"]))
        self.assertTrue(torch.allclose(ep(*inp_test)["b"], ep_rexported(*inp_test)["b"]))

    def test_args_type_checked(self):
        def fn(x):
            return x + 1

        inp = torch.rand(2, 2)
        with self.assertRaisesRegex(torch._dynamo.exc.UserError, "to be a tuple"):
            # Intentionally not wrapping `inp` in a tuple to trigger the error
            _ = export(fn, inp)

    def test_constrain_value_with_no_default(self):
        def fn(x, y):
            n = x.max().item()
            constrain_as_value(n)
            return y + n

        ep = export(fn, (torch.randint(3, 5, (2, 2)), torch.randint(3, 5, (2, 3))))
        test_inp = (torch.randint(3, 5, (2, 2)), torch.randint(3, 5, (2, 3)))
        self.assertTrue(torch.allclose(ep(*test_inp), fn(*test_inp)))

    def test_constrain_value_with_symfloat(self):
        def fn(x, y):
            n = x.max().item()
            constrain_as_value(n)
            return y + n

        with self.assertRaisesRegex(torch._dynamo.exc.TorchRuntimeError, "Constraining SymFloat or Symbool is nyi"):
            _ = export(fn, (torch.rand(2, 2), torch.rand(2, 3)))

    def test_constrain_size_in_eager(self):
        def fn(x, y):
            n = x.max().item()
            constrain_as_size(n)
            return y + n

        ep = export(fn, (torch.randint(1, 2, (2, 2)), torch.randint(3, 5, (2, 3))))
        test_inp = (torch.randint(1, 2, (2, 2)), torch.randint(3, 5, (2, 3)))
        self.assertTrue(torch.allclose(ep(*test_inp), fn(*test_inp)))

    def test_constrain_size_with_constrain_value(self):
        def fn(x, y):
            n = x.max().item()
            constrain_as_value(n, 2, 10)
            constrain_as_size(n)
            return y + n

        with self.assertRaisesRegex(RuntimeError, r"Invalid value range for 1 between \[2, 10\]."):
            _ = fn(torch.randint(1, 2, (2, 2)), torch.randint(3, 5, (2, 3)))

        ep = export(fn, (torch.randint(3, 4, (2, 2)), torch.randint(3, 5, (2, 3))))
        with self.assertRaisesRegex(RuntimeError, "is outside of inline constraint"):
            test_inp = (torch.randint(1, 2, (2, 2)), torch.randint(3, 5, (2, 3)))
            _ = ep(*test_inp)

    def test_constrain_size_with_various_cases(self):

        def case_1(x, y):
            n = x.item()
            constrain_as_size(n, min=0)
            return y.sum() + torch.ones(n, 5).sum()

        def case_2(x, y):
            n = x.item()
            constrain_as_size(n, min=0, max=6)
            return y.sum() + torch.ones(n, 5).sum()

        def case_3(x, y):
            n = x.item()
            constrain_as_size(n, min=0, max=1)
            return y.sum() + torch.ones(n, 5).sum()

        def case_4(x, y):
            n = x.item()
            constrain_as_size(n, min=2)
            return y.sum() + torch.ones(n, 5).sum()

        def case_5(x, y):
            n = x.item()
            constrain_as_size(n, min=1)
            return y.sum() + torch.ones(n, 5).sum()

        ep = export(case_1, (torch.tensor(1), torch.ones(4, 5)))

        with self.assertRaisesRegex(RuntimeError, r"Invalid value range for -1 between"):
            _ = case_1(torch.tensor(-1), torch.randn(4, 5))

        self.assertTrue(
            torch.allclose(
                ep(torch.tensor(1), torch.ones(4, 5)),
                case_1(torch.tensor(1), torch.ones(4, 5)),
            )
        )

        ep = export(case_2, (torch.tensor(5), torch.randn(4, 5)))

        with self.assertRaisesRegex(RuntimeError, r"Invalid value range for 7 between"):
            _ = case_2(torch.tensor(7), torch.randn(4, 5))

        with self.assertRaisesRegex(RuntimeError, r"Invalid value range for 9 between"):
            _ = case_2(torch.tensor(9), torch.randn(4, 5))

        self.assertTrue(
            torch.allclose(
                ep(torch.tensor(5), torch.ones(4, 5)),
                case_2(torch.tensor(5), torch.ones(4, 5)),
            )
        )

        with self.assertRaisesRegex(RuntimeError, "Max value to constrain_range_for_size must be greater than 2. got: 1"):
            _ = case_3(torch.tensor(1), torch.randn(4, 5))

        with self.assertRaisesRegex(RuntimeError, r"Invalid value range for 1 between \[2, 9223372036854775807\]."):
            _ = case_4(torch.tensor(1), torch.randn(4, 5))

        ep = export(case_4, (torch.tensor(5), torch.randn(4, 5)))

        with self.assertRaisesRegex(RuntimeError, r"Invalid value range for 1"):
            _ = case_4(torch.tensor(1), torch.randn(4, 5))

        self.assertTrue(
            torch.allclose(
                ep(torch.tensor(5), torch.ones(4, 5)),
                case_4(torch.tensor(5), torch.ones(4, 5)),
            )
        )

        ep = export(case_5, (torch.tensor(5), torch.randn(4, 5)))

        with self.assertRaisesRegex(RuntimeError, r"Invalid value range for 0"):
            _ = case_5(torch.tensor(0), torch.randn(4, 5))

        self.assertTrue(
            torch.allclose(
                ep(torch.tensor(5), torch.ones(4, 5)),
                case_5(torch.tensor(5), torch.ones(4, 5)),
            )
        )

    def test_mixed_input(self):
        def func(a, b, alpha: int):
            return torch.add(a, b, alpha=alpha)

        a = torch.rand(1, 2)
        b = torch.rand(1, 2)
        alpha = 10

        exported = torch._export.export(func, (a, b, alpha))
        for node in exported.graph_module.graph.nodes:
            if node.op == "placeholder":
                self.assertTrue(isinstance(node.meta["val"], (Tensor, int)))

    def test_export_with_inline_constraints(self):
        def f(x):
            a = x.item()
            constrain_as_value(a, 4, 7)
            return torch.empty((a, 4))

        ep = export(f, (torch.tensor([5]),))
        self.assertEqual(ep(torch.tensor([6])).shape, (6, 4))

        FileCheck().check_count(
            "torch.ops.aten.sym_constrain_range.default", 1, exactly=True
        ).run(ep.graph_module.code)

        with self.assertRaisesRegex(
            RuntimeError,
            r"_local_scalar_dense is outside of inline constraint \[4, 7\]",
        ) as cm:
            ep(torch.tensor([30]))

    def test_export_with_inline_constraints_complex(self):
        def f(x):
            a = x.item()
            constrain_as_value(a, 4, 7)
            empty = torch.empty((a, 4))

            return torch.cat((empty.transpose(0, 1), torch.zeros(6, a)), 0)

        ep = export(f, (torch.tensor([6]),))
        self.assertEqual(ep(torch.tensor([5])).shape, (10, 5))
        FileCheck().check_count(
            "torch.ops.aten.sym_constrain_range.default", 1, exactly=True
        ).run(ep.graph_module.code)

    def test_to_module_with_mutated_buffer(self):

        class Foo(torch.nn.Module):
            def __init__(self):
                super().__init__()
                self.register_buffer("buf", torch.zeros(1))

            def forward(self, x):
                self.buf.add_(1)
                return x.sum() + self.buf.sum()

        exported = torch._export.export(Foo(), (torch.ones(5, 5),))
        stateful_gm = exported.module()
        export_return_val = stateful_gm(torch.ones(5, 5))
        eager = Foo()
        eager_return_val = eager(torch.ones(5, 5))
        self.assertTrue(torch.allclose(eager_return_val, export_return_val))

        for name, buffer in stateful_gm.named_buffers():
            self.assertTrue(torch.allclose(torch.ones(1), buffer))

        changed = stateful_gm.graph.eliminate_dead_code()
        self.assertFalse(changed)
        self.assertTrue(torch.allclose(stateful_gm(torch.ones(5, 5)), eager(torch.ones(5, 5))))

        for name, buffer in stateful_gm.named_buffers():
            self.assertTrue(torch.allclose(torch.tensor(2, dtype=torch.float), buffer))

    def test_to_module_with_mutated_buffer_multiple(self):

        class Bar(torch.nn.Module):
            def __init__(self):
                super().__init__()
                self.register_buffer("buf", torch.ones(1))

            def forward(self, x):
                self.buf.add_(1)
                return x.sum() + self.buf.sum()

        class Foo(torch.nn.Module):
            def __init__(self):
                super().__init__()
                self.register_buffer("buf", torch.zeros(1))
                self.bar = Bar()

            def forward(self, x):
                self.buf.add_(1)
                self.bar.buf.add_(2)
                bar = self.bar(x)
                return bar.sum() + self.buf.sum()

        exported = torch._export.export(Foo(), (torch.ones(5, 5),))
        stateful_gm = exported.module()
        export_return_val = stateful_gm(torch.ones(5, 5))
        eager = Foo()
        eager_return_val = eager(torch.ones(5, 5))
        self.assertTrue(torch.allclose(eager_return_val, export_return_val))

        for name, buffer in stateful_gm.named_buffers():
            if name == "L__self___buf":
                self.assertTrue(torch.allclose(torch.ones(1), buffer))
            if name == "L__self___bar_buf":
                self.assertTrue(torch.allclose(torch.tensor(4, dtype=torch.float), buffer))

        changed = stateful_gm.graph.eliminate_dead_code()
        self.assertFalse(changed)
        self.assertTrue(torch.allclose(stateful_gm(torch.ones(5, 5)), eager(torch.ones(5, 5))))

        for name, buffer in stateful_gm.named_buffers():
            if name == "L__self___buf":
                self.assertTrue(torch.allclose(torch.tensor(2, dtype=torch.float), buffer))
            if name == "L__self___bar_buf":
                self.assertTrue(torch.allclose(torch.tensor(7, dtype=torch.float), buffer))

    def test_to_module_with_mutated_buffer_multiple_update_sub_later(self):

        class Bar(torch.nn.Module):
            def __init__(self):
                super().__init__()
                self.register_buffer("buf", torch.ones(1))

            def forward(self, x):
                self.buf.add_(1)
                return x.sum() + self.buf.sum()

        class Foo(torch.nn.Module):
            def __init__(self):
                super().__init__()
                self.register_buffer("buf", torch.zeros(1))
                self.bar = Bar()

            def forward(self, x):
                self.buf.add_(1)
                bar = self.bar(x)
                self.bar.buf.add_(2)
                return bar.sum() + self.buf.sum()

        exported = torch._export.export(Foo(), (torch.ones(5, 5),))
        stateful_gm = exported.module()
        export_return_val = stateful_gm(torch.ones(5, 5))
        eager = Foo()
        eager_return_val = eager(torch.ones(5, 5))
        self.assertTrue(torch.allclose(eager_return_val, export_return_val))

        for name, buffer in stateful_gm.named_buffers():
            if name == "L__self___buf":
                self.assertTrue(torch.allclose(torch.ones(1), buffer))
            if name == "L__self___bar_buf":
                self.assertTrue(torch.allclose(torch.tensor(4, dtype=torch.float), buffer))

        changed = stateful_gm.graph.eliminate_dead_code()
        self.assertFalse(changed)
        self.assertTrue(torch.allclose(stateful_gm(torch.ones(5, 5)), eager(torch.ones(5, 5))))

        for name, buffer in stateful_gm.named_buffers():
            if name == "L__self___buf":
                self.assertTrue(torch.allclose(torch.tensor(2, dtype=torch.float), buffer))
            if name == "L__self___bar_buf":
                self.assertTrue(torch.allclose(torch.tensor(7, dtype=torch.float), buffer))

<<<<<<< HEAD
    def test_constrain_as_size_error(self):

        def f(x):
            a = x.item()
            return torch.full((a, 4), 0)

        with self.assertRaisesRegex(
            torch._dynamo.exc.UserError,
            "Tried to use data-dependent value in the subsequent computation"
        ):
            _ = export(f, (torch.tensor(6),))
=======
    def test_retracable_ep(self):

        class Bar(torch.nn.Module):
            def __init__(self):
                super().__init__()
                self.register_buffer("buf", torch.ones(1))

            def forward(self, x):
                self.buf.add_(1)
                return x.sum() + self.buf.sum()

        class Foo(torch.nn.Module):
            def __init__(self):
                super().__init__()
                self.register_buffer("buf", torch.zeros(1))
                self.bar = Bar()

            def forward(self, x):
                self.buf.add_(1)
                bar = self.bar(x)
                self.bar.buf.add_(2)
                return bar.sum() + self.buf.sum()

        inp = torch.ones(5, 5)
        exported = torch._export.export(Foo(), (inp,))
        reexported = torch._export.export(exported, (inp,))

        self.assertTrue(torch.allclose(exported(inp), reexported(inp)))

        inp = torch.ones(5, 5)
        exported = torch._export.export(Foo(), (inp,), constraints=[dynamic_dim(inp, 0)])
        reexported = torch._export.export(exported, (inp,))

        self.assertTrue(torch.allclose(exported(torch.ones(7, 5)), reexported(torch.ones(7, 5))))

        exported = torch._export.export(Foo(), (inp,), constraints=[dynamic_dim(inp, 0)])
        # This seems fine because the exported program is generalized to work for dynamic shapes.
        reexported = torch._export.export(exported, (inp,))
        self.assertTrue(torch.allclose(exported(torch.ones(7, 5)), reexported(torch.ones(7, 5))))

        exported = torch._export.export(Foo(), (inp,), constraints=[dynamic_dim(inp, 0)])
        with self.assertRaisesRegex(torch._dynamo.exc.UserError, 'Cannot provide constraints for already exported program.'):
            _ = torch._export.export(exported, (inp,), constraints=[dynamic_dim(inp, 0)])
        # Reexported program should still work for dynamic shapes.
        reexported = torch._export.export(exported, (inp,))
        self.assertTrue(reexported(torch.ones(7, 5)), Foo()(torch.ones(7, 5)))

    def test_retrace_graph_level_meta_preservation(self):

        class Foo(torch.nn.Module):
            def __init__(self):
                super().__init__()

            def forward(self, x):
                if x.shape[0] > 4:
                    return x.cos()
                return x.sin()

        inp = torch.ones(7, 5)
        exported = torch._export.export(Foo(), (inp,), constraints=[dynamic_dim(inp, 0) > 5])
        stateful_module = exported.module()
        self.assertTrue(len(stateful_module.meta["input_shape_constraints"]), 1)

        re_exported = torch._export.export(stateful_module, (inp,))
        self.assertTrue(len(re_exported.graph_module.meta["input_shape_constraints"]), 1)
        self.assertTrue(torch.allclose(exported(torch.ones(7, 5)), re_exported(torch.ones(7, 5))))

        re_exported_v2 = torch._export.export(exported, (inp,))
        self.assertTrue(len(re_exported_v2.graph_module.meta["input_shape_constraints"]), 1)
        self.assertTrue(torch.allclose(exported(torch.ones(7, 5)), re_exported_v2(torch.ones(7, 5))))
>>>>>>> c223bd2d


if __name__ == '__main__':
    run_tests()<|MERGE_RESOLUTION|>--- conflicted
+++ resolved
@@ -869,19 +869,6 @@
             if name == "L__self___bar_buf":
                 self.assertTrue(torch.allclose(torch.tensor(7, dtype=torch.float), buffer))
 
-<<<<<<< HEAD
-    def test_constrain_as_size_error(self):
-
-        def f(x):
-            a = x.item()
-            return torch.full((a, 4), 0)
-
-        with self.assertRaisesRegex(
-            torch._dynamo.exc.UserError,
-            "Tried to use data-dependent value in the subsequent computation"
-        ):
-            _ = export(f, (torch.tensor(6),))
-=======
     def test_retracable_ep(self):
 
         class Bar(torch.nn.Module):
@@ -952,7 +939,18 @@
         re_exported_v2 = torch._export.export(exported, (inp,))
         self.assertTrue(len(re_exported_v2.graph_module.meta["input_shape_constraints"]), 1)
         self.assertTrue(torch.allclose(exported(torch.ones(7, 5)), re_exported_v2(torch.ones(7, 5))))
->>>>>>> c223bd2d
+
+    def test_constrain_as_size_error(self):
+
+        def f(x):
+            a = x.item()
+            return torch.full((a, 4), 0)
+
+        with self.assertRaisesRegex(
+            torch._dynamo.exc.UserError,
+            "Tried to use data-dependent value in the subsequent computation"
+        ):
+            _ = export(f, (torch.tensor(6),))
 
 
 if __name__ == '__main__':
