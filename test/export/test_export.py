# Owner(s): ["module: dynamo"]
import dataclasses
import unittest
from contextlib import contextmanager
from dataclasses import dataclass

import torch
import torch._dynamo as torchdynamo
from functorch.experimental.control_flow import map
from torch import Tensor
from torch._export import DEFAULT_EXPORT_DYNAMO_CONFIG, dynamic_dim, export
from torch._export.constraints import constrain_as_size, constrain_as_value
from torch._export.utils import (
    get_buffer,
    get_param,
    is_buffer,
    is_param,
    register_dataclass_as_pytree_node,
)
from torch.fx.experimental.proxy_tensor import make_fx
from torch.testing import FileCheck
from torch.testing._internal.common_utils import run_tests, TestCase
from torch.utils._pytree import LeafSpec, tree_flatten, tree_unflatten, TreeSpec


@unittest.skipIf(not torchdynamo.is_dynamo_supported(), "dynamo isn't support")
class TestDynamismExpression(TestCase):
    def test_export_inline_constraints(self):

        def f(x):
            b = x.item()
            constrain_as_size(b)
            return torch.full((b, 1), 1)

        inp = (torch.tensor([3]),)
        ref = f(*inp)

        gm = export(f, inp)
        res = gm(*inp)

        self.assertTrue(torchdynamo.utils.same(ref, res))

        gm = make_fx(f, tracing_mode="symbolic")(*inp)
        res = gm(*inp)
        self.assertTrue(torchdynamo.utils.same(ref, res))

    def test_export_constraints_error(self):

        def invalid_input_conflict_with_input_constraints(x):
            return x + 1

        inp = torch.zeros([3])
        inp_constraints = [
            dynamic_dim(inp, 0) > 5,
        ]
        with self.assertRaisesRegex(torchdynamo.exc.UserError, "not in range"):
            export(
                invalid_input_conflict_with_input_constraints,
                (inp,),
                constraints=inp_constraints,
            )

        def conflicting_constraints(x):
            b = x.item()
            constrain_as_size(b)
            constrain_as_value(b, min=4, max=5)
            return torch.full((b, 1), 1)

        inp = (torch.tensor([3]),)
        ep = export(conflicting_constraints, inp)

        with self.assertRaisesRegex(RuntimeError, r"is outside of inline constraint \[4, 5\]"):
            ep(torch.tensor([3]))

    def test_export_assume_static_by_default(self):
        def branch_on_shape(x: torch.Tensor):
            if x.shape[0] == 4:
                return x + 1
            else:
                return x

        inp = (torch.rand(4, 5),)

        # Being able to export means shape is preserved as static
        export(branch_on_shape, inp)


@unittest.skipIf(not torchdynamo.is_dynamo_supported(), "dynamo isn't support")
class TestExport(TestCase):

    def _test_export_same_as_eager(self, f, args, kwargs=None):
        kwargs = kwargs or {}
        exported_program = export(f, args, kwargs)
        reversed_kwargs = {key: kwargs[key] for key in reversed(kwargs)}
        self.assertEqual(exported_program(*args, **kwargs), f(*args, **kwargs))
        self.assertEqual(exported_program(*args, **reversed_kwargs), f(*args, **reversed_kwargs))

    def test_basic(self):
        def f(x, y):
            return x[0] + y

        inp = ([torch.ones(1, 3)], torch.ones(1, 3))
        self._test_export_same_as_eager(f, inp)

    def test_export_preserve_signature(self):
        class NestedChild(torch.nn.Module):
            def forward(self, zx, y):
                return {"x": y["key"] + zx[1], "w": y["key"] * zx[1]}

        class Child1(torch.nn.Module):
            def __init__(self):
                super().__init__()
                self.nested = NestedChild()

            def forward(self, x, y):
                z = torch.ones_like(x)
                xw = self.nested((z, x), y={"key": y})
                return xw["w"] + z - xw["x"]

        class Child2(torch.nn.Module):
            def __init__(self):
                super().__init__()

            def forward(self, x):
                return x - 1

        class MyModule(torch.nn.Module):
            def __init__(self):
                super().__init__()
                self.foo = Child1()
                self.bar = Child2()

            def forward(self, x, y):
                x = self.foo(x, y)
                x = self.bar(x)
                return x

        orig_eager = MyModule()
        inps = torch.rand(2, 3), torch.rand(2, 3)
        ep = export(
            orig_eager,
            inps,
            {},
            preserve_module_call_signature=("foo.nested", "foo"),
        )
        ep._validate()
        self.assertEqual(len(ep.module_call_graph), 2)
        # TODO(zhxchen17) unflattener
        # unflattened = unflatten(export_module)
        # self.compare_outputs(export_module, unflattened, inps)
        # unflattened.foo.nested = NestedChild()
        # self.compare_outputs(export_module, unflattened, inps)

    def test_raise_user_error_when_guard_on_data_dependent_operation(self):
        def fn_ddo(x):
            y = x.nonzero()
            z = y.shape[0]
            if z > 2:
                return x.cos()
            else:
                return x.sin()

        with self.assertRaisesRegex(
            torchdynamo.exc.UserError,
            "trying to get a value out of symbolic int"
        ):
            _ = export(fn_ddo, (torch.tensor([2, 3, 5]),), constraints=None)

    def test_if_functional(self):
        def foo(x):
            z = x + 4
            z.add_(4)
            y = z.view(x.shape)
            return x.cos() + y.cos()

        gm = export(foo, (torch.tensor([2, 3, 5]),), constraints=None)

        view_count = 0
        for node in gm.graph.nodes:
            if node.op == "call_function" and node.target == torch.ops.aten.add_.Tensor:
                # No more inplace mutation
                self.assertNotEqual(
                    node.target,
                    torch.ops.aten.add_.Tensor,
                    "There shouldn't be any inplace mutation node in the graph."
                )
            if node.op == "call_function" and node.target == torch.ops.aten.view.default:
                view_count += 1

        # There should be nonzero view nodes in the graph
        self.assertTrue(view_count > 0)

    def test_export_mod_constraints(self):
        class BasicDynamiShapeModel(torch.nn.Module):
            def forward(self, x: torch.Tensor) -> torch.Tensor:
                return x.view(x.shape[0] - 1, -1)

        m = BasicDynamiShapeModel()
        a = torch.randn(3, 4)
        constraints = [3 <= dynamic_dim(a, 0), dynamic_dim(a, 1)]
        with self.assertRaisesRegex(
            torch._dynamo.exc.UserError,
            (
                "Some dynamic dimensions need to be specialized because "
                "the constraints inferred for them are too complex to specify"
                ".*\n.*\\[0\\], which was marked dynamic, must be specialized to 3"
                ".*\n.*\\[1\\], which was marked dynamic, must be specialized to 4"
            ),
        ):
            torch._export.export(m, (a,), constraints=constraints)
        em = torch._export.export(m, (a,))
        x = torch.randn(3, 5)
        with self.assertRaisesRegex(RuntimeError, "\\[1\\] is specialized at 4"):
            em(x)

    def test_not_correct_dim(self):
        def f(x):
            return x.cos()

        def g(x):
            return x + 4

        inp_for_f = torch.tensor(5)
        with self.assertRaisesRegex(torchdynamo.exc.UserError, "Cannot mark 0-dimension tensors to be dynamic"):
            constraints = [dynamic_dim(inp_for_f, 0)]

        inp_for_f_mul_dim = torch.ones(5, 5)
        with self.assertRaisesRegex(
            torchdynamo.exc.UserError,
            "Expected the dimension passed to dynamic_dim to be in the range \\[0:1\\]"
        ):
            constraints = [dynamic_dim(inp_for_f_mul_dim, 2)]

        inp_for_g = 4
        with self.assertRaisesRegex(torchdynamo.exc.UserError, "Expected tensor as input to dynamic_dim"):
            constraints = [dynamic_dim(inp_for_g, 0)]

    def test_map(self):
        def list_tensor_map(xs, y, z):
            def body(x, y, z):
                return x + y + z

            return map(body, xs, y, z)

        inps = (torch.ones(6, 4), torch.tensor(5), torch.tensor(4))
        self._test_export_same_as_eager(list_tensor_map, inps)

    def test_export_func_with_kwargs(self):
        def kw_func(arg1, arg2, kw1, kw2):
            return arg1 + arg2, kw1 + kw2

        args = (torch.ones(6, 4), torch.ones(1, 1))
        kwargs = {"kw1": torch.ones(1, 1), "kw2": torch.ones(6, 4)}
        self._test_export_same_as_eager(kw_func, args, kwargs)

    def test_export_func_with_pytree_kwargs(self):
        def kw_func(arg1, arg2, a, b):
            return arg1 + a["kw1"] + b[0], arg2 + a["kw2"] + b[1]

        args = (torch.ones(2, 3), torch.ones(3, 4))
        kwargs = {"a": {"kw1": torch.ones(2, 3), "kw2": torch.ones(3, 4)}, "b": [torch.ones(2, 3), torch.ones(3, 4)]}
        self._test_export_same_as_eager(kw_func, args, kwargs)

    def test_export_func_with_default_kwargs(self):
        def kw_func(arg1, arg2, a, b=1):
            return arg1 + arg2, a["kw1"] + a["kw2"] + b

        def kw_func2(arg1, arg2, a=1, b=2):
            return arg1 + a, arg2 + b


        args = (torch.ones(6, 4), torch.ones(1, 1))
        kwargs1 = {"a": {"kw1": torch.ones(1, 1), "kw2": torch.ones(6, 4)}}
        kwargs2 = {"a": {"kw1": torch.ones(1, 1), "kw2": torch.ones(6, 4)}, "b": 2}
        self._test_export_same_as_eager(kw_func, args, kwargs1)
        self._test_export_same_as_eager(kw_func, args, kwargs2)
        kwargs3 = {"b": 1}
        self._test_export_same_as_eager(kw_func2, args, kwargs3)

    def test_export_func_with_var_postional_args(self):
        def kw_func(arg1, arg2, *args):
            return arg1 + args[0], arg2 + args[1]

        args = (torch.ones(2, 3), torch.ones(3, 4), torch.ones(2, 3), torch.ones(3, 4))
        self._test_export_same_as_eager(kw_func, args)

    def test_export_func_with_keyword_only_args(self):
        def kw_func(arg1, arg2, *args, kw1, kw2):
            return arg1 + args[0] + kw1, arg2 + args[1] + kw2

        args = (torch.ones(2, 3), torch.ones(3, 4), torch.ones(2, 3), torch.ones(3, 4))
        kwargs = {"kw1": torch.ones(2, 3), "kw2": torch.ones(3, 4)}
        self._test_export_same_as_eager(kw_func, args, kwargs)

    def test_export_func_with_var_keyword_args(self):
        def kw_func(arg1, arg2, *args, kw1, kw2, **kwargs):
            return arg1 + args[0] + kw1 + kwargs["kw3"], arg2 + args[1] + kw2 + kwargs["kw4"]

        args = (torch.ones(2, 3), torch.ones(3, 4), torch.ones(2, 3), torch.ones(3, 4))
        kwargs = {"kw1": torch.ones(2, 3), "kw2": torch.ones(3, 4), "kw3": torch.ones(2, 3), "kw4": torch.ones(3, 4)}
        self._test_export_same_as_eager(kw_func, args, kwargs)

    def test_export_func_with_var_keyword_pytree_args(self):
        def kw_func(arg1, arg2, *args, kw1, kw2, **kwargs):
            return arg1 + arg2[0][0] + args[0] + kw1[0] + kwargs["kw3"][0], arg2[1] + args[1] + kw2 + kwargs["kw4"]

        args = (torch.ones(2, 3), [(torch.ones(2, 3), ), torch.ones(3, 4)], torch.ones(2, 3), torch.ones(3, 4))
        kwargs = {"kw1": (torch.ones(2, 3), ), "kw2": torch.ones(3, 4),
                  "kw3": (torch.ones(2, 3), torch.ones(3, 4)), "kw4": torch.ones(3, 4)}
        self._test_export_same_as_eager(kw_func, args, kwargs)

    def test_linear_conv(self):

        class MyLinear(torch.nn.Module):
            def __init__(self):
                super().__init__()
                self.weight = torch.randn(20, 98)
                self.bias = torch.randn(20)

            def forward(self, x):
                return torch.nn.functional.linear(x, self.weight, self.bias)

        class Foo(torch.nn.Module):
            def __init__(self):
                super().__init__()
                self.conv = torch.nn.Conv2d(16, 33, 3)
                self.linear = MyLinear()

            def forward(self, x):
                x_conv = self.conv(x)
                x_linear = self.linear(x_conv)
                return x_linear.cos()

        ep = export(Foo(), (torch.randn(20, 16, 50, 100),))
        for node in ep.graph.nodes:
            if (
                node.op == "placeholder" and
                node.name in ep.graph_signature.inputs_to_buffers or
                node.name in ep.graph_signature.inputs_to_parameters
            ):
                self.assertTrue("source_fn" in node.meta)
                self.assertTrue("nn_module_stack" in node.meta)


    def test_error_does_not_reference_eager_fallback(self):
        def fn_ddo(x):
            y = x.nonzero()
            z = y.shape[0]
            if z > 2:
                return x.cos()
            else:
                return x.sin()

        with self.assertRaisesRegex(
            torchdynamo.exc.UserError,
            r"^(?!.*fall back to eager).*"
        ):
            _ = export(fn_ddo, (torch.tensor([2, 3, 5]),), constraints=None)

    def test_pytree_regster_data_class(self):

        @dataclass
        class MyDataClass:
            x: int
            y: int
            z: int = None

        dt = MyDataClass(x=3, y=4)
        flat, spec = tree_flatten(dt)
        self.assertTrue(spec, LeafSpec())
        self.assertTrue(len(flat) == 1)

        register_dataclass_as_pytree_node(MyDataClass)

        flat, spec = tree_flatten(dt)
        self.assertEqual(
            spec,
            TreeSpec(
                MyDataClass,
                (
                    MyDataClass,
                    ['x', 'y'],
                    ['z']
                ),
                [LeafSpec(), LeafSpec()]
            )
        )
        self.assertEqual(flat, [3, 4])

        orig_dt = tree_unflatten(flat, spec)
        self.assertTrue(isinstance(orig_dt, MyDataClass))
        self.assertEqual(orig_dt.x, 3)
        self.assertEqual(orig_dt.y, 4)
        self.assertEqual(orig_dt.z, None)

        # Override the registration with keep none fields
        register_dataclass_as_pytree_node(MyDataClass, return_none_fields=True)

        flat, spec = tree_flatten(dt)
        self.assertEqual(
            spec,
            TreeSpec(
                MyDataClass,
                (
                    MyDataClass,
                    ['x', 'y', 'z'],
                    [],
                ),
                [LeafSpec(), LeafSpec(), LeafSpec()]
            )
        )
        self.assertEqual(flat, [3, 4, None])

        orig_dt = tree_unflatten(flat, spec)
        self.assertTrue(isinstance(orig_dt, MyDataClass))
        self.assertEqual(orig_dt.x, 3)
        self.assertEqual(orig_dt.y, 4)
        self.assertEqual(orig_dt.z, None)

    def test_pytree_regster_nested_data_class(self):

        @dataclass
        class Inner:
            x: int
            y: int

        @dataclass
        class Outer:
            xy: Inner
            ab: Inner

        xy = Inner(1, 2)
        ab = Inner(3, 4)
        dt = Outer(xy, ab)
        inp = {"dt1": (dt, ({},)), "dt2": ((torch.ones(1),), dt)}

        register_dataclass_as_pytree_node(Inner)
        register_dataclass_as_pytree_node(Outer)

        flat, spec = tree_flatten(inp)
        self.assertEqual(flat, [1, 2, 3, 4, torch.ones(1), 1, 2, 3, 4])

        unflat = tree_unflatten(flat, spec)
        self.assertEqual(unflat, inp)

    def test_param_util(self):
        class Basic(torch.nn.Module):
            def __init__(self):
                super().__init__()
                self.lin = torch.nn.Linear(10, 1)

            def forward(self, x):
                return self.lin(x)

        ep = export(Basic(), (torch.randn(5, 10),))
        num_params = 0
        params = []
        for node in ep.graph.nodes:
            if is_param(ep, node):
                num_params += 1
                params.append(get_param(ep, node))
        self.assertEqual(num_params, 2)
        self.assertEqual(params[0].shape, [1, 10])  # weight
        self.assertEqual(params[1].shape, [1])  # bias

    def test_buffer_util(self):
        ep = export(torch.nn.BatchNorm2d(100, affine=False), (torch.ones(20, 100, 35, 45), ))
        num_buffer = 0
        buffer = []

        for node in ep.graph.nodes:
            if is_buffer(ep, node):
                num_buffer += 1
                buffer.append(get_buffer(ep, node))
        self.assertEqual(num_buffer, 3)

        self.assertEqual(buffer[0].shape, torch.Size([100]))  # running_mean
        self.assertEqual(buffer[1].shape, torch.Size([100]))  # running_var
        self.assertEqual(buffer[2].shape, torch.Size([]))  # num_batches_tracked


    def test_export_dynamo_config(self):
        class MyModule(torch.nn.Module):
            def __init__(self):
                super().__init__()
                self.lstm = torch.nn.LSTM(input_size=4, hidden_size=5, num_layers=1)

            def forward(self, inputs: torch.Tensor) -> torch.Tensor:
                return self.lstm(inputs)


        config = DEFAULT_EXPORT_DYNAMO_CONFIG
        mod = MyModule()

        @contextmanager
        def _patch_config(kwargs):
            orig_config_dict = dataclasses.asdict(config)

            try:
                for k, v in kwargs.items():
                    setattr(config, k, v)
                yield
            finally:
                for k, v in orig_config_dict.items():
                    setattr(config, k, v)

        inp = (torch.rand(5, 4), )
        exported_program = export(mod, inp)

        with _patch_config({"allow_rnn": False}):
            with self.assertRaisesRegex(
                torch._dynamo.exc.Unsupported,
                "TorchDynamo purposely graph breaks on RNN, GRU, LSTMs"
            ):
                _ = export(mod, inp)

    def test_module(self):

        class MyLinear(torch.nn.Module):
            def __init__(self):
                super().__init__()
                self.weight = torch.randn(20, 98)
                self.bias = torch.randn(20)

            def forward(self, x):
                return torch.nn.functional.linear(x, self.weight, self.bias)

        class Foo(torch.nn.Module):
            def __init__(self):
                super().__init__()
                self.conv = torch.nn.Conv2d(16, 33, 3)
                self.linear = MyLinear()

            def forward(self, x):
                a, b = x
                a_conv = self.conv(a)
                a_linear = self.linear(a_conv)
                b_conv = self.conv(b)
                b_linear = self.linear(b_conv)
                return (a_linear.cos() + b_linear.sin(), a_linear.sin() + b_linear.cos())

        inp_container = ((torch.randn(20, 16, 50, 100), torch.randn(20, 16, 50, 100)),)

        ep = export(Foo(), inp_container)
        ep_rexported = export(ep.module(), inp_container)

        inp_test = ((torch.randn(20, 16, 50, 100), torch.randn(20, 16, 50, 100)),)

        self.assertTrue(torch.allclose(ep(*inp_test)[0], ep_rexported(*inp_test)[0]))
        self.assertTrue(torch.allclose(ep(*inp_test)[1], ep_rexported(*inp_test)[1]))

    def test_module_with_dict_container_inp_out(self):

        class MyLinear(torch.nn.Module):
            def __init__(self):
                super().__init__()
                self.weight = torch.randn(20, 98)
                self.bias = torch.randn(20)

            def forward(self, x):
                return torch.nn.functional.linear(x, self.weight, self.bias)

        class Foo(torch.nn.Module):
            def __init__(self):
                super().__init__()
                self.conv = torch.nn.Conv2d(16, 33, 3)
                self.linear = MyLinear()

            def forward(self, x):
                a1, a2 = x["a"]
                b = x["b"]
                a1_conv = self.conv(a1)
                a1_linear = self.linear(a1_conv)
                a2_conv = self.conv(a2)
                a2_linear = self.linear(a2_conv)
                b_conv = self.conv(b)
                b_linear = self.linear(b_conv)
                return {"a": a1_linear.cos() + b_linear.sin(), "b": a2_linear.sin() + b_linear.cos()}

        inp_container = ({"a": (torch.randn(20, 16, 50, 100), torch.randn(20, 16, 50, 100)), "b": torch.randn(20, 16, 50, 100)},)

        ep = export(Foo(), inp_container)
        ep_rexported = export(ep.module(), inp_container)

        inp_test = ({"a": (torch.randn(20, 16, 50, 100), torch.randn(20, 16, 50, 100)), "b": torch.randn(20, 16, 50, 100)},)

        self.assertTrue(torch.allclose(ep(*inp_test)["a"], ep_rexported(*inp_test)["a"]))
        self.assertTrue(torch.allclose(ep(*inp_test)["b"], ep_rexported(*inp_test)["b"]))

    def test_args_type_checked(self):
        def fn(x):
            return x + 1

        inp = torch.rand(2, 2)
        with self.assertRaisesRegex(torch._dynamo.exc.UserError, "to be a tuple"):
            # Intentionally not wrapping `inp` in a tuple to trigger the error
            _ = export(fn, inp)

    def test_constrain_value_with_no_default(self):
        def fn(x, y):
            n = x.max().item()
            constrain_as_value(n)
            return y + n

        ep = export(fn, (torch.randint(3, 5, (2, 2)), torch.randint(3, 5, (2, 3))))
        test_inp = (torch.randint(3, 5, (2, 2)), torch.randint(3, 5, (2, 3)))
        self.assertTrue(torch.allclose(ep(*test_inp), fn(*test_inp)))

    def test_constrain_value_with_symfloat(self):
        def fn(x, y):
            n = x.max().item()
            constrain_as_value(n)
            return y + n

        with self.assertRaisesRegex(torch._dynamo.exc.TorchRuntimeError, "Constraining SymFloat or Symbool is nyi"):
            _ = export(fn, (torch.rand(2, 2), torch.rand(2, 3)))

    def test_constrain_size_in_eager(self):
        def fn(x, y):
            n = x.max().item()
            constrain_as_size(n)
            return y + n

        ep = export(fn, (torch.randint(1, 2, (2, 2)), torch.randint(3, 5, (2, 3))))
        test_inp = (torch.randint(1, 2, (2, 2)), torch.randint(3, 5, (2, 3)))
        self.assertTrue(torch.allclose(ep(*test_inp), fn(*test_inp)))

    def test_constrain_size_with_constrain_value(self):
        def fn(x, y):
            n = x.max().item()
            constrain_as_value(n, 2, 10)
            constrain_as_size(n)
            return y + n

        with self.assertRaisesRegex(RuntimeError, r"Invalid value range for 1 between \[2, 10\]."):
            _ = fn(torch.randint(1, 2, (2, 2)), torch.randint(3, 5, (2, 3)))

        ep = export(fn, (torch.randint(3, 4, (2, 2)), torch.randint(3, 5, (2, 3))))
        with self.assertRaisesRegex(RuntimeError, "is outside of inline constraint"):
            test_inp = (torch.randint(1, 2, (2, 2)), torch.randint(3, 5, (2, 3)))
            _ = ep(*test_inp)

    def test_constrain_size_with_various_cases(self):

        def case_1(x, y):
            n = x.item()
            constrain_as_size(n, min=0)
            return y.sum() + torch.ones(n, 5).sum()

        def case_2(x, y):
            n = x.item()
            constrain_as_size(n, min=0, max=6)
            return y.sum() + torch.ones(n, 5).sum()

        def case_3(x, y):
            n = x.item()
            constrain_as_size(n, min=0, max=1)
            return y.sum() + torch.ones(n, 5).sum()

        def case_4(x, y):
            n = x.item()
            constrain_as_size(n, min=2)
            return y.sum() + torch.ones(n, 5).sum()

        def case_5(x, y):
            n = x.item()
            constrain_as_size(n, min=1)
            return y.sum() + torch.ones(n, 5).sum()

        ep = export(case_1, (torch.tensor(1), torch.ones(4, 5)))

        with self.assertRaisesRegex(RuntimeError, r"Invalid value range for -1 between"):
            _ = case_1(torch.tensor(-1), torch.randn(4, 5))

        self.assertTrue(
            torch.allclose(
                ep(torch.tensor(1), torch.ones(4, 5)),
                case_1(torch.tensor(1), torch.ones(4, 5)),
            )
        )

        ep = export(case_2, (torch.tensor(5), torch.randn(4, 5)))

        with self.assertRaisesRegex(RuntimeError, r"Invalid value range for 7 between"):
            _ = case_2(torch.tensor(7), torch.randn(4, 5))

        with self.assertRaisesRegex(RuntimeError, r"Invalid value range for 9 between"):
            _ = case_2(torch.tensor(9), torch.randn(4, 5))

        self.assertTrue(
            torch.allclose(
                ep(torch.tensor(5), torch.ones(4, 5)),
                case_2(torch.tensor(5), torch.ones(4, 5)),
            )
        )

        with self.assertRaisesRegex(RuntimeError, "Max value to constrain_range_for_size must be greater than 2. got: 1"):
            _ = case_3(torch.tensor(1), torch.randn(4, 5))

        with self.assertRaisesRegex(RuntimeError, r"Invalid value range for 1 between \[2, 9223372036854775807\]."):
            _ = case_4(torch.tensor(1), torch.randn(4, 5))

        ep = export(case_4, (torch.tensor(5), torch.randn(4, 5)))

        with self.assertRaisesRegex(RuntimeError, r"Invalid value range for 1"):
            _ = case_4(torch.tensor(1), torch.randn(4, 5))

        self.assertTrue(
            torch.allclose(
                ep(torch.tensor(5), torch.ones(4, 5)),
                case_4(torch.tensor(5), torch.ones(4, 5)),
            )
        )

        ep = export(case_5, (torch.tensor(5), torch.randn(4, 5)))

        with self.assertRaisesRegex(RuntimeError, r"Invalid value range for 0"):
            _ = case_5(torch.tensor(0), torch.randn(4, 5))

        self.assertTrue(
            torch.allclose(
                ep(torch.tensor(5), torch.ones(4, 5)),
                case_5(torch.tensor(5), torch.ones(4, 5)),
            )
        )

    def test_mixed_input(self):
        def func(a, b, alpha: int):
            return torch.add(a, b, alpha=alpha)

        a = torch.rand(1, 2)
        b = torch.rand(1, 2)
        alpha = 10

        exported = torch._export.export(func, (a, b, alpha))
        for node in exported.graph_module.graph.nodes:
            if node.op == "placeholder":
                self.assertTrue(isinstance(node.meta["val"], (Tensor, int)))

    def test_export_with_inline_constraints(self):
        def f(x):
            a = x.item()
            constrain_as_value(a, 4, 7)
            return torch.empty((a, 4))

        ep = export(f, (torch.tensor([5]),))
        self.assertEqual(ep(torch.tensor([6])).shape, (6, 4))

        FileCheck().check_count(
            "torch.ops.aten.sym_constrain_range.default", 1, exactly=True
        ).run(ep.graph_module.code)

        with self.assertRaisesRegex(
            RuntimeError,
            r"_local_scalar_dense is outside of inline constraint \[4, 7\]",
        ) as cm:
            ep(torch.tensor([30]))

    def test_export_with_inline_constraints_complex(self):
        def f(x):
            a = x.item()
            constrain_as_value(a, 4, 7)
            empty = torch.empty((a, 4))

            return torch.cat((empty.transpose(0, 1), torch.zeros(6, a)), 0)

        ep = export(f, (torch.tensor([6]),))
        self.assertEqual(ep(torch.tensor([5])).shape, (10, 5))
        FileCheck().check_count(
            "torch.ops.aten.sym_constrain_range.default", 1, exactly=True
        ).run(ep.graph_module.code)

    def test_to_module_with_mutated_buffer(self):

        class Foo(torch.nn.Module):
            def __init__(self):
                super().__init__()
                self.register_buffer("buf", torch.zeros(1))

            def forward(self, x):
                self.buf.add_(1)
                return x.sum() + self.buf.sum()

        exported = torch._export.export(Foo(), (torch.ones(5, 5),))
        stateful_gm = exported.module()
        export_return_val = stateful_gm(torch.ones(5, 5))
        eager = Foo()
        eager_return_val = eager(torch.ones(5, 5))
        self.assertTrue(torch.allclose(eager_return_val, export_return_val))

        for name, buffer in stateful_gm.named_buffers():
            self.assertTrue(torch.allclose(torch.ones(1), buffer))

        changed = stateful_gm.graph.eliminate_dead_code()
        self.assertFalse(changed)
        self.assertTrue(torch.allclose(stateful_gm(torch.ones(5, 5)), eager(torch.ones(5, 5))))

        for name, buffer in stateful_gm.named_buffers():
            self.assertTrue(torch.allclose(torch.tensor(2, dtype=torch.float), buffer))

    def test_to_module_with_mutated_buffer_multiple(self):

        class Bar(torch.nn.Module):
            def __init__(self):
                super().__init__()
                self.register_buffer("buf", torch.ones(1))

            def forward(self, x):
                self.buf.add_(1)
                return x.sum() + self.buf.sum()

        class Foo(torch.nn.Module):
            def __init__(self):
                super().__init__()
                self.register_buffer("buf", torch.zeros(1))
                self.bar = Bar()

            def forward(self, x):
                self.buf.add_(1)
                self.bar.buf.add_(2)
                bar = self.bar(x)
                return bar.sum() + self.buf.sum()

        exported = torch._export.export(Foo(), (torch.ones(5, 5),))
        stateful_gm = exported.module()
        export_return_val = stateful_gm(torch.ones(5, 5))
        eager = Foo()
        eager_return_val = eager(torch.ones(5, 5))
        self.assertTrue(torch.allclose(eager_return_val, export_return_val))

        for name, buffer in stateful_gm.named_buffers():
            if name == "L__self___buf":
                self.assertTrue(torch.allclose(torch.ones(1), buffer))
            if name == "L__self___bar_buf":
                self.assertTrue(torch.allclose(torch.tensor(4, dtype=torch.float), buffer))

        changed = stateful_gm.graph.eliminate_dead_code()
        self.assertFalse(changed)
        self.assertTrue(torch.allclose(stateful_gm(torch.ones(5, 5)), eager(torch.ones(5, 5))))

        for name, buffer in stateful_gm.named_buffers():
            if name == "L__self___buf":
                self.assertTrue(torch.allclose(torch.tensor(2, dtype=torch.float), buffer))
            if name == "L__self___bar_buf":
                self.assertTrue(torch.allclose(torch.tensor(7, dtype=torch.float), buffer))

    def test_to_module_with_mutated_buffer_multiple_update_sub_later(self):

        class Bar(torch.nn.Module):
            def __init__(self):
                super().__init__()
                self.register_buffer("buf", torch.ones(1))

            def forward(self, x):
                self.buf.add_(1)
                return x.sum() + self.buf.sum()

        class Foo(torch.nn.Module):
            def __init__(self):
                super().__init__()
                self.register_buffer("buf", torch.zeros(1))
                self.bar = Bar()

            def forward(self, x):
                self.buf.add_(1)
                bar = self.bar(x)
                self.bar.buf.add_(2)
                return bar.sum() + self.buf.sum()

        exported = torch._export.export(Foo(), (torch.ones(5, 5),))
        stateful_gm = exported.module()
        export_return_val = stateful_gm(torch.ones(5, 5))
        eager = Foo()
        eager_return_val = eager(torch.ones(5, 5))
        self.assertTrue(torch.allclose(eager_return_val, export_return_val))

        for name, buffer in stateful_gm.named_buffers():
            if name == "L__self___buf":
                self.assertTrue(torch.allclose(torch.ones(1), buffer))
            if name == "L__self___bar_buf":
                self.assertTrue(torch.allclose(torch.tensor(4, dtype=torch.float), buffer))

        changed = stateful_gm.graph.eliminate_dead_code()
        self.assertFalse(changed)
        self.assertTrue(torch.allclose(stateful_gm(torch.ones(5, 5)), eager(torch.ones(5, 5))))

        for name, buffer in stateful_gm.named_buffers():
            if name == "L__self___buf":
                self.assertTrue(torch.allclose(torch.tensor(2, dtype=torch.float), buffer))
            if name == "L__self___bar_buf":
                self.assertTrue(torch.allclose(torch.tensor(7, dtype=torch.float), buffer))

    def test_retracable_ep(self):

        class Bar(torch.nn.Module):
            def __init__(self):
                super().__init__()
                self.register_buffer("buf", torch.ones(1))

            def forward(self, x):
                self.buf.add_(1)
                return x.sum() + self.buf.sum()

        class Foo(torch.nn.Module):
            def __init__(self):
                super().__init__()
                self.register_buffer("buf", torch.zeros(1))
                self.bar = Bar()

            def forward(self, x):
                self.buf.add_(1)
                bar = self.bar(x)
                self.bar.buf.add_(2)
                return bar.sum() + self.buf.sum()

        inp = torch.ones(5, 5)
        exported = torch._export.export(Foo(), (inp,))
        reexported = torch._export.export(exported, (inp,))

        self.assertTrue(torch.allclose(exported(inp), reexported(inp)))

        inp = torch.ones(5, 5)
        exported = torch._export.export(Foo(), (inp,), constraints=[dynamic_dim(inp, 0)])
        reexported = torch._export.export(exported, (inp,))

        self.assertTrue(torch.allclose(exported(torch.ones(7, 5)), reexported(torch.ones(7, 5))))

        exported = torch._export.export(Foo(), (inp,), constraints=[dynamic_dim(inp, 0)])
        # This seems fine because the exported program is generalized to work for dynamic shapes.
        reexported = torch._export.export(exported, (inp,))
        self.assertTrue(torch.allclose(exported(torch.ones(7, 5)), reexported(torch.ones(7, 5))))

        exported = torch._export.export(Foo(), (inp,), constraints=[dynamic_dim(inp, 0)])
        with self.assertRaisesRegex(torch._dynamo.exc.UserError, 'Cannot provide constraints for already exported program.'):
            _ = torch._export.export(exported, (inp,), constraints=[dynamic_dim(inp, 0)])
        # Reexported program should still work for dynamic shapes.
        reexported = torch._export.export(exported, (inp,))
        self.assertTrue(reexported(torch.ones(7, 5)), Foo()(torch.ones(7, 5)))

    def test_retrace_graph_level_meta_preservation(self):

        class Foo(torch.nn.Module):
            def __init__(self):
                super().__init__()

            def forward(self, x):
                if x.shape[0] > 4:
                    return x.cos()
                return x.sin()

        inp = torch.ones(7, 5)
        exported = torch._export.export(Foo(), (inp,), constraints=[dynamic_dim(inp, 0) > 5])
        stateful_module = exported.module()
        self.assertTrue(len(stateful_module.meta["input_shape_constraints"]), 1)

        re_exported = torch._export.export(stateful_module, (inp,))
        self.assertTrue(len(re_exported.graph_module.meta["input_shape_constraints"]), 1)
        self.assertTrue(torch.allclose(exported(torch.ones(7, 5)), re_exported(torch.ones(7, 5))))

        re_exported_v2 = torch._export.export(exported, (inp,))
        self.assertTrue(len(re_exported_v2.graph_module.meta["input_shape_constraints"]), 1)
        self.assertTrue(torch.allclose(exported(torch.ones(7, 5)), re_exported_v2(torch.ones(7, 5))))

<<<<<<< HEAD
    def test_runtime_assert_for_prim(self):

        def f(x, y):
            return x + y

        tensor_inp = torch.ones(7, 5)
        exported = torch._export.export(f, (tensor_inp, 5), constraints=[dynamic_dim(tensor_inp, 0) > 5])
        self.assertTrue(torch.allclose(exported(torch.ones(8, 5), 5), f(torch.ones(8, 5), 5)))
        with self.assertRaisesRegex(RuntimeError, "Input arg1_1 is specialized to be 5 at tracing time"):
            _ = exported(torch.ones(8, 5), 6)

        exported = torch._export.export(f, (tensor_inp, 5.0), constraints=[dynamic_dim(tensor_inp, 0) > 5])
        with self.assertRaisesRegex(RuntimeError, "Input arg1_1 is specialized to be 5.0 at tracing time"):
            _ = exported(torch.ones(7, 5), 6.0)

    def test_runtime_assert_for_prm_str(self):

        def g(a, b, mode):
            return torch.div(a, b, rounding_mode=mode)

        inps = (torch.randn(4, 4), torch.randn(4), "trunc")
        exported = torch._export.export(g, inps)
        with self.assertRaisesRegex(RuntimeError, "Input arg2_1 is specialized to be trunc at"):
            _ = exported(torch.randn(4, 4), torch.randn(4), "floor")
        self.assertTrue(torch.allclose(exported(*inps), g(*inps)))
=======
    def test_constrain_as_size_error(self):

        def f(x):
            a = x.item()
            return torch.full((a, 4), 0)

        with self.assertRaisesRegex(
            torch._dynamo.exc.UserError,
            "Tried to use data-dependent value in the subsequent computation"
        ):
            _ = export(f, (torch.tensor(6),))
>>>>>>> f56dacbf


if __name__ == '__main__':
    run_tests()<|MERGE_RESOLUTION|>--- conflicted
+++ resolved
@@ -844,6 +844,32 @@
             if name == "L__self___bar_buf":
                 self.assertTrue(torch.allclose(torch.tensor(7, dtype=torch.float), buffer))
 
+    def test_runtime_assert_for_prim(self):
+
+        def f(x, y):
+            return x + y
+
+        tensor_inp = torch.ones(7, 5)
+        exported = torch._export.export(f, (tensor_inp, 5), constraints=[dynamic_dim(tensor_inp, 0) > 5])
+        self.assertTrue(torch.allclose(exported(torch.ones(8, 5), 5), f(torch.ones(8, 5), 5)))
+        with self.assertRaisesRegex(RuntimeError, "Input arg1_1 is specialized to be 5 at tracing time"):
+            _ = exported(torch.ones(8, 5), 6)
+
+        exported = torch._export.export(f, (tensor_inp, 5.0), constraints=[dynamic_dim(tensor_inp, 0) > 5])
+        with self.assertRaisesRegex(RuntimeError, "Input arg1_1 is specialized to be 5.0 at tracing time"):
+            _ = exported(torch.ones(7, 5), 6.0)
+
+    def test_runtime_assert_for_prm_str(self):
+
+        def g(a, b, mode):
+            return torch.div(a, b, rounding_mode=mode)
+
+        inps = (torch.randn(4, 4), torch.randn(4), "trunc")
+        exported = torch._export.export(g, inps)
+        with self.assertRaisesRegex(RuntimeError, "Input arg2_1 is specialized to be trunc at"):
+            _ = exported(torch.randn(4, 4), torch.randn(4), "floor")
+        self.assertTrue(torch.allclose(exported(*inps), g(*inps)))
+
     def test_to_module_with_mutated_buffer_multiple_update_sub_later(self):
 
         class Bar(torch.nn.Module):
@@ -961,33 +987,6 @@
         self.assertTrue(len(re_exported_v2.graph_module.meta["input_shape_constraints"]), 1)
         self.assertTrue(torch.allclose(exported(torch.ones(7, 5)), re_exported_v2(torch.ones(7, 5))))
 
-<<<<<<< HEAD
-    def test_runtime_assert_for_prim(self):
-
-        def f(x, y):
-            return x + y
-
-        tensor_inp = torch.ones(7, 5)
-        exported = torch._export.export(f, (tensor_inp, 5), constraints=[dynamic_dim(tensor_inp, 0) > 5])
-        self.assertTrue(torch.allclose(exported(torch.ones(8, 5), 5), f(torch.ones(8, 5), 5)))
-        with self.assertRaisesRegex(RuntimeError, "Input arg1_1 is specialized to be 5 at tracing time"):
-            _ = exported(torch.ones(8, 5), 6)
-
-        exported = torch._export.export(f, (tensor_inp, 5.0), constraints=[dynamic_dim(tensor_inp, 0) > 5])
-        with self.assertRaisesRegex(RuntimeError, "Input arg1_1 is specialized to be 5.0 at tracing time"):
-            _ = exported(torch.ones(7, 5), 6.0)
-
-    def test_runtime_assert_for_prm_str(self):
-
-        def g(a, b, mode):
-            return torch.div(a, b, rounding_mode=mode)
-
-        inps = (torch.randn(4, 4), torch.randn(4), "trunc")
-        exported = torch._export.export(g, inps)
-        with self.assertRaisesRegex(RuntimeError, "Input arg2_1 is specialized to be trunc at"):
-            _ = exported(torch.randn(4, 4), torch.randn(4), "floor")
-        self.assertTrue(torch.allclose(exported(*inps), g(*inps)))
-=======
     def test_constrain_as_size_error(self):
 
         def f(x):
@@ -999,7 +998,6 @@
             "Tried to use data-dependent value in the subsequent computation"
         ):
             _ = export(f, (torch.tensor(6),))
->>>>>>> f56dacbf
 
 
 if __name__ == '__main__':
