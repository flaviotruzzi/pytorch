# Owner(s): ["module: tests"]

import contextlib
import torch
import numpy as np

import math
from typing import Dict, List, Sequence
import random
from functools import partial
from itertools import product, combinations, permutations
import warnings

from torch import inf, nan
from torch.testing import make_tensor
from torch.testing._internal.common_dtype import (
    all_types_and_complex_and, get_all_math_dtypes, integral_types, complex_types, floating_types_and,
    integral_types_and, floating_and_complex_types_and, all_types_and, all_types,
)
from torch.testing._internal.common_utils import (
    TestCase, run_tests, skipIfNoSciPy, slowTest, torch_to_numpy_dtype_dict,
    IS_WINDOWS)
from torch.testing._internal.common_device_type import (
    OpDTypes, expectedFailureMeta, instantiate_device_type_tests, onlyCPU, dtypes, dtypesIfCUDA, dtypesIfCPU,
    onlyNativeDeviceTypes, onlyCUDA, largeTensorTest, ops, precisionOverride)
from torch.testing._internal.common_methods_invocations import (
    ReductionOpInfo, ReductionPythonRefInfo, reduction_ops, reference_masked_ops)

# TODO: replace with make_tensor
def _generate_input(shape, dtype, device, with_extremal):
    if shape == ():
        x = torch.tensor((), dtype=dtype, device=device)
    else:
        if dtype.is_floating_point or dtype.is_complex:
            # work around torch.randn not being implemented for bfloat16
            if dtype == torch.bfloat16:
                x = torch.randn(*shape, device=device) * random.randint(30, 100)
                x = x.to(torch.bfloat16)
            else:
                x = torch.randn(*shape, dtype=dtype, device=device) * random.randint(30, 100)
            x[torch.randn(*shape) > 0.5] = 0
            if with_extremal and dtype.is_floating_point:
                # Use extremal values
                x[torch.randn(*shape) > 0.5] = float('nan')
                x[torch.randn(*shape) > 0.5] = float('inf')
                x[torch.randn(*shape) > 0.5] = float('-inf')
            elif with_extremal and dtype.is_complex:
                x[torch.randn(*shape) > 0.5] = complex('nan')
                x[torch.randn(*shape) > 0.5] = complex('inf')
                x[torch.randn(*shape) > 0.5] = complex('-inf')
        elif dtype == torch.bool:
            x = torch.zeros(shape, dtype=dtype, device=device)
            x[torch.randn(*shape) > 0.5] = True
        else:
            x = torch.randint(15, 100, shape, dtype=dtype, device=device)

    return x

# TODO: replace with make_tensor
def _rand_shape(dim, min_size, max_size):
    shape = []
    for i in range(dim):
        shape.append(random.randint(min_size, max_size))
    return tuple(shape)

def _reduced_shape(shape, dim=None, keepdim=False):
    """Computes the expected reduced shape given dim and keepdim

    Args:
        shape: The shape to reduce
        dim : The dimensions to reduce
        keepdim: If true, reduced dimensions have size 1 in the reduced shape,
            otherwise they are removed from the reduced shape.

    Returns:
        The reduced shape
    """
    if dim is None:
        return [1] * len(shape) if keepdim else []

    # Wrap negative dims
    dim = dim if isinstance(dim, Sequence) else [dim]
    dim = {i if i >= 0 else len(shape) + i for i in dim}

    result = []
    for i, size in enumerate(shape):
        if i not in dim:
            result.append(size)
        elif keepdim:
            result.append(1)

    return result

class TestReductions(TestCase):

    ###########################################################################
    # ReductionOpInfo unit tests
    ###########################################################################

    def _test_dim_keepdim(self, op: ReductionOpInfo, device, *, ndim, **dim_keepdim):
        """Tests output shape for input with ndim and dim and keepdim kwargs"""
        shape = torch.randint(2, 5, (ndim,)).tolist()
        t = make_tensor(shape, dtype=torch.float, device=device)
        args, kwargs = next(op.generate_args_kwargs(t, **dim_keepdim))
        result = op(t, *args, **dim_keepdim, **kwargs)
        expected_shape = _reduced_shape(shape, **dim_keepdim)
        self.assertEqual(result.shape, expected_shape, f"""
        expected output shape to be {expected_shape} but got {list(result.shape)}
        for input shape {shape} and {dim_keepdim}
        """)

    # TODO(@heitorschueroff) combine cases with and without keepdim once
    # there's support for a @parametrize decorator.

    @ops(reduction_ops, dtypes=OpDTypes.none)
    def test_dim_default(self, device, op: ReductionOpInfo):
        """Tests that the default dim reduces all dimensions."""
        for ndim in range(3):
            self._test_dim_keepdim(op, device, ndim=ndim)

    @ops(reduction_ops, dtypes=OpDTypes.none)
    def test_dim_default_keepdim(self, device, op: ReductionOpInfo):
        """Tests that the default dim, when keepdim=True, reduces all dimensions to size 1."""
        for ndim in range(3):
            self._test_dim_keepdim(op, device, ndim=ndim, keepdim=True)

    @ops(reduction_ops, dtypes=OpDTypes.none)
    def test_dim_none(self, device, op: ReductionOpInfo):
        """Tests that dim=None reduces all dimensions."""
        for ndim in range(3):
            self._test_dim_keepdim(op, device, ndim=ndim, dim=None)

    @ops(reduction_ops, dtypes=OpDTypes.none)
    def test_dim_none_keepdim(self, device, op: ReductionOpInfo):
        """Tests that dim=None, when keepdim=True, reduces all dimensions to size 1."""
        for ndim in range(3):
            self._test_dim_keepdim(op, device, ndim=ndim, dim=None, keepdim=True)

    @ops(reduction_ops, dtypes=OpDTypes.none)
    def test_dim_single(self, device, op: ReductionOpInfo):
        """Tests that dim=i reduces dimension i."""
        self._test_dim_keepdim(op, device, ndim=0, dim=0)
        self._test_dim_keepdim(op, device, ndim=1, dim=0)
        self._test_dim_keepdim(op, device, ndim=2, dim=-1)
        self._test_dim_keepdim(op, device, ndim=3, dim=1)

    @ops(reduction_ops, dtypes=OpDTypes.none)
    def test_dim_single_keepdim(self, device, op: ReductionOpInfo):
        """Tests that dim=i, when keepdim=True, reduces dimension i to size 1."""
        self._test_dim_keepdim(op, device, ndim=0, dim=0, keepdim=True)
        self._test_dim_keepdim(op, device, ndim=1, dim=0, keepdim=True)
        self._test_dim_keepdim(op, device, ndim=2, dim=-1, keepdim=True)
        self._test_dim_keepdim(op, device, ndim=3, dim=1, keepdim=True)

    @ops(filter(lambda op: op.supports_multiple_dims, reduction_ops), dtypes=OpDTypes.none)
    def test_dim_empty(self, device, op: ReductionOpInfo):
        """Tests that dim=[] is a no-op"""
        self._test_dim_keepdim(op, device, ndim=0, dim=[])
        self._test_dim_keepdim(op, device, ndim=2, dim=[])

    @ops(filter(lambda op: op.supports_multiple_dims, reduction_ops), dtypes=OpDTypes.none)
    def test_dim_empty_keepdim(self, device, op: ReductionOpInfo):
        """Tests that dim=[], when keepdim=True, is a no-op"""
        self._test_dim_keepdim(op, device, ndim=0, dim=[], keepdim=True)
        self._test_dim_keepdim(op, device, ndim=2, dim=[], keepdim=True)

    @ops(filter(lambda op: op.supports_multiple_dims, reduction_ops), dtypes=OpDTypes.none)
    def test_dim_multi(self, device, op: ReductionOpInfo):
        """Tests that dim=[i, j, ...] reduces dimensions i, j, ...."""
        self._test_dim_keepdim(op, device, ndim=1, dim=[0])
        self._test_dim_keepdim(op, device, ndim=3, dim=[0, 2])

    @ops(filter(lambda op: op.supports_multiple_dims, reduction_ops), dtypes=OpDTypes.none)
    def test_dim_multi_keepdim(self, device, op: ReductionOpInfo):
        """Tests that dim=[i, j, ...], when keepdim=True, reduces dimensions i, j, .... to size 1."""
        self._test_dim_keepdim(op, device, ndim=1, dim=[0], keepdim=True)
        self._test_dim_keepdim(op, device, ndim=3, dim=[0, 2], keepdim=True)

    @ops(filter(lambda op: op.supports_multiple_dims, reduction_ops), dtypes=OpDTypes.none)
    def test_dim_multi_unsorted(self, device, op: ReductionOpInfo):
        """Tests that operator correctly handles unsorted dim list."""
        self._test_dim_keepdim(op, device, ndim=4, dim=[3, 0, 2])

    @ops(filter(lambda op: op.supports_multiple_dims, reduction_ops), dtypes=OpDTypes.none)
    def test_dim_multi_unsorted_keepdim(self, device, op: ReductionOpInfo):
        """Tests that operator correctly handles unsorted dim list when keepdim=True."""
        self._test_dim_keepdim(op, device, ndim=4, dim=[3, 0, 2], keepdim=True)

    @ops(filter(lambda op: op.supports_multiple_dims, reduction_ops), dtypes=OpDTypes.none)
    def test_dim_multi_duplicate(self, device, op: ReductionOpInfo):
        """Tests that an error is raised if dim has duplicate entries."""
        with self.assertRaises(RuntimeError):
            self._test_dim_keepdim(op, device, ndim=3, dim=[0, 1, 1, 2])

    @ops(filter(lambda op: not op.supports_multiple_dims, reduction_ops), dtypes=OpDTypes.none)
    def test_dim_multi_unsupported(self, device, op: ReductionOpInfo):
        """Tests that ops claiming to not support multi dim actually don't."""
        with self.assertRaises(TypeError):
            self._test_dim_keepdim(op, device, ndim=3, dim=[0, 2])

    @ops(reduction_ops, dtypes=OpDTypes.none)
    def test_dim_offbounds(self, device, op: ReductionOpInfo):
        """Tests that passing an off-bounds dim throws"""
        with self.assertRaises(IndexError):
            self._test_dim_keepdim(op, device, ndim=2, dim=2)

    @ops(reduction_ops, dtypes=OpDTypes.none)
    def test_dim_ndim_limit(self, device, op: ReductionOpInfo):
        """Tests that an exception is raised when reducing a tensor with more
        than 64 dims along some specific dimensions. dim=None is ok"""
        t = make_tensor([1] * 65, dtype=torch.float, device=device)
        with self.assertRaisesRegex(RuntimeError, "only tensors with up to 64 dims are supported"):
            op(t, dim=0)

    @ops(filter(lambda op: op.identity is not None, reduction_ops), dtypes=OpDTypes.supported)
    def test_identity(self, device, dtype, op: ReductionOpInfo):
        """Tests that the identity value is an identity for the operator"""
        t = make_tensor((10,), dtype=dtype, device=device)
        t[1::2] = op.identity
        args, kwargs = next(op.generate_args_kwargs(t))
        result = op(t[::2], *args, **kwargs)
        result_with_identity = op(t, *args, **kwargs)
        self.assertEqual(result, result_with_identity, """
        Adding identity value to the input tensor should not change the result.
        """)

    # TODO(@heitorschueroff) Update these to use the nan_policy kwarg once
    # it is added to reduction operators.

    @ops(filter(lambda op: op.nan_policy == 'propagate', reduction_ops), dtypes=OpDTypes.supported,
         allowed_dtypes=floating_and_complex_types_and(torch.bfloat16, torch.float16))
    def test_nan_policy_propagate(self, device, dtype, op: ReductionOpInfo):
        """Tests that nan is propagated to the output by default"""
        t = make_tensor((5,), dtype=dtype, device=device)
        t[2] = torch.nan
        args, kwargs = next(op.generate_args_kwargs(t))
        result = op(t, *args, **kwargs)
        self.assertTrue(result.isnan())

    @ops(filter(lambda op: op.nan_policy == 'omit', reduction_ops), dtypes=OpDTypes.supported,
         allowed_dtypes=floating_and_complex_types_and(torch.bfloat16, torch.float16))
    def test_nan_policy_omit(self, device, dtype, op: ReductionOpInfo):
        """Tests that NaN values do not affect the result."""
        t = make_tensor((10,), dtype=dtype, device=device)
        t[1::2] = torch.nan
        args, kwargs = next(op.generate_args_kwargs(t))
        result = op(t[::2], *args, **kwargs)
        result_with_nan = op(t, *args, **kwargs)
        self.assertEqual(result, result_with_nan)

    @ops(reduction_ops, dtypes=OpDTypes.supported)
    def test_result_dtype(self, device, dtype, op: ReductionOpInfo):
        """Tests that the result has the correct dtype"""
        t = make_tensor((5,), dtype=dtype, device=device)
        args, kwargs = next(op.generate_args_kwargs(t))
        result: torch.Tensor = op(t, *args, **kwargs)
        is_integral = dtype in integral_types_and(torch.bool)
        if op.promotes_int_to_float and is_integral:
            self.assertTrue(torch.is_floating_point(result))
        elif op.promotes_int_to_int64 and is_integral:
            self.assertEqual(result.dtype, torch.int64)
        elif op.result_dtype is not None:
            self.assertEqual(result.dtype, op.result_dtype)
        elif op.complex_to_real:
            _complex_to_real_dtype_map = {
                torch.complex128: torch.float64,
                torch.complex64: torch.float32,
                torch.complex32: torch.float16,
            }
            self.assertEqual(result.dtype, _complex_to_real_dtype_map.get(dtype, dtype))
        else:
            self.assertEqual(result.dtype, dtype)

    @ops(reduction_ops, dtypes=OpDTypes.none)
    def test_empty_tensor_empty_slice(self, device, op: ReductionOpInfo):
        """Tests for consistent behavior when reducing over an empty slice.

        The rules for reducing over an empty slice are as follows:
            - Return the identity value if the operator has one
            - Otherwise, return NaN if the operator promotes integral dtype to
              floating point dtypes.
            - Otherwise, raise an error

        See discussion here https://github.com/pytorch/pytorch/issues/61901
        """
        t = make_tensor((0, 2, 3), dtype=torch.float, device=device)
        for dim in [0] + [[0, 2]] if op.supports_multiple_dims else []:
            args, kwargs = next(op.generate_args_kwargs(t, dim=dim))
            if op.identity is not None:
                # Reducing along empty slice should return identity
                result = op(t, *args, dim=dim, **kwargs)
                self.assertEqual(result, torch.full_like(result, op.identity))
            elif op.promotes_int_to_float:
                # Reducing along empty slice should return NaN
                result = op(t, *args, dim=dim, **kwargs)
                self.assertEqual(result, torch.full_like(result, torch.nan))
            else:
                # Reducing along empty slice should raise an error
                if isinstance(op, ReductionPythonRefInfo):
                    # ref reductions throw RuntimeError for this
                    with self.assertRaises(RuntimeError):
                        op(t, *args, dim=dim, **kwargs)
                else:
                    with self.assertRaises(IndexError):
                        op(t, *args, dim=dim, **kwargs)

    @ops(reduction_ops, dtypes=OpDTypes.none)
    def test_empty_tensor_nonempty_slice(self, device, op: ReductionOpInfo):
        """Tests that reducing a nonempty slice of an empty tensor returns an
        empty tensor with the dimensions reduced."""
        t = make_tensor((0, 2, 3), dtype=torch.float, device=device)
        for dim in [1] + [[1, 2]] if op.supports_multiple_dims else []:
            args, kwargs = next(op.generate_args_kwargs(t, dim=dim))
            result = op(t, *args, dim=dim, **kwargs)
            self.assertEqual(result.shape, _reduced_shape(t.shape, dim))

    def _test_noncontiguous(self, op: ReductionOpInfo, t: torch.Tensor, **reduction_kwargs):
        """Helper method to test noncontiguous input tensors."""
        assert not t.is_contiguous()

        t_contig = t.contiguous()
        for args, kwargs in op.generate_args_kwargs(t_contig, **reduction_kwargs):
            kwargs.update(reduction_kwargs)
            result = op(t, *args, **kwargs)
            expected = op(t_contig, *args, **kwargs)
            self.assertEqual(result, expected)

    @ops(reduction_ops)
    def test_noncontiguous_innermost(self, device, dtype, op: ReductionOpInfo):
        """Tests reducing along noncontiguous innermost dimension."""
        t = make_tensor((10, 10), dtype=dtype, device=device, low=-1, high=1)
        self._test_noncontiguous(op, t[:, ::2], dim=1)

    @ops(reduction_ops)
    def test_noncontiguous_outermost(self, device, dtype, op: ReductionOpInfo):
        """Tests reducing along noncontiguous outermost dimension."""
        t = make_tensor((10, 10), dtype=dtype, device=device, low=-1, high=1)
        self._test_noncontiguous(op, t[::2, :], dim=0)

    @ops(reduction_ops)
    def test_noncontiguous_all(self, device, dtype, op: ReductionOpInfo):
        """Tests reducing all dimensions of a noncontiguous tensor."""
        t = make_tensor((5, 5, 5), dtype=dtype, device=device, low=-1, high=1)
        self._test_noncontiguous(op, t[::2, ::3, 1:-1:2])

    @ops(reduction_ops)
    def test_noncontiguous_transposed(self, device, dtype, op: ReductionOpInfo):
        """Tests reducing a transposed tensor."""
        t = make_tensor((5, 5), dtype=dtype, device=device, low=-1, high=1)
        self._test_noncontiguous(op, t.T)

    @ops(reduction_ops)
    def test_noncontiguous_expanded(self, device, dtype, op: ReductionOpInfo):
        """Tests reducing a tensor with expanded singleton dimensions."""
        t = make_tensor((2, 3), dtype=dtype, device=device, low=-1, high=1)
        self._test_noncontiguous(op, t.unsqueeze(1).expand(-1, 5, -1))

    # NumPy does not support BFloat16 so we don't test that against reference
    # implementations. We also don't compare dtypes or test for different
    # keepdim because we already have other tests covering those.
    # The test_reference_testing in test_ops.py only uses the samples from
    # sample_inputs_func which do not test as exhaustively as these tests.

    def _test_ref(self, op: ReductionOpInfo, t: torch.Tensor, **reduction_kwargs):
        """Compares op against op.ref for the given input and reduction kwargs"""
        for args, kwargs in op.generate_args_kwargs(t, **reduction_kwargs):
            kwargs.update(reduction_kwargs)
            result = op(t, *args, **kwargs)
            expected = op.ref(t.detach().cpu().numpy(), *args, **kwargs)
            self.assertEqual(result, expected, exact_dtype=False)

    @ops(filter(lambda op: op.ref is not None, reduction_ops),
         allowed_dtypes=all_types_and_complex_and(torch.half, torch.bool))
    def test_ref_scalar_input(self, device, dtype, op: ReductionOpInfo):
        """Compares op against reference for scalar input tensors"""
        self._test_ref(op, make_tensor([], dtype=dtype, device=device))

    @ops(filter(lambda op: op.ref is not None, reduction_ops),
         allowed_dtypes=all_types_and_complex_and(torch.half, torch.bool))
    def test_ref_small_input(self, device, dtype, op: ReductionOpInfo):
        """Compares op against reference for small input tensors"""
        t = make_tensor((5, 3, 4, 2), dtype=dtype, device=device, low=-2, high=2, exclude_zero=True)
        self._test_ref(op, t)
        for dim in [0, 1, 3] + ([[0, 2], [1, 3]] if op.supports_multiple_dims else []):
            self._test_ref(op, t, dim=dim)

    @ops(filter(lambda op: op.ref is not None, reduction_ops),
         allowed_dtypes=[torch.float64])
    def test_ref_large_input_1D(self, device, dtype, op: ReductionOpInfo):
        """Compares op against reference for a large 1D input tensor to check stability"""
        self._test_ref(op, make_tensor((2 ** 20,), dtype=dtype, device=device, low=-1, high=1, exclude_zero=True))

    @ops(filter(lambda op: op.ref is not None, reduction_ops),
         allowed_dtypes=[torch.float64])
    def test_ref_large_input_2D(self, device, dtype, op: ReductionOpInfo):
        """Compares op against reference for a large 2D input tensor to test parallelism"""
        t = make_tensor((32, 2 ** 16), dtype=dtype, device=device, low=-1, high=1, exclude_zero=True)
        self._test_ref(op, t, dim=1)

    @largeTensorTest("8gb")
    @ops(filter(lambda op: op.ref is not None, reduction_ops),
         allowed_dtypes=[torch.float64])
    def test_ref_large_input_64bit_indexing(self, device, dtype, op: ReductionOpInfo):
        """Compares op against reference for a very large input tensor that requires 64 bit indexing"""
        self._test_ref(op, make_tensor((275000000,), dtype=dtype, device=device, low=-1, high=1, exclude_zero=True))

    @ops(filter(lambda op: op.ref is not None, reduction_ops),
         allowed_dtypes=all_types_and_complex_and(torch.half, torch.bool))
    def test_ref_duplicate_values(self, device, dtype, op: ReductionOpInfo):
        """Compares op against reference for input tensors with duplicate values"""
        t = make_tensor((4, 4), dtype=dtype, device=device, low=-2, high=2, exclude_zero=True)
        t[::2, ::2] = t[1::2, 1::2]
        self._test_ref(op, t)
        self._test_ref(op, t, dim=0)
        self._test_ref(op, t, dim=1)

    @ops(filter(lambda op: op.ref is not None, reduction_ops),
         allowed_dtypes=[torch.float32, torch.complex64])
    def test_ref_extremal_values(self, device, dtype, op: ReductionOpInfo):
        """Compares op against reference for input tensors with extremal values"""
        t = make_tensor((5,), dtype=dtype, device=device, exclude_zero=True)
        extremals = [0, 1, nan, inf, -inf]
        for extremal in extremals:
            t[2] = extremal
            self._test_ref(op, t)

    ###########################################################################
    # TODO: Legacy tests - port to ReductionOpInfo
    ###########################################################################

    def test_var_unbiased(self, device):
        tensor = torch.randn(100, device=device)
        self.assertEqual(tensor.var(0), tensor.var(0, unbiased=True))
        self.assertEqual(tensor.var(), tensor.var(unbiased=True))
        self.assertEqual(tensor.var(unbiased=False), tensor.var(0, unbiased=False))

        tensor = torch.tensor([1.0, 2.0], device=device)
        self.assertEqual(tensor.var(unbiased=True), 0.5)
        self.assertEqual(tensor.var(unbiased=False), 0.25)

        tensor = torch.tensor([1.0, 2.0, 3.0], device=device)
        self.assertEqual(tensor.var(unbiased=True), 1.0)
        self.assertEqual(tensor.var(unbiased=False), 2.0 / 3.0)

        tensor = torch.randn(100, device=device)
        self.assertEqual(tensor.std(0), tensor.std(0, unbiased=True))
        self.assertEqual(tensor.std(), tensor.std(unbiased=True))
        self.assertEqual(tensor.std(unbiased=False), tensor.std(0, unbiased=False))

    def test_var_stability(self, device):
        tensor = torch.tensor([2281.5, 2281.25], device=device)
        self.assertEqual(tensor.var(dim=0), 0.03125)
        self.assertEqual(tensor.var(), 0.03125)

    def test_sum_dim_reduction_uint8_overflow(self, device):
        example = [[-1, 2, 1], [5, 3, 6]]
        x = torch.tensor(example, dtype=torch.uint8, device=device)
        self.assertEqual(x.sum(dtype=torch.uint8).item(), 16)
        self.assertEqual(x.sum(0, dtype=torch.uint8), torch.tensor([4, 5, 7], dtype=torch.uint8, device=device))
        self.assertEqual(x.sum(1, dtype=torch.uint8), torch.tensor([2, 14], dtype=torch.uint8, device=device))
        y = torch.tensor(example, dtype=torch.uint8, device=device)
        torch.sum(x, 0, out=y)
        self.assertEqual(x.sum(0, dtype=torch.uint8), y)

    def test_dim_reduction_less_than_64(self, device):
        sizes = [1] * 65
        x = torch.randn(sizes, device=device)
        ops = [torch.mean, torch.sum, torch.nansum, torch.std, torch.logsumexp, torch.std, torch.var,
               torch.norm]
        for op in ops:
            with self.assertRaisesRegex(RuntimeError, "only tensors with up to 64 dims are supported"):
                op(x, dim=64)
            with self.assertRaisesRegex(RuntimeError, "only tensors with up to 64 dims are supported"):
                op(x, dim=-1)

    @onlyCPU
    @dtypes(torch.float, torch.bfloat16)
    def test_dim_reduction_lastdim(self, device, dtype):
        x = torch.randn(3, 5, 40, device=device, dtype=dtype)
        x = x[:, :, 0:40:2]
        x2 = x.contiguous()
        ops = [torch.norm, torch.argmax, torch.argmin]
        for op in ops:
            y = op(x, dim=-1)
            y2 = op(x2, dim=-1)
            self.assertEqual(y, y2)

    @skipIfNoSciPy
    def test_logsumexp(self, device):
        from scipy.special import logsumexp
        a = torch.randn(5, 4, device=device)
        a[0, 0] = inf
        a[1, :] = -inf
        actual = a.logsumexp(1)
        expected = logsumexp(a.cpu().numpy(), 1)
        self.assertEqual(expected.shape, actual.shape)
        self.assertEqual(expected, actual)

        # check that out is actually inplace
        b = torch.zeros(5, 2, device=device)
        c = b[:, 0]
        torch.logsumexp(a, 1, out=c)
        self.assertEqual(expected, b[:, 0])

        # check integral inputs is promoted to floating point
        e = torch.randint(-100, 100, [5, 4], device=device)
        actual = e.logsumexp(1).to(torch.float64)
        expected = logsumexp(e.cpu().numpy(), 1)
        self.assertEqual(expected.shape, actual.shape)
        self.assertEqual(expected, actual)

    @skipIfNoSciPy
    @dtypes(torch.complex64, torch.complex128)
    def test_logcumsumexp_complex(self, device, dtype):
        # logcumsumexp is a more precise way to compute than ``log(cumsum(exp(a)))``
        # and faster than ``[log(sum(exp(a[:i]))) for i in range(a.shape[0])]``
        # the for-loop above should produce similar precision as logcumsumexp (it's just slower),
        # so it can be used as the expected values to check our computation

        # using logsumexp from scipy because by the time of writing this test code,
        # torch.logsumexp has not been implemented for complex numbers
        from scipy.special import logsumexp

        def zero_out_neg_inf(t):
            t = t.clone()
            idx = torch.logical_and(~(torch.isfinite(t)), torch.real(t) < 0)
            t[idx] = torch.real(t[idx]).to(t.dtype)
            return t

        def standardize_phase(t):
            t = torch.real(t) + 1j * (torch.imag(t) % (2 * np.pi))
            return t

        def logcumsumexp_slow(a, dim):
            res_lst = []
            for i in range(a.size(dim)):
                index = [slice(None, None, None) for _ in range(a.ndim)]
                index[dim] = slice(None, i + 1, None)
                a_inp = a[tuple(index)]
                res_lst.append(logsumexp(a_inp.cpu().numpy(), axis=dim, keepdims=True))
            res = np.concatenate(res_lst, axis=dim)
            return torch.as_tensor(res)

        def compare_logcumsumexp(a, expected=None):
            for i in range(a.ndim):
                actual = torch.logcumsumexp(a, dim=i)
                # if the expected is not given, then revert to scipy's logsumexp
                if expected is None:
                    expected2 = logcumsumexp_slow(a, dim=i)
                else:
                    expected2 = expected

                # move the imaginary values to (0, 2 * pi)
                actual = standardize_phase(actual)
                expected2 = standardize_phase(expected2)

                # zeroing the imaginary part of the element if the real part is -inf
                # as the imaginary part cannot be determined exactly and it does not
                # really matter if we take the exp of the output
                actual = zero_out_neg_inf(actual)
                expected2 = zero_out_neg_inf(expected2)
                self.assertEqual(expected2.shape, actual.shape)
                self.assertEqual(expected2, actual)

        # randomly specified values
        # in this case, scipy.logsumexp should be enough
        a1 = torch.randn((5, 10), dtype=dtype, device=device)
        compare_logcumsumexp(a1)

        # test with some non-normal values
        a2 = torch.tensor([1e3 + 0j, 1e-18 + 1e4j, 1e2 + 1e-8j], dtype=dtype, device=device)
        compare_logcumsumexp(a2)

        # handle special case involving infinites and nans
        # here we don't use scipy.logsumexp as it gives confusing answer on
        # some inf cases
        # see here:
        inf = float('inf')
        nan = float('nan')
        a3_input = torch.tensor([
            -inf + 4j,
            -inf + 1j,
            1.2 + 2.1j,
            1e10 + 1e20j,
            inf + 0j,
            inf + 1j,
            inf + 3j,
            nan + 2j,
        ])
        a3_expected = torch.tensor([
            -inf + 0j,
            -inf + 0j,
            1.2 + 2.1j,
            1e10 + 1e20j,
            inf + 0j,  # scipy's logsumexp gives (inf + 0.7853982j) here, unclear why
            inf + (np.pi / 4) * 1j,  # the imaginary part thanks to some weird behaviour of log(inf + infj)
            complex(inf, nan),
            complex(nan, nan),
        ])
        # windows give strange results on the second-to-last results where it gives inf + pi/4 j
        # instead of inf + nan j
        if not IS_WINDOWS:
            compare_logcumsumexp(a3_input, a3_expected)

        a4_input = torch.tensor([
            complex(-inf, inf),
            complex(-inf, inf),
            -inf + 1j,
            1.2 + 2.1j,
            complex(2.4, inf),
        ])
        a4_expected = torch.tensor([
            -inf + 0j,
            -inf + 0j,
            -inf + 0j,
            1.2 + 2.1j,
            complex(nan, nan),
        ])
        if not IS_WINDOWS:
            compare_logcumsumexp(a4_input, a4_expected)

    @onlyCPU
    def test_sum_parallel(self, device):
        # To use parallel branches we'll need to compare on tensors
        # that are relatively large. Even if this is run on a single
        # core machine these tests will still give you signal on
        # the correctness

        def _run_test(size):
            for dim in range(len(size) + 1):
                nv = np.round(np.random.rand(*size))  # 0s and 1s
                tv = torch.from_numpy(nv)
                # Parallelisim is only used if numel is
                # larger than grainsize defined in Parallel.h
                self.assertTrue(tv.numel() > 32768)
                if dim == len(size):
                    nvs = nv.sum()
                    tvs = tv.sum()
                else:
                    nvs = nv.sum(dim)
                    tvs = tv.sum(dim)
                diff = np.abs(nvs - tvs.numpy()).sum()
                self.assertEqual(diff, 0)

        _run_test([2, 3, 3, 3, 3, 2, 2, 3, 2, 3, 2, 3, 3])
        _run_test([4, 4, 4, 4, 4, 4, 4, 4, 4, 4])
        _run_test([1, 32 * 8 * 32 * 8])
        _run_test([1, 32770])

    # TODO: kill map2_ (and similar) uses and update to compare with NumPy
    # only works on CPU since this uses map2_, which is only supported on CPU
    def _testCSelection(self, torchfn, mathfn):
        # Two tensors
        size = (100, 100)
        a = torch.rand(*size)
        b = torch.rand(*size)
        c = torchfn(a, b)
        expected_c = torch.zeros(*size)
        expected_c.map2_(a, b, lambda _, a, b: mathfn(a, b))
        self.assertEqual(expected_c, c, atol=0, rtol=0)

    @onlyCPU
    def test_max_elementwise(self, device):
        self._testCSelection(torch.max, max)

    @onlyCPU
    def test_min_elementwise(self, device):
        self._testCSelection(torch.min, min)

    def test_all_any(self, device):
        def test(size):
            x = torch.ones(*size, device=device).byte()
            self.assertTrue(x.all())
            self.assertTrue(x.any())

            x[3] = 0
            self.assertFalse(x.all())
            self.assertTrue(x.any())

            x.zero_()
            self.assertFalse(x.all())
            self.assertFalse(x.any())

            x.fill_(2)
            self.assertTrue(x.all())
            self.assertTrue(x.any())

            x = torch.ones(*size, device=device).bool()
            self.assertTrue(x.all())
            self.assertTrue(x.any())

            x[3] = False
            self.assertFalse(x.all())
            self.assertTrue(x.any())

        test((10,))
        test((5, 5))

    def test_all_any_with_dim(self, device):
        def test(x):
            r1 = x.prod(dim=0, keepdim=False).byte()
            r2 = x.all(dim=0, keepdim=False)
            self.assertEqual(r1.shape, r2.shape)
            self.assertTrue((r1 == r2).all())

            r3 = x.sum(dim=1, keepdim=True).clamp(0, 1).byte()
            r4 = x.any(dim=1, keepdim=True)
            self.assertEqual(r3.shape, r4.shape)
            self.assertTrue((r3 == r4).all())

        test(torch.tensor([[0, 0, 0],
                           [0, 0, 1],
                           [0, 1, 1],
                           [1, 1, 1]], device=device, dtype=torch.uint8))

    def test_numpy_named_args(self, device):
        x1 = torch.randn(10, device=device)
        x2 = torch.randn(10, device=device)
        res1 = torch.add(input=x1, other=x2)
        res2 = torch.add(x1=x1, x2=x2)
        self.assertEqual(res1, res2)

        x1 = torch.randn(10, 10, 10, device=device)
        res1 = x1.sum(dim=(0, 2), keepdim=True)
        res2 = x1.sum(axis=(0, 2), keepdims=True)
        self.assertEqual(res1, res2)

    # TODO: kill this ane replace with common creation ops
    def _make_tensors(self, shape, val_range=(-100, 100), use_floating=True, use_integral=True,
                      use_complex=False) -> Dict[str, List[torch.Tensor]]:
        float_types = [torch.double,
                       torch.float]
        int_types = [torch.int64,
                     torch.int32,
                     torch.int16]

        complex_types = [torch.complex64,
                         torch.complex128]

        def make_contiguous(shape, dtype) -> torch.Tensor:
            if dtype in float_types:
                val = torch.randn(shape, dtype=dtype)
                val = val * ((val_range[1] - val_range[0]) / (math.pi * 2.0))
                val = val + ((val_range[1] - val_range[0]) / 2.0)
                val = torch.clamp(val, min=val_range[0], max=val_range[1])
                return val
            result = torch.zeros(shape, dtype=dtype)
            result.apply_(lambda x: random.randint(val_range[0], val_range[1]))
            return result

        def make_non_contiguous(shape, dtype) -> torch.Tensor:
            contig = make_contiguous(shape, dtype)
            non_contig = torch.empty(shape + (2, 2), dtype=dtype)[..., 0]
            non_contig = non_contig.select(-1, -1)
            non_contig.copy_(contig)
            self.assertFalse(non_contig.is_contiguous())
            return non_contig

        def make_contiguous_slice(size, dtype) -> torch.Tensor:
            contig = make_contiguous((1, size), dtype)
            non_contig = contig[:1, 1:size - 1]
            self.assertTrue(non_contig.is_contiguous())
            return contig

        types = []
        if use_floating:
            types += float_types
        if use_integral:
            types += int_types
        if use_complex:
            types += complex_types
        tensors: Dict[str, List[torch.Tensor]] = {"cont": [], "noncont": [], "slice": []}
        for dtype in types:
            tensors["cont"].append(make_contiguous(shape, dtype))
            tensors["noncont"].append(make_non_contiguous(shape, dtype))
            tensors["slice"].append(make_contiguous_slice(sum(list(shape)), dtype))

        return tensors

    # TODO: refactor this to use comparators from common_utils
    def _assert_matches_numpy(self, t, n):
        self.assertEqual(n.shape, t.shape)
        if t.dtype == torch.float:
            self.assertEqual(n, t, rtol=1e-03, atol=1e-05, equal_nan=True)
        else:
            self.assertEqual(n, t, equal_nan=True)

    # TODO: update this and tests that use it to use the device argument properly
    def _test_dim_ops(self, pytorch_op, numpy_op,
                      use_floating=True, use_integral=True, use_complex=False):
        def do_one(tensors_dict, dim):
            for category, tensors in tensors_dict.items():
                if category == "slice":
                    dim = 0
                for tensor in tensors:
                    # we have no control over NumPy warnings...
                    with warnings.catch_warnings():
                        warnings.simplefilter("ignore")
                        expected = numpy_op(tensor.cpu().numpy(), dim)
                    actual = pytorch_op(tensor, dim)
                    self._assert_matches_numpy(actual, expected)
                    if torch.cuda.is_available():
                        self._assert_matches_numpy(pytorch_op(tensor.cuda(), dim).cpu(), expected)
        do_one(self._make_tensors((5, 400000), use_floating=use_floating,
                                  use_integral=use_integral, use_complex=use_complex), 1)
        do_one(self._make_tensors((3, 5, 7), use_floating=use_floating,
                                  use_integral=use_integral, use_complex=use_complex), 0)
        do_one(self._make_tensors((3, 5, 7), use_floating=use_floating,
                                  use_integral=use_integral, use_complex=use_complex), 1)
        do_one(self._make_tensors((3, 5, 7), use_floating=use_floating,
                                  use_integral=use_integral, use_complex=use_complex), 2)
        do_one(self._make_tensors((100000, ), use_floating=use_floating,
                                  use_integral=use_integral, use_complex=use_complex), -1)
        do_one(self._make_tensors((50, 50, 50), use_floating=use_floating,
                                  use_integral=use_integral, use_complex=use_complex), 0)
        do_one(self._make_tensors((50, 50, 50), use_floating=use_floating,
                                  use_integral=use_integral, use_complex=use_complex), 1)
        do_one(self._make_tensors((50, 50, 50), use_floating=use_floating,
                                  use_integral=use_integral, use_complex=use_complex), 2)
        do_one(self._make_tensors((50, 50, 50), use_floating=use_floating,
                                  use_integral=use_integral, use_complex=use_complex), (1, 2))
        do_one(self._make_tensors((50, 50, 50), use_floating=use_floating,
                                  use_integral=use_integral, use_complex=use_complex), (1, -1))
        do_one(self._make_tensors((50, 50, 50), use_floating=use_floating,
                                  use_integral=use_integral, use_complex=use_complex), (0, 2))
        do_one(self._make_tensors((50, 50, 50), use_floating=use_floating,
                                  use_integral=use_integral, use_complex=use_complex), (0, 2, 1))

    @slowTest
    @onlyCPU
    def test_sum_dim(self, device):
        self._test_dim_ops(
            lambda t, d: t.sum(d),
            lambda n, d: n.sum(d),
            use_floating=True, use_integral=True, use_complex=True)

    @onlyCPU
    def test_mean_dim(self, device):
        self._test_dim_ops(
            lambda t, d: t.mean(d),
            lambda n, d: n.mean(d),
            use_integral=False,
            use_complex=True)

    @onlyCPU
    def test_std_dim(self, device):
        for unbiased in [False, True]:
            self._test_dim_ops(
                lambda t, d: t.std(d, unbiased=unbiased),
                lambda n, d: n.std(d, ddof=1 if unbiased else 0),
                use_integral=False)

    @onlyCPU
    def test_var_dim(self, device):
        for unbiased in [False, True]:
            self._test_dim_ops(
                lambda t, d: t.var(d, unbiased=unbiased),
                lambda n, d: n.var(d, ddof=1 if unbiased else 0),
                use_integral=False)

    @onlyCPU
    @skipIfNoSciPy
    def test_logsumexp_dim(self, device):
        from scipy.special import logsumexp
        self._test_dim_ops(
            lambda t, d: t.logsumexp(d),
            lambda n, d: logsumexp(n, d),
            use_integral=False)

    @onlyCPU
    def test_mean_int_with_optdtype(self, device):
        a = make_tensor((3, 4, 5), dtype=torch.int64, device=device)

        # If the optional desired output type is given, the input
        # is internally cast.
        a_float = a.to(torch.float32)
        self.assertEqual(a_float.mean(), a.mean(dtype=torch.float32))

    # TODO: update this and tests that use it to handle device properly
    def _test_reduce_integer_upcast(self, fn, has_out=True, test_complex=True):
        shape = (3, 4, 5)
        reduced_shape = fn(torch.ones(shape)).shape

        def _test_out(dtype, other_dtype):
            out = torch.ones(reduced_shape, dtype=dtype)
            result = fn(x, out=out)
            self.assertIs(out.dtype, result.dtype)
            self.assertEqual(fn(x.to(dtype)), result, exact_dtype=False)
            result = fn(x, out=out, dtype=dtype)
            self.assertIs(out.dtype, result.dtype)
            self.assertEqual(fn(x.to(dtype)), result, exact_dtype=False)
            # 'out' is favored over dtype, check error
            self.assertRaises(RuntimeError, lambda: fn(x, out=out, dtype=other_dtype))

        for dtype in [dtype for dtype in get_all_math_dtypes('cpu') if dtype != torch.float16]:
            x = torch.ones(shape, dtype=dtype)
            expected_dtype = dtype if dtype.is_floating_point or dtype.is_complex else torch.int64
            self.assertIs(expected_dtype, fn(x).dtype)
            self.assertEqual(fn(x.to(expected_dtype)), fn(x))

            if dtype.is_floating_point:
                other_dtype = torch.float32 if dtype == torch.float64 else torch.float64
            elif dtype.is_complex:
                other_dtype = torch.complex64 if dtype == torch.complex128 else torch.complex128
            else:
                other_dtype = torch.int32 if dtype != torch.int32 else torch.int16
            self.assertIs(other_dtype, fn(x, dtype=other_dtype).dtype)
            self.assertEqual(fn(x.to(other_dtype)), fn(x, dtype=other_dtype), exact_dtype=False)

            # test mixed int/float/complex
            if dtype.is_floating_point:
                mixed_dtypes = [torch.int32, torch.complex64]
            elif dtype.is_complex:
                mixed_dtypes = [torch.int32, torch.float32]
            else:
                mixed_dtypes = [torch.float32, torch.complex64]

            for mixed_dtype in mixed_dtypes:
                self.assertIs(mixed_dtype, fn(x, dtype=mixed_dtype).dtype)
                self.assertEqual(fn(x.to(mixed_dtype)), fn(x, dtype=mixed_dtype), exact_dtype=False)

                if has_out:
                    _test_out(dtype, other_dtype)
                    _test_out(dtype, mixed_dtype)

    @onlyCPU
    def test_sum_integer_upcast(self, device):
        self._test_reduce_integer_upcast(lambda x, **kwargs: torch.sum(x, **kwargs), False)
        self._test_reduce_integer_upcast(lambda x, **kwargs: torch.sum(x, 0, **kwargs))

    @onlyCPU
    def test_prod_integer_upcast(self, device):
        self._test_reduce_integer_upcast(lambda x, **kwargs: torch.prod(x, **kwargs), False)
        self._test_reduce_integer_upcast(lambda x, **kwargs: torch.prod(x, 0, **kwargs))

    @onlyCPU
    def test_cumsum_integer_upcast(self, device):
        self._test_reduce_integer_upcast(lambda x, **kwargs: torch.cumsum(x, 0, **kwargs))

    @onlyCPU
    def test_cumprod_integer_upcast(self, device):
        self._test_reduce_integer_upcast(lambda x, **kwargs: torch.cumprod(x, 0, **kwargs))

    @dtypes(*all_types())
    def test_mode(self, device, dtype):
        SIZE = 10
        x = torch.arange(1., SIZE * SIZE + 1, device=device, dtype=dtype).clone().resize_(SIZE, SIZE)
        x[:2] = 1
        x[:, :2] = 1
        x0 = x.clone()

        # Pre-calculated results.
        res1val = torch.ones(SIZE, device=device, dtype=dtype)
        # The indices are the position of the last appearance of the mode element.
        res1ind = torch.ones(SIZE, device=device, dtype=torch.long)
        res1ind[0] = SIZE - 1
        res1ind[1] = SIZE - 1

        res2val, res2ind = torch.mode(x, keepdim=False)
        self.assertEqual(res1val, res2val, atol=0, rtol=0)
        self.assertEqual(res1ind, res2ind, atol=0, rtol=0)

        # Test use of result tensor
        res2val = torch.tensor((), device=device, dtype=dtype)
        res2ind = torch.tensor((), device=device, dtype=torch.long)
        torch.mode(x, keepdim=False, out=(res2val, res2ind))
        self.assertEqual(res1val, res2val, atol=0, rtol=0)
        self.assertEqual(res1ind, res2ind, atol=0, rtol=0)

        # Test non-default dim
        res2val, res2ind = torch.mode(x, 0, False)
        self.assertEqual(res1val, res2val, atol=0, rtol=0)
        self.assertEqual(res1ind, res2ind, atol=0, rtol=0)

        # input unchanged
        self.assertEqual(x, x0, atol=0, rtol=0)

    def _test_mode_intervals(self, shape, intervals, device, dtype, v=1):
        x = torch.arange(0, shape[1], device=device, dtype=dtype).expand(shape)
        x = x.contiguous()
        x[:, v] = intervals[0][0]

        # Set the value of each interval to the mode "v"
        for (beg, end) in intervals:
            x[:, beg:end] = v

        values, indices = torch.mode(x, -1, False)

        # Check whether the returned indices correspond to the returned values
        self.assertTrue((x.gather(1, indices.unsqueeze(1)).t() == values).all())
        # Check whether the returned values are the mode
        self.assertTrue((values == v).all().item())

    @onlyCUDA
    @dtypes(*all_types_and(torch.half, torch.bfloat16))
    def test_mode_large(self, device, dtype):
        # i should be less than (d - 2) / 2
        def testset_for_shape(shape, i):
            d = shape[-1]
            # Mode only in the middle.
            self._test_mode_intervals(shape, [(i, d - i)], device, dtype)
            # Mode in discontiguous parts of the input.
            self._test_mode_intervals(shape, [(0, i), (i + 1, d - i - 1), (d - i, d)], device, dtype)

        # More than one line of (65535) thread blocks
        testset_for_shape((65536, 10), 3)

        # Max slice size (2048)
        testset_for_shape((10, 2048), 10)

        # Naive kernel for big slice sizes (> 2048)
        testset_for_shape((10, 4096), 10)

    def test_mode_boolean(self, device):
        shapes = [
            (10, 10),
            (4, 2048),
            (1, 4096),
        ]

        for shape in shapes:
            a = torch.zeros(shape, device=device, dtype=torch.bool)

            a[:, (shape[1] - 1) // 2:] = True
            values, indices = a.mode(-1)
            self.assertEqual(values, torch.ones(shape[0], dtype=torch.bool))
            print(indices)
            indexed = a.gather(1, indices.unsqueeze(1)).squeeze(1)
            self.assertEqual(values, indexed)

            a.fill_(False)
            a[:, shape[1] // 2 + 1:] = True
            values, indices = a.mode(-1)
            print(indices)
            self.assertEqual(values, torch.zeros(shape[0], dtype=torch.bool))
            indexed = a.gather(1, indices.unsqueeze(1)).squeeze(1)
            self.assertEqual(values, indexed)


    @expectedFailureMeta  # mode only supports CPU and CUDA device type
    @onlyNativeDeviceTypes
    def test_mode_wrong_dtype(self, device):
        def test_for_dtypes(x_ty, v_ty, i_ty, message):
            x = torch.ones(10, device=device, dtype=x_ty)
            v = torch.ones(10, device=device, dtype=v_ty)
            i = torch.ones(10, device=device, dtype=i_ty)

            with self.assertRaisesRegex(RuntimeError, message):
                torch.mode(x, -1, True, out=(v, i))

        err_msg = "expected scalar type .* but got .* for "
        values_err = err_msg + "values"
        indices_err = err_msg + "indices"

        test_for_dtypes(torch.uint8, torch.int8, torch.long, values_err)
        test_for_dtypes(torch.int8, torch.int16, torch.long, values_err)
        test_for_dtypes(torch.int32, torch.float32, torch.long, values_err)
        test_for_dtypes(torch.float32, torch.float64, torch.long, values_err)

        test_for_dtypes(torch.uint8, torch.uint8, torch.int8, indices_err)
        test_for_dtypes(torch.int8, torch.int8, torch.int16, indices_err)
        test_for_dtypes(torch.int32, torch.int32, torch.float32, indices_err)
        test_for_dtypes(torch.float32, torch.float32, torch.float64, indices_err)

    @onlyCUDA
    def test_mode_wrong_device(self, device):
        # CPU Input Tensor
        x = torch.ones(2)

        with self.assertRaisesRegex(RuntimeError,
                                    "expected device .* but got .* for values"):
            values = torch.tensor([], device=device)
            torch.mode(x, -1, True, out=(values, torch.tensor([], dtype=torch.long)))

        with self.assertRaisesRegex(RuntimeError,
                                    "expected device .* but got .* for indices"):
            indices = torch.tensor([], device=device)
            torch.mode(x, -1, True, out=(torch.tensor([]), indices))

    # TODO: make work on CUDA, too
    @onlyCPU
    def test_accreal_type(self, device) -> None:
        x = torch.ones(2, 3, 4)
        self.assertIsInstance(x.double().sum().item(), float)
        self.assertIsInstance(x.float().sum().item(), float)
        self.assertIsInstance(x.long().sum().item(), int)
        self.assertIsInstance(x.int().sum().item(), int)
        self.assertIsInstance(x.short().sum().item(), int)
        self.assertIsInstance(x.char().sum().item(), int)
        self.assertIsInstance(x.byte().sum().item(), int)

    def test_var_mean_some_dims(self, device):
        sizes = (4, 6, 7, 5, 3)
        dims = len(sizes)

        x = torch.rand(sizes, device=device)
        for num_of_dims in range(2, dims):
            dim_list = list(combinations(list(range(dims)), r=num_of_dims))
            for dim in dim_list:
                for unbiased in [False, True]:
                    for keepdim in [False, True]:
                        var1, mean1 = torch.var_mean(x, dim=dim, unbiased=unbiased, keepdim=keepdim)
                        var2 = x.var(dim=dim, unbiased=unbiased, keepdim=keepdim)
                        mean2 = x.mean(dim=dim, keepdim=keepdim)
                        self.assertEqual(var1, var2)
                        self.assertEqual(mean1, mean2)

    # TODO: this should be a generic opinfo test
    def test_all_any_empty(self, device):
        x = torch.ByteTensor().to(device)
        self.assertTrue(x.all())
        self.assertFalse(x.any())

        x = torch.BoolTensor().to(device)
        self.assertTrue(x.all())
        self.assertFalse(x.any())

    @dtypesIfCUDA(torch.half, torch.bfloat16, torch.float, torch.double)
    @dtypes(torch.half, torch.bfloat16, torch.float, torch.double)
    def test_max_with_inf(self, device, dtype):
        a = torch.tensor([[-inf, -inf, inf, 3], [inf, inf, -inf, -1]], dtype=dtype, device=device)
        self.assertTrue(torch.all(torch.max(a, dim=1).values == inf).item())
        self.assertTrue(torch.all(torch.amax(a, dim=1) == inf).item())
        self.assertTrue(torch.max(a).item() == inf)
        self.assertTrue(torch.amax(a).item() == inf)

    @dtypesIfCUDA(torch.half, torch.bfloat16, torch.float, torch.double)
    @dtypes(torch.half, torch.float, torch.bfloat16, torch.double)
    def test_min_with_inf(self, device, dtype):
        a = torch.tensor([[-inf, -inf, inf, 3], [inf, inf, -inf, -1]], dtype=dtype, device=device)
        self.assertTrue(torch.all(torch.min(a, dim=1).values == (-inf)).item())
        self.assertTrue(torch.all(torch.amin(a, dim=1) == (-inf)).item())
        self.assertTrue(torch.min(a).item() == -inf)
        self.assertTrue(torch.amin(a).item() == -inf)

    def _test_minmax_helper(self, torchfn, reffn, device, dtype, skip_indices=False):
        def create_input(shape, device, dtype):
            if dtype.is_floating_point:
                return torch.randn(*shape, device=device, dtype=dtype)
            else:
                low = 0 if dtype == torch.bool else -1000
                high = 2 if dtype == torch.bool else 1000
                return torch.randint(low, high, shape, device=device, dtype=dtype)
        x = create_input((100, 100), device, dtype)
        self.compare_with_numpy(torchfn, reffn, x)
        # non contiguous
        x = create_input((10, 10, 10), device, dtype)
        x = x[:, 4]
        self.compare_with_numpy(torchfn, reffn, x)

        def get_values(x):
            if isinstance(x, tuple):
                return x[0]
            return x

        # indices
        if not skip_indices:
            size = 5
            x = create_input((size, size), device, dtype)
            inputs = (x, x.t())
            dims = (0, 1)
            for xinp, d in product(inputs, dims):
                self.compare_with_numpy(lambda x: get_values(torchfn(x, d, False)), lambda x: reffn(x, d, keepdims=False), xinp)
                result = torchfn(xinp, d, False)
                if isinstance(result, tuple):
                    v, i = result
                    if d == 1:
                        self.assertEqual(xinp[torch.arange(size), i], v, atol=0, rtol=0)
                    else:
                        self.assertEqual(xinp[i, torch.arange(size)], v, atol=0, rtol=0)
        # nan
        if dtype.is_floating_point:
            for index in (0, 4, 99):
                x = create_input((100,), device, dtype)
                x[index] = nan
                if not skip_indices:
                    result = torchfn(x, 0)
                    v = get_values(result)
                    self.assertEqual(v, nan)
                    if isinstance(result, tuple):
                        i = result[1]
                        self.assertEqual(i, index)
                self.assertEqual(torchfn(x), nan)

    @dtypesIfCPU(torch.float, torch.double, torch.long, torch.bool, torch.half)
    @dtypesIfCUDA(torch.half, torch.float, torch.long, torch.bool)
    @dtypes(torch.half, torch.float, torch.double)
    def test_max(self, device, dtype):
        self._test_minmax_helper(torch.max, np.amax, device, dtype)

    @dtypesIfCPU(torch.float, torch.double, torch.long, torch.bool, torch.half)
    @dtypesIfCUDA(torch.half, torch.float, torch.long, torch.bool)
    @dtypes(torch.half, torch.float, torch.double)
    def test_min(self, device, dtype):
        self._test_minmax_helper(torch.min, np.amin, device, dtype)

    @dtypesIfCPU(torch.half, torch.float, torch.double, torch.int, torch.long, torch.bool)
    @dtypesIfCUDA(torch.half, torch.float, torch.int, torch.long, torch.bool)
    @dtypes(torch.half, torch.float, torch.double)
    def test_amin(self, device, dtype):
        self._test_minmax_helper(torch.amin, np.amin, device, dtype)

    @dtypesIfCPU(torch.half, torch.float, torch.double, torch.int, torch.long, torch.bool)
    @dtypesIfCUDA(torch.half, torch.float, torch.int, torch.long, torch.bool)
    @dtypes(torch.float, torch.double)
    def test_amax(self, device, dtype):
        self._test_minmax_helper(torch.amax, np.amax, device, dtype)

    @onlyNativeDeviceTypes
    @dtypes(torch.float, torch.double)
    @dtypesIfCUDA(torch.half, torch.float, torch.bfloat16)
    def test_aminmax(self, device, dtype):

        def _amin_wrapper(x, dim=None, keepdims=False):
            with self.assertWarnsOnceRegex(UserWarning, "_aminmax is deprecated"):
                if dim is None:
                    return torch._aminmax(x)[0]
                else:
                    return torch._aminmax(x, dim, keepdims)[0]

        def _amax_wrapper(x, dim=None, keepdims=False):
            with self.assertWarnsOnceRegex(UserWarning, "_aminmax is deprecated"):
                if dim is None:
                    return torch._aminmax(x)[1]
                else:
                    return torch._aminmax(x, dim, keepdims)[1]

        self._test_minmax_helper(_amin_wrapper, np.amin, device, dtype)
        self._test_minmax_helper(_amax_wrapper, np.amax, device, dtype)

    # TODO: bincount isn't a classic reduction -- maybe this test suite is
    #   reductions and summary ops?
    def test_bincount(self, device):
        # negative input throws
        with self.assertRaisesRegex(RuntimeError, '1-d non-negative integral'):
            torch.bincount(torch.tensor([1, -1], device=device))
        # n-d input, with n > 1 throws
        with self.assertRaisesRegex(RuntimeError, '1-d non-negative integral'):
            torch.bincount(torch.tensor([[1, 2], [3, 4]], device=device))
        # floating input type throws
        with self.assertRaisesRegex(RuntimeError, 'not implemented'):
            torch.bincount(torch.tensor([1., 0.3], device=device))
        # minlength < 0 throws
        with self.assertRaisesRegex(RuntimeError, 'minlength should be >= 0'):
            torch.bincount(torch.tensor([1, 3], device=device),
                           torch.tensor([.2, .2], device=device),
                           minlength=-1)
        # n-d weights, with n > 1 throws
        with self.assertRaisesRegex(RuntimeError, '1-d'):
            torch.bincount(torch.tensor([1, 0], device=device),
                           torch.tensor([[1., 0.3], [1., 0.3]], device=device))
        # input and weights dim mismatch
        with self.assertRaisesRegex(RuntimeError, 'same length'):
            torch.bincount(torch.tensor([1, 0], device=device),
                           torch.tensor([1., 0.3, 0.5], device=device))
        # 1-d input with no elements and default minlength
        self.assertEqual(torch.bincount(torch.tensor([], device=device, dtype=torch.long)),
                         torch.zeros(0, dtype=torch.long, device=device))
        # 1-d input with no elements and specified minlength
        self.assertEqual(torch.bincount(torch.tensor([], device=device, dtype=torch.long), minlength=10),
                         torch.zeros(10, dtype=torch.long, device=device))

        # test tensor method without weights
        long_counts = torch.tensor(
            [0, 3, 2, 1, 3], dtype=torch.uint8, device=device).bincount()
        self.assertEqual(
            torch.tensor([1, 1, 1, 2], dtype=torch.int64, device=device),
            long_counts)
        # test avoiding overflow for uint8 (#76979)
        count_uint8 = torch.tensor([0, 1, 2, 3, 255], dtype=torch.uint8, device=device).bincount()
        count_int16 = torch.tensor([0, 1, 2, 3, 255], dtype=torch.int16, device=device).bincount()
        self.assertEqual(count_uint8, count_int16)
        # test minlength functionality
        int_counts = torch.bincount(
            torch.tensor([1, 1, 1, 1], device=device), minlength=5)
        self.assertEqual(
            torch.tensor([0, 4, 0, 0, 0], dtype=torch.int64, device=device),
            int_counts)
        # test weights
        byte_counts = torch.bincount(
            torch.tensor([0, 1, 1, 1, 4], device=device),
            torch.tensor([.1, .2, .3, .4, .5], device=device))
        self.assertEqual(
            torch.tensor([0.1, 0.9, 0, 0, 0.5], device=device), byte_counts)
        byte_counts = torch.bincount(
            torch.tensor([0, 1, 1, 1, 4], device=device),
            torch.tensor([1, 2, 3, 4, 5], dtype=torch.int8, device=device))
        self.assertEqual(
            torch.tensor([1, 9, 0, 0, 5], device=device, dtype=torch.float64), byte_counts)
        # test non-contiguous inputs and weights
        inputs = torch.tensor([[0, 0], [3, 1], [2, 1], [1, 1], [3, 4]], device=device)
        weights = torch.tensor([[.1, 1], [.2, 2], [.3, 3], [.4, 4], [.5, 5]], device=device)
        for i in [0, 1]:
            assert not inputs[:, i].is_contiguous(), "Inputs are supposed to be non-contiguous"
            assert not weights[:, i].is_contiguous(), "Weights are supposed to be non-contiguous"
        # inputs are non-contiguous but weights are contiguous
        self.assertEqual(inputs[:, 0].bincount(), torch.tensor([1, 1, 1, 2]))
        # inputs and weights are non-contiguous
        self.assertEqual(
            inputs[:, 1].bincount(weights[:, 1]),
            torch.tensor([1, 9, 0, 0, 5], dtype=torch.float32))
        # weights are non-contiguous but inputs are contiguous
        self.assertEqual(inputs[:, 1].contiguous().bincount(weights[:, 1]),
                         torch.tensor([1, 9, 0, 0, 5], dtype=torch.float32))

        # test bincount on non-contiguous slices
        all0s = torch.zeros((32, 2), dtype=torch.int64, device=device)
        self.assertEqual(all0s[:, 0].bincount(), torch.tensor([32]))

        all1s = torch.ones((32, 2), dtype=torch.int64, device=device)
        self.assertEqual(all1s[:, 0].bincount(), torch.tensor([0, 32]))

        # test large number of bins - global memory use
        big_exp = torch.zeros(10000000, device=device)
        big_exp[-1] = 50.0
        big_w = torch.tensor([.5] * 100, device=device)
        big_out = torch.tensor([9999999] * 100, device=device).bincount(big_w)
        self.assertEqual(big_exp, big_out)
        # test large input size
        big_exp = torch.zeros(2, device=device, dtype=torch.int64)
        big_exp[1] = 1000000
        big_out = torch.ones(1000000, dtype=torch.int8, device=device).bincount()
        self.assertEqual(big_exp, big_out)

    # TODO: how many var stability tests are there?
    def test_var_stability2(self, device):
        tensor = torch.FloatTensor([2281.5, 2281.25]).to(device)

        # Stability for inner dim
        self.assertEqual(tensor.var(0), 0.03125)

        # General stability
        self.assertEqual(tensor.var(), 0.03125)

        # Stability for outer dimensions
        tensor = tensor.unsqueeze(1)
        self.assertEqual(tensor.var(0), 0.03125)

    @onlyCPU
    @dtypes(torch.bool, torch.double)
    def test_sum_all(self, device, dtype) -> None:
        def check_sum_all(tensor: torch.Tensor) -> None:
            pylist = tensor.reshape(-1).tolist()
            self.assertEqual(tensor.sum(), sum(pylist))

        if dtype != torch.bool:
            check_sum_all(torch.tensor([1, 2, 3, 4, 5], dtype=dtype, device=device))
            check_sum_all(torch.randn(200000, dtype=dtype, device=device))
            check_sum_all(torch.randn(2000, 2, dtype=dtype, device=device)[:, 0])
        else:
            check_sum_all(torch.tensor([True, False, True], dtype=torch.bool, device=device))

    def _test_memory_format_transformations(self, device, input_generator_fn, transformation_fn,
                                            memory_format, compare_data=True, default_is_preserve=False):

        assert(memory_format == torch.channels_last or memory_format == torch.channels_last_3d)

        # xc is a channels last tensor
        xc = input_generator_fn(device)
        # xc is not memory dense, but looks like channels last
        if memory_format == torch.channels_last:
            xc = xc[..., ::2, ::2]
        else:
            xc = xc[..., ::2, ::2, ::2]

        clone = transformation_fn(xc, memory_format=torch.preserve_format)
        self.assertFalse(clone.is_contiguous())
        self.assertTrue(clone.is_contiguous(memory_format=memory_format))
        self.assertFalse(xc.is_contiguous())
        self.assertFalse(xc.is_contiguous(memory_format=memory_format))
        if compare_data:
            self.assertEqual(xc, clone.to(xc))

        xc = input_generator_fn(device)
        clone = transformation_fn(xc, memory_format=torch.contiguous_format)
        self.assertTrue(clone.is_contiguous())
        self.assertFalse(clone.is_contiguous(memory_format=memory_format))
        if compare_data:
            self.assertEqual(xc, clone.to(xc))

        xc = input_generator_fn(device)
        clone = transformation_fn(xc)

        if default_is_preserve:
            self.assertFalse(clone.is_contiguous())
            self.assertTrue(clone.is_contiguous(memory_format=memory_format))
        else:
            self.assertTrue(clone.is_contiguous())
            self.assertFalse(clone.is_contiguous(memory_format=memory_format))
        if compare_data:
            self.assertEqual(xc, clone.to(xc))

        x = torch.randn((3, 4, 5, 6, 7, 8, 9), device=device)
        for _ in range(10):
            permutation = list(range(len(x.shape)))
            random.shuffle(permutation)
            x = x.permute(permutation)
            self.assertEqual(x.stride(), transformation_fn(x, memory_format=torch.preserve_format).stride())

    @onlyCPU
    @dtypes(torch.double)
    def test_sum_out(self, device, dtype: torch.dtype) -> None:
        x = torch.rand(100, 100, dtype=dtype, device=device)
        res1 = torch.sum(x, 1)
        res2 = torch.tensor((), dtype=dtype, device=device)
        torch.sum(x, 1, out=res2)
        self.assertEqual(res1, res2)
        x = torch.rand(100, 100, 100, dtype=dtype, device=device)
        res1 = x.sum(2).sum(1)
        res2 = torch.tensor((), dtype=dtype, device=device)
        torch.sum(x, (2, 1), out=res2)
        self.assertEqual(res1, res2)

    @onlyCUDA
    @dtypes(torch.float16, torch.float32)
    def test_prod_gpu(self, device, dtype):
        x = torch.tensor([2, 3, 6, 9, 8], dtype=dtype, device=device)

        # Check all combinations: fp16 input - fp16 output, fp16 input - fp32
        # output, fp32 input - fp16 output, fp32 input - fp32 output
        for dtype_output in [torch.float16, torch.float32]:
            result_expected = torch.tensor(2592, dtype=dtype_output, device=device)
            output = torch.prod(x, dtype=dtype_output)
            self.assertEqual(output, result_expected)

            output = x.prod(dtype=dtype_output)
            self.assertEqual(output, result_expected)

    @onlyCPU
    @dtypes(torch.float)
    def test_prod(self, device, dtype):
        x = torch.rand(100, 100, dtype=dtype, device=device)
        res1 = torch.prod(x, 1)
        res2 = torch.tensor((), dtype=dtype, device=device)
        torch.prod(x, 1, out=res2)
        self.assertEqual(res1, res2)

    def test_prod_bool(self, device):
        vals = [[True, True], [True, False], [False, False], []]
        for val in vals:
            result = torch.prod(torch.tensor(val, device=device), dtype=torch.bool).item()
            expect = np.prod(np.array(val), dtype=bool)
            self.assertEqual(result, expect)

            result = torch.prod(torch.tensor(val, device=device)).item()
            expect = np.prod(np.array(val))
            self.assertEqual(result, expect)

    @onlyCPU
    def test_max_mixed_devices(self, device):
        a = torch.randn(10, device=device)
        if torch.cuda.is_available():
            values = torch.randn(10).cuda()
            indices = torch.cuda.LongTensor()
            self.assertRaises(RuntimeError,
                              lambda: torch.max(a, 0, out=(values, indices)))
            self.assertRaises(RuntimeError,
                              lambda: torch.amax(a, 0, out=values))

    @onlyCPU
    def test_min_mixed_devices(self, device):
        a = torch.randn(10, device=device)
        if torch.cuda.is_available():
            values = torch.randn(10).cuda()
            indices = torch.cuda.LongTensor()
            self.assertRaises(RuntimeError,
                              lambda: torch.min(a, 0, out=(values, indices)))
            self.assertRaises(RuntimeError,
                              lambda: torch.amin(a, 0, out=values))

    # TODO: consider refactoring with bincount test
    def test_bucketization(self, device):
        values_1d = torch.tensor([1, 2, 3, 4, 5, 6, 7, 8, 9], device=device)
        values_3d = torch.tensor([[[1, 3, 5], [2, 4, 6]], [[1, 2, 3], [4, 5, 6]]], device=device)

        # simple 1d boundary and 3d input value
        boundaries = torch.tensor([1, 2, 3, 4, 5, 6], device=device)
        expected_result = torch.tensor([[[0, 2, 4], [1, 3, 5]], [[0, 1, 2], [3, 4, 5]]], device=device)
        output = torch.empty(2, 2, 3, device=device, dtype=torch.int64)
        self.assertEqual(torch.bucketize(values_3d, boundaries), expected_result)
        self.assertEqual(torch.bucketize(values_3d, boundaries, out=output), expected_result)
        expected_result = torch.tensor([[[1, 3, 5], [2, 4, 6]], [[1, 2, 3], [4, 5, 6]]], device=device)
        self.assertEqual(torch.bucketize(values_3d, boundaries, right=True), expected_result)
        self.assertEqual(torch.bucketize(values_3d, boundaries, out=output, right=True), expected_result)

        # simple float 1d boundary and 1d input with output int32 type
        for dtype in [torch.float32, torch.float16]:
            values_1d_float = values_1d.to(dtype)
            boundaries = torch.tensor([0.9, 1, 2, 2, 3, 3, 4, 4.1, 9, 9], device=device, dtype=dtype)
            expected_result = torch.tensor([1, 2, 4, 6, 8, 8, 8, 8, 8], device=device, dtype=torch.int32)
            self.assertEqual(torch.searchsorted(boundaries, values_1d_float, out_int32=True), expected_result)
            self.assertEqual(torch.bucketize(values_1d_float, boundaries, out_int32=True), expected_result)

        # multiple dimension input with 0 elements
        boundaries = torch.tensor([1, 2, 3, 4, 5, 6], device=device, dtype=torch.int64)
        values_0_el = torch.tensor([[[]]], device=device, dtype=torch.int64)
        expected_result = values_0_el.to(torch.int64)
        self.assertEqual(torch.searchsorted(boundaries, values_0_el), expected_result)
        self.assertEqual(torch.bucketize(values_0_el, boundaries), expected_result)

        # nan input
        values_nan = torch.tensor([1.0, float('nan'), 2.0, float('nan')], device=device, dtype=torch.float64)
        boundaries = torch.tensor([0.0, 1.0, 2.0, 3.0], device=device, dtype=torch.float64)
        expected_result = torch.tensor([1, 4, 2, 4], device=device)
        self.assertEqual(torch.searchsorted(boundaries, values_nan), expected_result)
        expected_result = torch.tensor([2, 4, 3, 4], device=device)
        self.assertEqual(torch.searchsorted(boundaries, values_nan, right=True), expected_result)
        self.assertEqual(torch.searchsorted(boundaries, values_nan, side='right'), expected_result)

        # type promotion and non contiguous tensors
        values_3d_permute = values_3d.permute(2, 1, 0).to(torch.int32)
        boundaries_permute = values_3d.permute(2, 1, 0).to(torch.float64)
        expected_result = torch.tensor([[[0, 0], [0, 1]], [[2, 0], [0, 1]], [[2, 0], [0, 0]]], device=device)
        if self.device_type != 'xla':
            self.assertWarnsRegex(
                UserWarning, "tensor is non-contiguous",
                lambda: self.assertEqual(torch.searchsorted(boundaries_permute, values_3d_permute), expected_result))
        else:
            # All tensors in XLA is contiguous even doing permute, no warning msg will be generate in XLA
            self.assertEqual(torch.searchsorted(boundaries_permute, values_3d_permute), expected_result)

        # scalar type
        boundaries = torch.tensor([1.5, 2.5, 3.5], device=device)
        expected_result = torch.tensor(1, device=device)
        self.assertEqual(torch.searchsorted(boundaries, 2), expected_result)
        self.assertEqual(torch.bucketize(torch.tensor(2, device=device), boundaries), expected_result)
        expected_result = torch.tensor(3, device=device)
        scalar_tensor_nan = torch.tensor(float('nan'), device=device)
        self.assertEqual(torch.searchsorted(boundaries, scalar_tensor_nan), expected_result)
        self.assertEqual(torch.bucketize(float('nan'), boundaries, right=True), expected_result)

        # invalid input dimensions
        boundaries = torch.tensor([[1, 2, 3], [4, 5, 6]], device=device)
        with self.assertRaisesRegex(
                RuntimeError, "first N-1 dimensions of boundaries tensor and input value tensor must match"):
            torch.searchsorted(boundaries, values_3d)
        with self.assertRaisesRegex(
                RuntimeError, "boundaries tensor must be 1 dimension"):
            torch.bucketize(values_3d, boundaries)
        with self.assertRaisesRegex(
                RuntimeError, "only when boundaries tensor dimension is 1"):
            torch.searchsorted(boundaries, 1)

        # incompatiable output tensor's dtype
        def test_output_dtype(dtype, is_int32):
            output = values_1d.to(dtype)
            with self.assertRaisesRegex(
                    RuntimeError, "output tensor's dtype is wrong"):
                torch.searchsorted(values_1d, values_1d, out=output, out_int32=is_int32)

        test_output_dtype(torch.float32, False)
        test_output_dtype(torch.int32, False)
        test_output_dtype(torch.int64, True)

        # invalid side argument
        with self.assertRaisesRegex(RuntimeError, "side can only be 'left' or 'right'"):
            torch.searchsorted(values_1d, values_1d, side='bad')

        # invalid sorter argument, wrong size
        with self.assertRaisesRegex(RuntimeError, "boundary and sorter must have the same size"):
            sequence = torch.rand_like(values_1d, dtype=torch.float)
            _, sorted_idx = torch.sort(sequence)
            torch.searchsorted(sequence, values_1d, sorter=sorted_idx[:-1])

        # invalid sorter argument, is not dtype long
        with self.assertRaisesRegex(RuntimeError, "sorter must be a tensor of long dtype"):
            sequence = torch.rand_like(values_1d, dtype=torch.float)
            _, sorted_idx = torch.sort(sequence)
            torch.searchsorted(sequence, values_1d, sorter=sorted_idx.to(torch.float32))

        # invalid sorter value, out of bound (>= innermost size)
        with self.assertRaisesRegex(RuntimeError, "sorter index out of range"):
            torch.searchsorted(torch.tensor([1, 2, 3]), 2.5, sorter=torch.tensor([0, 1, 3]))

        # invalid sorter value, out of bound (< 0)
        with self.assertRaisesRegex(RuntimeError, "sorter index out of range"):
            torch.searchsorted(torch.tensor([1, 2, 3]), 2.5, sorter=torch.tensor([-1, 1, 2]))

        # scalar type bfloat16
        if self.device_type == 'cpu':
            def test_dtype_bfloat16(values_bf16=False, boundaries_bf16=False):
                values_1d_float = values_1d.to(torch.float32)
                boundaries = torch.tensor([0.9, 1, 2, 2, 3, 3, 4, 4.1, 9, 9], device=device, dtype=torch.float32)
                if values_bf16:
                    values_1d_float = values_1d_float.to(torch.bfloat16)
                if boundaries_bf16:
                    boundaries = boundaries.to(torch.bfloat16)
                expected_result = torch.tensor([1, 2, 4, 6, 8, 8, 8, 8, 8], device=device, dtype=torch.int32)
                self.assertEqual(torch.bucketize(values_1d_float, boundaries, out_int32=True), expected_result)

            test_dtype_bfloat16(True, False)
            test_dtype_bfloat16(False, True)
            test_dtype_bfloat16(True, True)

    @dtypes(*all_types_and(torch.half, torch.bfloat16))
    def test_nansum(self, device, dtype):
        args = product(
            (True, False),  # noncontiguous
            (0, 1, None),   # dim
        )
        zero = torch.zeros((), device=device, dtype=dtype)

        for noncontiguous, dim in args:
            # Randomly scale the values
            scale = random.randint(10, 100)
            x = make_tensor((17, 17), device=device, dtype=dtype,
                            low=-scale, high=scale, noncontiguous=noncontiguous)

            if dtype.is_floating_point:
                nan_mask = x < 0.2 * scale
                x_nonan = torch.where(nan_mask, zero, x)
                x[nan_mask] = np.nan
            else:
                x_nonan = x

            dim_kwargs = {} if dim is None else {"dim": dim}
            expect = torch.sum(x_nonan, **dim_kwargs)
            actual = torch.nansum(x, **dim_kwargs)
            self.assertEqual(expect, actual)

    def _test_reduction_function_with_numpy(self, torch_func, np_func, device, dtype,
                                            with_extremal=False, atol=None, rtol=None,
                                            exact_dtype=True, with_keepdim=False):
        # Test 0-d to 3-d tensors.
        for ndims in range(0, 4):
            shape = _rand_shape(ndims, min_size=5, max_size=10)
            for n in range(ndims + 1):
                for c in combinations(list(range(ndims)), n):
                    for count_dim in permutations(c):
                        # Generate Input.
                        x = _generate_input(shape, dtype, device, with_extremal)

                        if count_dim == ():
                            # Default `dims=None` case
                            self.compare_with_numpy(torch_func, np_func, x, device=None, dtype=None,
                                                    atol=atol, rtol=rtol, exact_dtype=exact_dtype)
                        else:
                            # With `dims: tuple of ints` case
                            if with_keepdim:
                                torch_func_partial = partial(torch_func, keepdim=True, dim=count_dim)
                                np_func_partial = partial(np_func, keepdims=True, axis=count_dim)
                            else:
                                torch_func_partial = partial(torch_func, dim=count_dim)
                                np_func_partial = partial(np_func, axis=count_dim)
                            self.compare_with_numpy(torch_func_partial, np_func_partial, x, device=None, dtype=None,
                                                    atol=atol, rtol=rtol, exact_dtype=exact_dtype)

    @dtypes(*all_types_and_complex_and(torch.half))
    def test_count_nonzero(self, device, dtype):
        self._test_reduction_function_with_numpy(torch.count_nonzero, np.count_nonzero, device, dtype)
        self._test_reduction_function_with_numpy(torch.count_nonzero, np.count_nonzero, device, dtype, True)

    def _test_sum_reduction_vs_numpy(self, torch_fn, np_fn, device, dtype, with_keepdim=False, with_extremal=False):
        def is_integral(dtype):
            return dtype in integral_types()

        # On Windows CI, the current version of `numpy` promotes all lower integers
        # dtypes to int32 while `torch` promotes them to int64. Hence we skip on checking
        # the exact dtype.
        # Reference : https://dr.pytorch.org/api/view-log-full?build_id=122051580
        # PR : https://github.com/pytorch/pytorch/pull/38628#issuecomment-655905370
        exact_dtype = False if (IS_WINDOWS and is_integral(dtype)) else True

        if dtype == torch.uint8:
            with self.assertRaises(TypeError):
                self._test_reduction_function_with_numpy(torch_fn, np_fn, device, dtype, with_extremal=with_extremal)
        else:
            # TODO: Investigate why the output is not close to numpy.
            if dtype == torch.float16:
                atol = 0.4
                rtol = 1e-2
            elif dtype == torch.float32:
                atol = 7e-05
                rtol = 3e-06
            else:
                # Default values
                atol = None
                rtol = None
            self._test_reduction_function_with_numpy(torch_fn, np_fn, device, dtype,
                                                     atol=atol, rtol=rtol, exact_dtype=exact_dtype,
                                                     with_keepdim=with_keepdim, with_extremal=with_extremal)

    @onlyNativeDeviceTypes
    @dtypes(*all_types_and(torch.half))
    def test_sum_vs_numpy(self, device, dtype):
        self._test_sum_reduction_vs_numpy(torch.sum, np.sum, device, dtype)
        self._test_sum_reduction_vs_numpy(torch.sum, np.sum, device, dtype, with_extremal=True)
        self._test_sum_reduction_vs_numpy(torch.sum, np.sum, device, dtype, with_keepdim=True)

    @onlyNativeDeviceTypes
    @dtypes(*all_types_and(torch.half))
    def test_nansum_vs_numpy(self, device, dtype):
        self._test_sum_reduction_vs_numpy(torch.nansum, np.nansum, device, dtype)
        self._test_sum_reduction_vs_numpy(torch.nansum, np.nansum, device, dtype, with_extremal=True)
        self._test_sum_reduction_vs_numpy(torch.nansum, np.nansum, device, dtype, with_keepdim=True)

    @onlyCPU
    @dtypes(*complex_types())
    def test_nansum_complex(self, device, dtype):
        x = torch.randn((3, 3, 3), device=device, dtype=dtype)
        with self.assertRaisesRegex(RuntimeError, "nansum does not support complex inputs"):
            torch.nansum(x)

    @dtypes(*all_types_and(torch.half))
    def test_nansum_out_dtype(self, device, dtype):
        out_dtype = dtype
        inp_dtypes = all_types_and(torch.half) if out_dtype.is_floating_point else integral_types()
        for inp_dtype in inp_dtypes:
            shape = _rand_shape(random.randint(2, 5), min_size=5, max_size=10)
            x = _generate_input(shape, inp_dtype, device, with_extremal=False)
            torch_fn = partial(torch.nansum, dtype=out_dtype)
            np_out_dtype = torch_to_numpy_dtype_dict[out_dtype]
            np_fn = partial(np.nansum, dtype=np_out_dtype)
            self.compare_with_numpy(torch_fn, np_fn, x, device=None, dtype=None)

    @dtypes(*all_types_and(torch.half))
    def test_argminmax_multiple(self, device, dtype):
        # Case: All Ones
        t = torch.ones(3, 3, device=device, dtype=dtype)
        self.compare_with_numpy(torch.argmax, np.argmax, t)
        self.compare_with_numpy(torch.argmin, np.argmin, t)

        # Case: With single `nan` present.
        if dtype in floating_types_and(torch.half, torch.bfloat16):
            t[2, 2] = float('nan')
            self.compare_with_numpy(torch.argmax, np.argmax, t)
            self.compare_with_numpy(torch.argmin, np.argmin, t)

        # Case: Randomly Generated Tensors
        for ndims in range(1, 5):
            shape = _rand_shape(ndims, min_size=5, max_size=10)
            for with_extremal in [False, True]:
                for contiguous in [False, True]:
                    # Generate Input.
                    x = _generate_input(shape, dtype, device, with_extremal)

                    if dtype == torch.half:
                        max_val = torch.max(x.to(torch.float))
                        min_val = torch.min(x.to(torch.float))
                    else:
                        max_val = torch.max(x)
                        min_val = torch.min(x)

                    mask = torch.randn(x.shape) > 0.5
                    x[mask] = torch.tensor(max_val + 1, dtype=dtype)

                    mask = torch.randn(x.shape) > 0.5
                    x[mask] = torch.tensor(min_val - 1, dtype=dtype)

                    if not contiguous:
                        x = x.T

                    self.compare_with_numpy(torch.argmax, np.argmax, x, device=None, dtype=None)
                    self.compare_with_numpy(torch.argmin, np.argmin, x, device=None, dtype=None)

                    # Verify indices returned by max and min.
                    if dtype != torch.half:
                        rand_dim = random.randint(0, ndims - 1)
                        self.compare_with_numpy(lambda x: torch.max(x, dim=rand_dim)[1],
                                                lambda x: np.argmax(x, axis=rand_dim), x, device=None, dtype=None)
                        self.compare_with_numpy(lambda x: torch.min(x, dim=rand_dim)[1],
                                                lambda x: np.argmin(x, axis=rand_dim), x, device=None, dtype=None)

        def verify_against_numpy(t):
            # Argmax
            torch_fn = partial(torch.argmax, dim=1)
            np_fn = partial(np.argmax, axis=1)
            self.compare_with_numpy(torch_fn, np_fn, t)
            # Non-contiguous input
            self.compare_with_numpy(torch_fn, np_fn, t.T)

            # Verify indices returned by max.
            if dtype != torch.half:
                self.compare_with_numpy(lambda x: torch.max(x, dim=1)[1], np_fn, x, device=None, dtype=None)
                self.compare_with_numpy(lambda x: torch.max(x, dim=1)[1], np_fn, x.T, device=None, dtype=None)

            # Argmin
            torch_fn = partial(torch.argmin, dim=1)
            np_fn = partial(np.argmin, axis=1)
            self.compare_with_numpy(torch_fn, np_fn, t)
            # Non-contiguous input
            self.compare_with_numpy(torch_fn, np_fn, t.T)

            # Verify indices returned by min.
            if dtype != torch.half:
                self.compare_with_numpy(lambda x: torch.min(x, dim=1)[1], np_fn, x, device=None, dtype=None)
                self.compare_with_numpy(lambda x: torch.min(x, dim=1)[1], np_fn, x.T, device=None, dtype=None)

        # Case: Sample from issue: https://github.com/pytorch/pytorch/issues/41998
        t = torch.tensor([[1, 5],
                          [2, 10],
                          [3, 3]], device=device, dtype=dtype)
        verify_against_numpy(t)

        # Case: Sample from issue: https://github.com/pytorch/pytorch/issues/41998
        t = torch.tensor([[1, 5],
                          [2, 10],
                          [0, 0]], device=device, dtype=dtype)
        verify_against_numpy(t)

    @dtypes(*all_types_and_complex_and(torch.half, torch.bool))
    def test_all_any_vs_numpy(self, device, dtype):
        # Note [all, any uint8 compatibility]: However for compatibility reason,
        # for `uint8`, they return Tensor of same dtype `uint8`.
        # Reference: https://github.com/pytorch/pytorch/pull/47878#issuecomment-747108561
        exact_dtype = True if dtype != torch.uint8 else False

        def _test_all_any(x):
            self.compare_with_numpy(torch.all, np.all, x)
            self.compare_with_numpy(torch.any, np.any, x)

        def _test_all_any_with_dim(x, dim):
            torch_fn = partial(torch.all, dim=dim)
            np_fn = partial(np.all, axis=dim)
            self.compare_with_numpy(torch_fn, np_fn, x, exact_dtype=exact_dtype)

            torch_fn = partial(torch.any, dim=dim)
            np_fn = partial(np.any, axis=dim)
            self.compare_with_numpy(torch_fn, np_fn, x, exact_dtype=exact_dtype)

        def _test_out_variant(x, dim):
            out = torch.empty_like(x)
            if dtype == torch.bool or dtype == torch.uint8:
                expected = torch.all(x, dim)
                torch.all(x, dim, out=out)
                self.assertEqual(expected, out)

                expected = torch.any(x, dim)
                torch.any(x, dim, out=out)
                self.assertEqual(expected, out)
            else:
                with self.assertRaisesRegex(RuntimeError, "all only supports bool tensor for result, got"):
                    torch.all(x, dim, out=out)

                with self.assertRaisesRegex(RuntimeError, "any only supports bool tensor for result, got"):
                    torch.any(x, dim, out=out)

        def _test_all_any_with_dim_keepdim(x, dim, keepdim):
            torch_fn = partial(torch.all, dim=dim, keepdim=keepdim)
            np_fn = partial(np.all, axis=dim, keepdims=keepdim)
            self.compare_with_numpy(torch_fn, np_fn, x, exact_dtype=exact_dtype)

            torch_fn = partial(torch.any, dim=dim, keepdim=keepdim)
            np_fn = partial(np.any, axis=dim, keepdims=keepdim)
            self.compare_with_numpy(torch_fn, np_fn, x, exact_dtype=exact_dtype)

        def _test_output_dtype(x):
            # This test will fail once the functions return bool output
            # for uint8 input.
            expected_dtype = torch.uint8 if dtype == torch.uint8 else torch.bool
            self.assertEqual(torch.all(x).dtype, expected_dtype)
            self.assertEqual(torch.any(x).dtype, expected_dtype)

            self.assertEqual(torch.all(x, dim=0).dtype, expected_dtype)
            self.assertEqual(torch.any(x, dim=0).dtype, expected_dtype)

        for ndim in range(5):
            shape = _rand_shape(ndim, 1, 5)
            x = _generate_input(shape, dtype, device, with_extremal=False)
            _test_all_any(x)
            _test_all_any(x.T)
            _test_all_any(x[..., ::2])

            x = _generate_input(shape, dtype, device, with_extremal=True)
            _test_all_any(x)
            _test_all_any(x.T)
            _test_all_any(x[..., ::2])

            x = torch.zeros_like(x)
            _test_all_any(x)
            _test_all_any(x.T)
            _test_all_any(x[..., ::2])

            x = torch.ones_like(x)
            _test_all_any(x)
            _test_all_any(x.T)
            _test_all_any(x[..., ::2])
            _test_output_dtype(x)
            for dim in range(ndim):
                x = _generate_input(shape, dtype, device, with_extremal=False)
                _test_all_any_with_dim(x, dim)
                _test_all_any_with_dim(x.T, dim)
                _test_all_any_with_dim(x[..., ::2], dim)
                _test_out_variant(x, dim)
                _test_all_any_with_dim_keepdim(x, dim, keepdim=True)
                _test_all_any_with_dim_keepdim(x, dim, keepdim=False)

                x = _generate_input(shape, dtype, device, with_extremal=True)
                _test_all_any_with_dim(x, dim)
                _test_all_any_with_dim(x.T, dim)
                _test_all_any_with_dim(x[..., ::2], dim)
                _test_out_variant(x, dim)
                _test_all_any_with_dim_keepdim(x, dim, keepdim=True)
                _test_all_any_with_dim_keepdim(x, dim, keepdim=False)

                x = torch.zeros_like(x)
                _test_all_any_with_dim(x, dim)
                _test_all_any_with_dim(x.T, dim)
                _test_all_any_with_dim(x[..., ::2], dim)
                _test_out_variant(x, dim)
                _test_all_any_with_dim_keepdim(x, dim, keepdim=True)
                _test_all_any_with_dim_keepdim(x, dim, keepdim=False)

                x = torch.ones_like(x)
                _test_all_any_with_dim(x, dim)
                _test_all_any_with_dim(x.T, dim)
                _test_all_any_with_dim(x[..., ::2], dim)
                _test_out_variant(x, dim)
                _test_all_any_with_dim_keepdim(x, dim, keepdim=True)
                _test_all_any_with_dim_keepdim(x, dim, keepdim=False)

    # TODO: part of this test covers torch.norm, with should be covered by test_linalg
    @onlyNativeDeviceTypes
    def test_repeated_dim(self, device):
        ops = [torch.mean, torch.sum, torch.nansum, torch.std, torch.logsumexp, torch.std, torch.var,
               torch.norm]
        x = torch.randn(3, 3, 3, 3, device=device)

        error_msg = r'appears multiple times in the list of dims'
        for op in ops:
            for dim in [(0, 0), (0, -4)]:
                with self.assertRaisesRegex(RuntimeError, error_msg):
                    op(x, dim=dim)

    # TODO: update this test to comapre against NumPy
    @onlyCUDA
    def test_var(self, device):
        cpu_tensor = torch.randn(2, 3, 3)
        device_tensor = cpu_tensor.to(device)
        self.assertEqual(device_tensor.var(), cpu_tensor.var())
        self.assertEqual(device_tensor.var(1), cpu_tensor.var(1))
        self.assertEqual(device_tensor.var(2), cpu_tensor.var(2))
        self.assertEqual(device_tensor.std(), cpu_tensor.std())
        self.assertEqual(device_tensor.std(1), cpu_tensor.std(1))
        self.assertEqual(device_tensor.var(2), cpu_tensor.var(2))

        cpu_tensor = torch.randn(100)
        device_tensor = cpu_tensor.to(device)
        self.assertEqual(device_tensor.var(), cpu_tensor.var())

    # TODO: update this test to compare against NumPy
    @onlyCUDA
    def test_var_large_input(self, device):
        # Large, not-nice input
        cpu_tensor = torch.randn(2 * 32 * 1024 + 1, 2, 67)
        device_tensor = cpu_tensor.to(device)

        self.assertEqual(cpu_tensor.var(2), device_tensor.var(2))

    # TODO: update this to compare against NumPy instead of CPU
    @onlyCUDA
    @dtypes(torch.double)
    def test_sum_noncontig(self, device, dtype):
        x = torch.randn(1, 75, 57, 20, dtype=dtype, device=device).permute(0, 3, 1, 2)
        y = x.cpu()
        self.assertEqual(x.sum().cpu(), y.sum())
        self.assertEqual(x.sum(dim=(-1, -2)).cpu(), y.sum(dim=(-1, -2)))
        self.assertEqual(x.sum(dim=(1, 3)).cpu(), y.sum(dim=(1, 3)))

    # TODO: update this to compare against NumPy instead of CPU
    @onlyCUDA
    def test_min_max_nan(self, device):
        tests = [(lambda x: x.min(), 'min'),
                 (lambda x: x.max(), 'max'),
                 (lambda x: x.amin(), 'amin'),
                 (lambda x: x.amax(), 'amax'),
                 (lambda x: x.min(0).values, 'min_dim'),
                 (lambda x: x.max(0).values, 'max_dim'),
                 (lambda x: x.amin(0), 'amin_dim'),
                 (lambda x: x.amax(0), 'amax_dim')]
        for f, name in tests:
            a = torch.arange(25.0).view(5, 5)
            a[2, 2] = nan
            actual = f(a.to(device)).cpu()
            expected = f(a).cpu()
            self.assertEqual(torch.isnan(actual), torch.isnan(expected), msg='nans for {}'.format(name))
            self.assertEqual(actual[~torch.isnan(actual)],
                             expected[~torch.isnan(expected)], msg='nans for {}'.format(name))

    # TODO: make this test generic using OpInfos
    @onlyCUDA
    def test_sum_cpu_device_mismatch(self, device):
        x = torch.randn(20, dtype=torch.float32, device=device)
        y = torch.randn(1, dtype=torch.float32)

        err_string = f"Expected out tensor to have device {device}, but got cpu instead"

        with self.assertRaisesRegex(RuntimeError, err_string):
            torch.sum(x, dim=[0], dtype=torch.float32, out=y)

        # tests half to float promotion
        if self.device_type == 'cuda':
            x = x.half()
            with self.assertRaisesRegex(RuntimeError, err_string):
                torch.sum(x, dim=[0], dtype=torch.float32, out=y)

    # Assert for illegal dtype would not be raised on XLA
    @onlyNativeDeviceTypes
    def test_minmax_illegal_dtype(self, device):
        x = torch.randn(5, 5, dtype=torch.float32, device=device)
        valid_values = torch.empty(5, dtype=torch.float32, device=device)
        valid_indices = torch.empty(5, dtype=torch.long, device=device)
        illegal_values = torch.empty(5, dtype=torch.int, device=device)
        illegal_indices = torch.empty(5, dtype=torch.double, device=device)
        torch.max(x, dim=0, out=(valid_values, valid_indices))
        torch.min(x, dim=0, out=(valid_values, valid_indices))
        torch.amax(x, dim=0, out=valid_values)
        torch.amin(x, dim=0, out=valid_values)
        rmsg = r'scalar type|dtype'
        with self.assertRaisesRegex(RuntimeError, rmsg):
            torch.max(x, dim=0, out=(illegal_values, valid_indices))
        with self.assertRaisesRegex(RuntimeError, rmsg):
            torch.min(x, dim=0, out=(illegal_values, valid_indices))
        with self.assertRaisesRegex(RuntimeError, rmsg):
            torch.max(x, dim=0, out=(valid_values, illegal_indices))
        with self.assertRaisesRegex(RuntimeError, rmsg):
            torch.min(x, dim=0, out=(valid_values, illegal_indices))
        with self.assertRaisesRegex(RuntimeError, rmsg):
            torch.max(x, dim=0, out=(illegal_values, illegal_indices))
        with self.assertRaisesRegex(RuntimeError, rmsg):
            torch.min(x, dim=0, out=(illegal_values, illegal_indices))

    @dtypes(*all_types_and(torch.half, torch.bfloat16))
    def test_dim_arg_reduction_scalar(self, device, dtype):
        example = 4.0

        x = torch.tensor(example, device=device, dtype=dtype)
        self.assertEqual(x.argmax().item(), 0)
        self.assertEqual(x.argmax(dim=None).item(), 0)
        self.assertEqual(x.argmax(dim=0).item(), 0)
        self.assertEqual(x.argmax(dim=0, keepdim=True), torch.tensor(0, dtype=torch.int64))

        x = torch.tensor(example, device=device, dtype=dtype)
        self.assertEqual(x.argmin().item(), 0)
        self.assertEqual(x.argmin(dim=None).item(), 0)
        self.assertEqual(x.argmin(dim=0).item(), 0)
        self.assertEqual(x.argmin(dim=0, keepdim=True), torch.tensor(0, dtype=torch.int64))


    @precisionOverride({torch.float16: 1e-2, torch.bfloat16: 1e-2})
    @dtypes(*set(all_types_and(torch.half, torch.bfloat16)) - {torch.uint8})
    def test_dim_reduction(self, device, dtype):
        example = [[-1, 2, 1], [5, 3, 6]]

        sum_dtype = {
            torch.bfloat16: torch.bfloat16,
            torch.double: torch.double,
            torch.float: torch.float,
            torch.half: torch.half,
            torch.int64: torch.int64,
            torch.int32: torch.int64,
            torch.int16: torch.int64,
            torch.int8: torch.int64
        }

        # This won't test for 256bit instructions, since we usually
        # only work on 1 cacheline (512bit) at a time and these
        # examples aren't big enough to trigger that.
        x = torch.tensor(example, device=device, dtype=dtype)
        self.assertEqual(x.sum().item(), 16)
        self.assertEqual(x.sum(0), torch.tensor([4, 5, 7], dtype=sum_dtype[dtype]))
        self.assertEqual(x.sum(1), torch.tensor([2, 14], dtype=sum_dtype[dtype]))
        y = torch.tensor(example, device=device, dtype=sum_dtype[dtype])
        torch.sum(x, 0, out=y)
        self.assertEqual(x.sum(0), y)

        # Mean not supported for Int types
        if dtype in [torch.float16, torch.bfloat16, torch.float32, torch.float64]:
            x = torch.tensor(example, device=device, dtype=dtype)
            self.assertEqual(x.mean().item(), 16.0 / 6)
            self.assertEqual(x.mean(0), torch.tensor([2.0, 2.5, 7.0 / 2], dtype=dtype))
            self.assertEqual(x.mean(1), torch.tensor([2.0 / 3, 14.0 / 3], dtype=dtype))
            self.assertEqual(x.mean(), x.mean((0, 1)))

        prod_dtype = {
            torch.bfloat16: torch.bfloat16,
            torch.double: torch.double,
            torch.float: torch.float,
            torch.float16: torch.float16,
            torch.int64: torch.int64,
            torch.int32: torch.int64,
            torch.int16: torch.int64,
            torch.int8: torch.int64,
        }

        # prod is not supported for float16 & bfloat16 on CPU
        if not (self.device_type == 'cpu' and dtype in [torch.float16, torch.bfloat16]):
            x = torch.tensor(example, device=device, dtype=dtype)
            self.assertEqual(x.prod().item(), -180)
            self.assertEqual(x.prod(0), torch.tensor([-5, 6, 6], dtype=prod_dtype[dtype]))
            self.assertEqual(x.prod(1), torch.tensor([-2, 90], dtype=prod_dtype[dtype]))

        x = torch.tensor(example, device=device, dtype=dtype)

        self.assertEqual(x.min().item(), -1)
        self.assertEqual(x.argmin().item(), 0)

        # TODO: torch.min does not support the same operation as argmin
        # for the same case, should we enable it?
        self.assertEqual(x.argmin(dim=None).item(), 0)

        self.assertEqual(x.min(0), (torch.tensor([-1, 2, 1], dtype=dtype),
                                    torch.tensor([0, 0, 0], dtype=torch.int64)))
        self.assertEqual(x.amin(0), torch.tensor([-1, 2, 1], dtype=dtype))
        self.assertEqual(x.argmin(0), torch.tensor([0, 0, 0], dtype=torch.int64))

        self.assertEqual(x.min(dim=0, keepdim=True), (torch.tensor([[-1, 2, 1]], dtype=dtype),
                         torch.tensor([[0, 0, 0]], dtype=torch.int64)))
        self.assertEqual(x.amin(dim=0, keepdim=True), torch.tensor([[-1, 2, 1]], dtype=dtype))
        self.assertEqual(x.argmin(dim=0, keepdim=True), torch.tensor([[0, 0, 0]], dtype=torch.int64))

        self.assertEqual(x.min(1), (torch.tensor([-1, 3], dtype=dtype),
                         torch.tensor([0, 1], dtype=torch.int64)))
        self.assertEqual(x.amin(1), torch.tensor([-1, 3], dtype=dtype))
        self.assertEqual(x.argmin(1), torch.tensor([0, 1], dtype=torch.int64))

        self.assertEqual(x.min(dim=1, keepdim=True), (torch.tensor([[-1], [3]], dtype=dtype),
                         torch.tensor([[0], [1]], dtype=torch.int64)))
        self.assertEqual(x.amin(dim=1, keepdim=True), torch.tensor([[-1], [3]], dtype=dtype))
        self.assertEqual(x.argmin(dim=1, keepdim=True), torch.tensor([[0], [1]], dtype=torch.int64))

        # test that non-contiguous tensors work
        self.assertEqual(x[:, :2].min().item(), -1)
        self.assertEqual(x[:, :2].amin().item(), -1)
        self.assertEqual(x[:, :2].argmin().item(), 0)

        x = torch.tensor(example, device=device, dtype=dtype)

        self.assertEqual(x.max().item(), 6)
        self.assertEqual(x.amax().item(), 6)
        self.assertEqual(x.argmax().item(), 5)

        self.assertEqual(x.max(0), (torch.tensor([5, 3, 6], dtype=dtype),
                                    torch.tensor([1, 1, 1], dtype=torch.int64)))
        self.assertEqual(x.amax(0), torch.tensor([5, 3, 6], dtype=dtype))
        self.assertEqual(x.argmax(dim=0), torch.tensor([1, 1, 1], dtype=torch.int64))

        self.assertEqual(x.max(dim=0, keepdim=True), (torch.tensor([[5, 3, 6]], dtype=dtype),
                                                      torch.tensor([[1, 1, 1]], dtype=torch.int64)))
        self.assertEqual(x.amax(dim=0, keepdim=True), torch.tensor([[5, 3, 6]], dtype=dtype))
        self.assertEqual(x.argmax(dim=0, keepdim=True), torch.tensor([[1, 1, 1]], dtype=torch.int64))

        self.assertEqual(x.max(1), (torch.tensor([2, 6], dtype=dtype),
                                    torch.tensor([1, 2], dtype=torch.int64)))
        self.assertEqual(x.amax(1), torch.tensor([2, 6], dtype=dtype))
        self.assertEqual(x.argmax(dim=1), torch.tensor([1, 2], dtype=torch.int64))

        self.assertEqual(x.max(1, keepdim=True), (torch.tensor([[2], [6]], dtype=dtype),
                                                  torch.tensor([[1], [2]], dtype=torch.int64)))
        self.assertEqual(x.amax(1, keepdim=True), torch.tensor([[2], [6]], dtype=dtype))
        self.assertEqual(x.argmax(dim=1, keepdim=True), torch.tensor([[1], [2]], dtype=torch.int64))

        # test that non-contiguous tensors work
        self.assertEqual(x[:, :2].max().item(), 5)
        self.assertEqual(x[:, :2].amax().item(), 5)
        self.assertEqual(x[:, :2].argmax().item(), 2)

        dim_red_fns = [
            "mean", "median", "nanmedian", "mode", "norm", "prod",
            "std", "sum", "var", "max", "min", "amax", "amin"]

        def normfn_attr(t, dim, keepdim=False, out=None):
            attr = torch.norm
            return attr(t, 2, dim, keepdim, out=out)

        for fn_name in dim_red_fns:
            fn_attr = getattr(torch, fn_name) if fn_name != "norm" else normfn_attr

            def fn(x, dim, keepdim=False, out=None):
                ans = fn_attr(x, dim, keepdim=keepdim, out=out)
                return ans if not isinstance(ans, tuple) else ans[0]

            def fn_tuple(x, dim, keepdim=False, out=None):
                return fn_attr(x, dim, keepdim=keepdim, out=out)

            def test_multidim(x, dim):
                self.assertEqual(fn(x, dim).unsqueeze(dim), fn(x, dim, keepdim=True))
                self.assertEqual(x.ndimension() - 1, fn(x, dim).ndimension())
                self.assertEqual(x.ndimension(), fn(x, dim, keepdim=True).ndimension())

            # general case
            x = torch.randn(3, 4, 5, device=device)
            dim = random.randint(0, 2)
            test_multidim(x, dim)

            # check 1-d behavior
            x = torch.randn(1, device=device)
            dim = 0
            self.assertEqual(fn(x, dim).shape, ())
            self.assertEqual(fn(x, dim, keepdim=True).shape, (1,))

            # check reducing of a singleton dimension
            dims = [3, 4, 5]
            singleton_dim = random.randint(0, 2)
            dims[singleton_dim] = 1
            x = torch.randn(dims, device=device)
            test_multidim(x, singleton_dim)

            # check reducing with output kwargs
            if fn_name in ['median', 'nanmedian', 'mode', 'max', 'min']:
                y = torch.randn(5, 3, device=device)
                values = torch.randn(5, 3, device=device)
                indices = torch.zeros(5, 3, device=device).long() - 1
                fn_tuple(y, 1, keepdim=False, out=(values[:, 1], indices[:, 1]))
                values_expected, indices_expected = fn_tuple(y, 1, keepdim=False)
                self.assertEqual(values[:, 1], values_expected,
                                 msg='{} values with out= kwarg'.format(fn_name))
                self.assertEqual(indices[:, 1], indices_expected,
                                 msg='{} indices with out= kwarg'.format(fn_name))
                continue

            x = torch.randn(5, 3, device=device)
            y = torch.randn(5, 3, device=device)
            fn(y, 1, keepdim=False, out=x[:, 1])
            expected = fn(y, 1, keepdim=False)
            self.assertEqual(x[:, 1], expected, msg='{} with out= kwarg'.format(fn_name))

    @onlyCUDA
    @largeTensorTest('10GB')
    def test_reduction_split(self, device):
        # Test reduction when there is a 32bit-indexing split
        # https://github.com/pytorch/pytorch/issues/37583
        input_ = torch.randn(5, 14400, 14400, device=device)
        result = input_.sum(dim=0)
        expect = input_[0] + input_[1] + input_[2] + input_[3] + input_[4]
        self.assertEqual(result, expect)

    @onlyCUDA
    @dtypes(torch.half, torch.float, torch.double, torch.bfloat16)
    def test_reduction_vectorize_along_input_corner(self, device, dtype):
        # 1D case: sum
        size = 1024 * 1024 * 64 + 3
        shift = 1
        x = torch.zeros(size, dtype=dtype, device=device)
        y = x[shift:]
        for i in range(100):
            x.zero_()
            x[i] = 1
            self.assertEqual(x.sum(), 1.0)
            if i < shift:
                self.assertEqual(y.sum(), 0.0)
            else:
                self.assertEqual(y.sum(), 1.0)
        for i in range(1, 100):
            x.zero_()
            x[-i] = 1
            self.assertEqual(x.sum(), 1.0)
            self.assertEqual(y.sum(), 1.0)
        # 1D case: argmax
        size = 1024 * 1024 * 64 + 3
        shift = 1
        ysize = size - shift
        x = torch.zeros(size, dtype=dtype, device=device)
        y = x[shift:]
        for i in range(100):
            x.zero_()
            x[i] = 1
            self.assertEqual(x.argmax().item(), i)
            if i >= shift:
                self.assertEqual(y.argmax().item(), i - shift)
        for i in range(1, 100):
            x.zero_()
            x[-i] = 1
            self.assertEqual(x.argmax().item(), size - i)
            self.assertEqual(y.argmax().item(), ysize - i)
        # 2D case: sum
        size = (7, 1024 * 1024 + 3)
        x = torch.zeros(size, dtype=dtype, device=device)
        for i in range(100):
            x.zero_()
            for j in range(7):
                x[j][i] = j
            xs = x.sum(dim=-1)
            for j in range(7):
                self.assertEqual(xs[j].item(), float(j))
        for i in range(100):
            x.zero_()
            for j in range(7):
                x[j][-i] = j
            xs = x.sum(dim=-1)
            for j in range(7):
                self.assertEqual(xs[j].item(), float(j))
        # 2D case: max/argmax
        size = (7, 1024 * 1024 + 3)
        x = torch.zeros(size, dtype=dtype, device=device)
        for i in range(100):
            x.zero_()
            for j in range(7):
                x[j][i] = j + 1
            xs1 = x.argmax(dim=-1)
            xs2 = x.max(dim=-1).indices
            for j in range(7):
                self.assertEqual(xs1[j].item(), i)
                self.assertEqual(xs2[j].item(), i)
        for i in range(1, 100):
            x.zero_()
            for j in range(7):
                x[j][-i] = j + 1
            xs1 = x.argmax(dim=-1)
            xs2 = x.max(dim=-1).indices
            for j in range(7):
                self.assertEqual(xs1[j].item(), size[1] - i)
                self.assertEqual(xs2[j].item(), size[1] - i)
        # 2D case: min/argmin
        size = (7, 1024 * 1024 + 3)
        x = torch.zeros(size, dtype=dtype, device=device)
        for i in range(100):
            x.zero_()
            for j in range(7):
                x[j][i] = -(j + 1)
            xs1 = x.argmin(dim=-1)
            xs2 = x.min(dim=-1).indices
            for j in range(7):
                self.assertEqual(xs1[j].item(), i)
                self.assertEqual(xs2[j].item(), i)
        for i in range(1, 100):
            x.zero_()
            for j in range(7):
                x[j][-i] = -(j + 1)
            xs1 = x.argmin(dim=-1)
            xs2 = x.min(dim=-1).indices
            for j in range(7):
                self.assertEqual(xs1[j].item(), size[1] - i)
                self.assertEqual(xs2[j].item(), size[1] - i)

    @onlyCUDA
    @dtypes(torch.half, torch.float, torch.double, torch.bfloat16)
    def test_reduction_vectorize_along_output(self, device, dtype):
        def run_test(input_):
            M, N = input_.shape
            input_.zero_()
            for i in range(min(M, N)):
                input_[i][i] = 1
            output1 = input_.argmax(dim=0)
            output2 = input_.sum(dim=0)
            for i in range(min(M, N)):
                self.assertEqual(output1[i], i)
                self.assertEqual(output2[i], 1)
        # vec 4
        run_test(torch.zeros(64, 64, dtype=dtype, device=device))
        # vec 2
        run_test(torch.zeros(64 * 64 + 2, dtype=dtype, device=device)[2:].view(64, 64))
        run_test(torch.zeros(64, 62, dtype=dtype, device=device))
        run_test(torch.zeros(64, 2, dtype=dtype, device=device))
        # vec 1
        run_test(torch.zeros(64 * 64 + 1, dtype=dtype, device=device)[1:].view(64, 64))
        run_test(torch.zeros(64, 61, dtype=dtype, device=device))
        run_test(torch.zeros(64, 1, dtype=dtype, device=device))

    @onlyCUDA
    def test_argminmax_large_axis(self, device):
        # Regression test for gh-32863
        x = torch.zeros(2**31, device=device, dtype=torch.int8)
        x[-1] = 1
        self.assertEqual(x.argmax(0), x.shape[0] - 1)
        self.assertEqual(x.max(0).indices, x.shape[0] - 1)
        x[-1] = -1
        self.assertEqual(x.argmin(0), x.shape[0] - 1)
        self.assertEqual(x.min(0).indices, x.shape[0] - 1)

    def test_argminmax_axis_with_dim_one(self, device):
        # See: https://github.com/pytorch/pytorch/issues/38922
        n = 32768
        x = torch.zeros(1, n)
        self.assertEqual(x.argmax(dim=0), torch.zeros(n, dtype=torch.int64))
        self.assertEqual(x.argmin(dim=0), torch.zeros(n, dtype=torch.int64))

        self.assertEqual(x.argmax(dim=-2), torch.zeros(n, dtype=torch.int64))
        self.assertEqual(x.argmin(dim=-2), torch.zeros(n, dtype=torch.int64))

        self.assertEqual(x.argmax(dim=0, keepdim=True), torch.zeros(1, n, dtype=torch.int64))
        self.assertEqual(x.argmin(dim=0, keepdim=True), torch.zeros(1, n, dtype=torch.int64))

        self.assertEqual(x.argmax(dim=-2, keepdim=True), torch.zeros(1, n, dtype=torch.int64))
        self.assertEqual(x.argmin(dim=-2, keepdim=True), torch.zeros(1, n, dtype=torch.int64))

    @dtypes(torch.int, torch.long, torch.float, torch.double)
    @dtypesIfCUDA(torch.int, torch.long, torch.half, torch.float, torch.double)
    def test_median_real_values(self, device, dtype):
        # Generate random 0-3D sizes
        sizes = [random.sample(range(1, 32), i) for i in range(4) for _ in range(2)]
        for size in sizes:
            # Create random input tensor
            t = torch.randn(size, device=device).type(dtype)
            t_numpy = t.cpu().numpy()
            res = t.median()
            self.assertEqual(res, t.nanmedian())
            k = int((t.numel() - 1) / 2)
            self.assertEqual(res, t.view(-1).sort()[0][k])
            if t.numel() % 2 == 1:
                # We can only test agains numpy for odd reductions because numpy
                # returns the mean of the two medians and torch returns the lower
                self.assertEqual(res.cpu().numpy(), np.median(t_numpy))
            for dim in range(t.ndim):
                res = t.median(dim, True)
                self.assertEqual(res, t.nanmedian(dim, True))
                size = t.size(dim) if t.ndim > 0 else 1
                k = int((size - 1) / 2)
                self.assertEqual(res[0], (t.sort(dim)[0]).select(dim, k).unsqueeze_(dim))
                self.assertEqual(res[0], t.gather(dim, res[1]))
                if size % 2 == 1:
                    # We can only test agains numpy for odd reductions because numpy
                    # returns the mean of the two medians and torch returns the lower
                    self.assertEqual(res[0].cpu().numpy(), np.median(t_numpy, dim, keepdims=True), exact_dtype=False)

    @dtypes(torch.float, torch.double)
    @dtypesIfCUDA(torch.half, torch.float, torch.double)
    def test_median_nan_values(self, device, dtype):
        # Generate random 0-3D sizes
        sizes = [random.sample(range(1, 32), i) for i in range(4) for _ in range(2)]
        for size in sizes:
            # Create random input tensor with nan values
            t = torch.rand(size, device=device, dtype=dtype)
            t.masked_fill_(t < 0.1, float('nan'))
            t_numpy = t.cpu().numpy()
            for op in [torch.median, torch.nanmedian]:
                numpy_op = np.median if op == torch.median else np.nanmedian
                res = op(t)
                num_nan = t.isnan().sum()
                if op == torch.median and num_nan > 0:
                    k = t.numel() - 1
                else:
                    k = int((t.numel() - num_nan - 1) / 2)
                self.assertEqual(res, t.view(-1).sort()[0][k])
                if (t.numel() - num_nan) % 2 == 1:
                    # We can only test agains numpy for odd reductions because numpy
                    # returns the mean of the two medians and torch returns the lower
                    self.assertEqual(res.item(), numpy_op(t.cpu().numpy()))
                for dim in range(t.ndim):
                    res = op(t, dim, True)
                    size = t.size(dim) if t.ndim > 0 else 1
                    num_nan = t.isnan().sum(dim, True)
                    if op == torch.median:
                        k = torch.where(num_nan > 0, size - 1, int((size - 1) / 2))
                    else:
                        k = ((size - num_nan - 1) / 2).type(torch.long)
                    self.assertEqual(res[0], (t.sort(dim)[0]).gather(dim, k))
                    self.assertEqual(res[0], t.gather(dim, res[1]))
                    # We can only test agains numpy for odd reductions because numpy
                    # returns the mean of the two medians and torch returns the lower
                    mask = (size - num_nan) % 2 == 1
                    res = res[0].masked_select(mask).cpu()
                    ref = numpy_op(t_numpy, dim, keepdims=True)[mask.cpu().numpy()]
                    self.assertEqual(res, torch.from_numpy(ref))

    def test_median_corner_cases(self, device):
        def check(op, a, args, key):
            t = torch.tensor(a, device=device)
            res = op(t, *args)
            if not args:
                key = torch.tensor(key, device=device)
            else:
                if len(key) == 1:
                    key = torch.tensor(key[0], device=device)
                    res = res[0]
                else:
                    key = (torch.tensor(key[0], device=device), torch.tensor(key[1], device=device))
            self.assertEqual(res, key)

        nan = float('nan')
        check(torch.median, nan, [], nan)
        check(torch.median, [], [], nan)
        check(torch.nanmedian, nan, [], nan)
        check(torch.median, nan, [0], [nan, 0])
        check(torch.nanmedian, nan, [0], [nan, 0])
        check(torch.median, [nan], [0, True], [[nan], [0]])
        check(torch.nanmedian, [nan], [0, True], [[nan], [0]])
        check(torch.median, [nan], [0, True], [[nan], [0]])
        check(torch.nanmedian, [nan], [0, True], [[nan], [0]])

        # Indices are not deterministic here so can only check values
        check(torch.median, [[nan, nan], [1, 2]], [0], [[nan, nan]])
        check(torch.nanmedian, [[nan, nan], [1, 2]], [0], [[1, 2.]])
        check(torch.median, [[nan, nan], [1, 2]], [1], [[nan, 1]])
        check(torch.nanmedian, [[nan, nan], [1, 2]], [1], [[nan, 1.]])

        # Discontiguous and strided tensors
        a = torch.arange(12, device=device)
        self.assertEqual(a[::2].median(), torch.tensor(4, device=device))
        self.assertEqual(a[::2].nanmedian(), torch.tensor(4, device=device))

        a.resize_(3, 4)
        self.assertEqual(a.T.median(), torch.tensor(5, device=device))
        self.assertEqual(a.T.nanmedian(), torch.tensor(5, device=device))
        self.assertEqual(a[::2, ::2].median(-1)[0], torch.tensor([0, 8], device=device))
        self.assertEqual(a[::2, ::2].nanmedian(-1)[0], torch.tensor([0, 8], device=device))

        a.resize_(2, 3, 2)
        self.assertEqual(a.T.median(), torch.tensor(5, device=device))
        self.assertEqual(a.T.nanmedian(), torch.tensor(5, device=device))
        self.assertEqual(a[:, ::2, :].median(-1)[0], torch.tensor([[0, 4], [6, 10]], device=device))
        self.assertEqual(a[:, ::2, :].nanmedian(-1)[0], torch.tensor([[0, 4], [6, 10]], device=device))


    @onlyNativeDeviceTypes
    @dtypes(torch.float, torch.double)
    def test_quantile(self, device, dtype):
        # Generate some random test cases
        ops = ['quantile', 'nanquantile']
        inputs = [tuple(np.random.randint(2, 10, size=i)) for i in range(1, 4)]
        quantiles = [tuple(np.random.rand(i)) for i in range(0, 5)]
        keepdims = [True, False]

        # Add corner cases
        inputs.extend([0.75, (1,), (1, 1), (1, 2, 1)])
        inputs.extend([[float('nan')], [[float('nan'), float('nan')], [1, 2]]])
        inputs.extend([[[float('nan'), float('nan')], [float('nan'), 2]]])
        quantiles.extend([0.5, [0., 1.], np.random.rand(10)])

        # Enumerate all input combinations
        for op, x, q, keepdim in product(ops, inputs, quantiles, keepdims):
            if type(x) is tuple:
                a = torch.randn(x, dtype=dtype, device=device)
                # Make some random elements NaN
                a.masked_fill_(torch.randint_like(a, 20) == 0, float('nan'))
            else:
                a = torch.tensor(x, dtype=dtype, device=device)

            q = torch.tensor(q, dtype=dtype, device=device)

            torch_op = getattr(torch, op)
            numpy_op = getattr(np, op)

            # Compute quantile along every dimension and flattened tensor
            interpolations = ('linear', 'lower', 'higher', 'midpoint', 'nearest')
            for interpolation, dim in product(interpolations,
                                              [None] + list(range(a.ndim))):
                result = torch_op(a, q, dim=dim, keepdim=keepdim, interpolation=interpolation)
                expected = numpy_op(a.cpu().numpy(), q.cpu().numpy(), dim,
                                    interpolation=interpolation, keepdims=keepdim)
                self.assertEqual(result.cpu(), torch.from_numpy(np.array(expected)).type(result.type()))

                # Test out variation
                out = torch.empty_like(result)
                torch_op(a, q, dim=dim, keepdim=keepdim, interpolation=interpolation, out=out)
                self.assertEqual(out.cpu(), result.cpu())

    def test_quantile_backward(self, device):
        def check(a, q, dim, expected_grad, ops=(torch.quantile, torch.nanquantile)):
            for op in ops:
                t = torch.tensor(a, device=device, requires_grad=True)
                op(t, torch.tensor(q, device=device), dim).sum().backward()
                self.assertEqual(t.grad, expected_grad)

        check([1., 2, 3], 0.5, 0, [0, 1, 0])
        check([1., 2, 3, 4], 0.5, 0, [0, 0.5, 0.5, 0])
        check([3., 1, 4, 2], 0.5, 0, [0.5, 0, 0, 0.5])
        check([1., 2, 3, 4], [0.25, 0.5, 0.75], 0, [0.25, 1.25, 1.25, 0.25])
        check([[1., 2], [2, 1]], 0., 0, [[1, 0], [0, 1]])
        check([[1., 2], [4, 3]], 1., 1, [[0, 1], [1, 0]])
        check([1, float('nan'), 2], 0.5, 0, [0, 1, 0], [torch.quantile])
        check([1, float('nan'), 2], 0.5, 0, [0.5, 0, 0.5], [torch.nanquantile])

    def test_quantile_error(self, device):
        def check(a, q, args, kwargs, message):
            with self.assertRaisesRegex(RuntimeError, r'quantile\(\) ' + message):
                at = torch.tensor(a, device=device)
                qt = torch.tensor(q, device=device) if isinstance(q, list) else q
                torch.quantile(at, qt, *args, **kwargs)

        check([], 0.5, [], {}, r'input tensor must be non-empty')
        check([1.], [[1.]], [], {}, r'q must be a scalar or 1D tensor')
        check([1], 0.5, [], {}, r'input tensor must be either float or double dtype')
        check([1.], [1], [], {}, r'q tensor must be same dtype as the input tensor')
        check([1.], -1., [], {}, r'q must be in the range \[0, 1\] but got -1')
        check([1.], 1.1, [], {}, r'q must be in the range \[0, 1\] but got 1.1')
        check([1.], 0.5, [], {'out': torch.empty([], dtype=torch.int32, device=device)},
              r'out tensor must be same dtype as the input tensor')
        check([1.], [1.], [None, False], {'interpolation': 'random_mode'},
              r"interpolation must be one of linear, lower, higher, midpoint or nearest, but got random_mode")

        if self.device_type == "cpu":
            check([1.], [0.5, 1.1, -1], [], {}, r'q values must be in the range \[0, 1\]')

        if self.device_type == "cuda":
            with self.assertRaisesRegex(
                    RuntimeError, r'quantile\(\) q tensor must be on the same device as the input tensor'):
                torch.randn(1, device=device).quantile(torch.tensor(0.5))
            with self.assertRaisesRegex(
                    RuntimeError, r'quantile\(\) out tensor must be on the same device as the input tensor'):
                torch.quantile(torch.randn(1, device=device), 0.5, out=torch.scalar_tensor(1))

    def test_std_mean(self, device):
        x = torch.rand(100, 50, 20, device=device)
        for dim in range(x.dim()):
            for unbiased in [False, True]:
                for keepdim in [False, True]:
                    std1, mean1 = torch.std_mean(x, dim=dim, unbiased=unbiased, keepdim=keepdim)
                    std2 = x.std(dim=dim, unbiased=unbiased, keepdim=keepdim)
                    mean2 = x.mean(dim=dim, keepdim=keepdim)
                    self.assertEqual(std1, std2)
                    self.assertEqual(mean1, mean2)

    def test_std_mean_all_dims(self, device):
        x = torch.rand(100, 50, 20, device=device)
        for unbiased in [False, True]:
            std1, mean1 = torch.std_mean(x, unbiased=unbiased)
            std2 = x.std(unbiased=unbiased)
            mean2 = x.mean()
            self.assertEqual(std1, std2)
            self.assertEqual(mean1, mean2)

    def test_var_mean(self, device):
        x = torch.rand(100, 300, 50, device=device)
        for dim in range(x.dim()):
            for unbiased in [False, True]:
                for keepdim in [False, True]:
                    var1, mean1 = torch.var_mean(x, dim=dim, unbiased=unbiased, keepdim=keepdim)
                    var2 = x.var(dim=dim, unbiased=unbiased, keepdim=keepdim)
                    mean2 = x.mean(dim=dim, keepdim=keepdim)
                    self.assertEqual(var1, var2)
                    self.assertEqual(mean1, mean2)

    def test_var_mean_all_dims(self, device):
        x = torch.rand(100, 50, 20, device=device)
        for unbiased in [False, True]:
            var1, mean1 = torch.var_mean(x, unbiased=unbiased)
            var2 = x.var(unbiased=unbiased)
            mean2 = x.mean()
            self.assertEqual(var1, var2)
            self.assertEqual(mean1, mean2)

    def test_std_mean_some_dims(self, device):
        sizes = (4, 6, 7, 5, 3)
        dims = len(sizes)
        x = torch.rand(sizes, device=device)
        for num_of_dims in range(2, dims):
            dim_list = list(combinations(list(range(dims)), r=num_of_dims))
            for dim in dim_list:
                for unbiased in [False, True]:
                    for keepdim in [False, True]:
                        std1, mean1 = torch.std_mean(x, dim=dim, unbiased=unbiased, keepdim=keepdim)
                        std2 = x.std(dim=dim, unbiased=unbiased, keepdim=keepdim)
                        mean2 = x.mean(dim=dim, keepdim=keepdim)
                        self.assertEqual(std1, std2)
                        self.assertEqual(mean1, mean2)

    def _compare_std_var_with_numpy(self, op, device, dtype, input, dim,
                                    keepdim, unbiased, use_out):
        a = input.cpu().numpy() if input.dtype is not torch.bfloat16 else input.float().cpu().numpy()
        numpy_kwargs = {
            'axis' : dim,
            'keepdims' : keepdim,
            'ddof' : 1 if unbiased else 0,
        }

        if dim is None:
            del numpy_kwargs['axis']
            del numpy_kwargs['keepdims']

        if op == 'var':
            torch_op = torch.var
            numpy_op = np.var
        elif op == 'std':
            torch_op = torch.std
            numpy_op = np.std
        else:
            self.fail("Unknown op!")

        numpy_result = numpy_op(a, **numpy_kwargs)

        if dim is None and use_out is False:
            torch_result = torch_op(input, unbiased)
        elif dim is not None and use_out is False:
            torch_result = torch_op(input, dim, unbiased, keepdim)
        elif dim is not None and use_out is True:
            out = torch.empty(0, device=device, dtype=dtype)
            torch_result = torch_op(input, dim, unbiased, keepdim, out=out)
        else:
            out = torch.empty(0, device=device, dtype=dtype)
            torch_result = torch_op(input, dim, unbiased, keepdim, out=out)

        exact_dtype = input.dtype not in (torch.bfloat16, torch.complex32, torch.complex64, torch.complex128)
        self.assertEqual(torch_result, numpy_result, exact_dtype=exact_dtype)

    @dtypes(torch.float, torch.double, torch.cfloat, torch.cdouble)
    def test_var_vs_numpy(self, device, dtype):
        _size = (20, 20)

        for test_case in product((torch.randn(_size, device=device, dtype=dtype),),
                                 (None, 0, 1),
                                 (False, True),
                                 (False, True),
                                 (False, True),):
            self._compare_std_var_with_numpy('var', device, dtype, *test_case)

    @dtypes(torch.float, torch.double, torch.cfloat, torch.cdouble)
    def test_std_vs_numpy(self, device, dtype):
        _size = (20, 20)

        for test_case in product((torch.randn(_size, device=device, dtype=dtype),),
                                 (None, 0, 1),
                                 (False, True),
                                 (False, True),
                                 (False, True),):
            self._compare_std_var_with_numpy('std', device, dtype, *test_case)

    @dtypes(torch.float, torch.double, torch.cfloat, torch.cdouble)
    def test_var_correction_vs_numpy(self, device, dtype):
        _size = (20, 20)
        test_args = [
            *product(
                # dim
                (None, 0, 1),
                # correction
                (None, 0, 10, 30),
                # keepdim
                (False, True),
            ),
            [None, -100, True],  # Negative correction
        ]

        tensor = make_tensor(_size, device=device, dtype=dtype)
        array = tensor.cpu().numpy()

        for dim, correction, keepdim in test_args:
            numpy_kwargs = dict(axis=dim, ddof=correction, keepdims=keepdim)
            if correction is None:
                # NumPy default is not compatible with torch.std (gh-50010)
                numpy_kwargs['ddof'] = 1

            numpy_res = np.asarray(np.var(array, **numpy_kwargs))
            torch_res = torch.var(tensor, dim=dim, correction=correction, keepdim=keepdim)

            # inf vs. nan results are sensitive to machine precision,
            # just treat them as equivalent
            numpy_res[np.isinf(numpy_res)] = np.nan
            torch_res[torch_res.isinf()] = np.nan

            self.assertEqual(torch_res, numpy_res)

    @dtypes(torch.float, torch.double, torch.cfloat, torch.cdouble)
    def test_std_correction_vs_numpy(self, device, dtype):
        _size = (20, 20)
        test_args = [
            *product(
                # dim
                (None, 0, 1),
                # correction
                (None, 0, 10, 30),
                # keepdim
                (False, True),
            ),
            [None, -100, True],  # Negative correction
        ]

        tensor = make_tensor(_size, device=device, dtype=dtype)
        array = tensor.cpu().numpy()

        for dim, correction, keepdim in test_args:
            numpy_kwargs = dict(axis=dim, ddof=correction, keepdims=keepdim)
            if correction is None:
                # NumPy default is incompatible with torch.std (gh-50010)
                numpy_kwargs['ddof'] = 1

            numpy_res = np.asarray(np.std(array, **numpy_kwargs))
            torch_res = torch.std(tensor, dim=dim, correction=correction, keepdim=keepdim)

            # inf vs. nan results are sensitive to machine precision,
            # just treat them as equivalent
            numpy_res[np.isinf(numpy_res)] = np.nan
            torch_res[torch_res.isinf()] = np.nan

            self.assertEqual(torch_res, numpy_res)

    @dtypes(torch.float, torch.double, torch.cfloat, torch.cdouble)
    def test_std_mean_correction(self, device, dtype):
        _size = (20, 20)
        test_args = [
            *product(
                # dim
                (None, 0, 1),
                # correction
                (None, 0, 10, 30),
                # keepdim
                (False, True),
            ),
            [None, -100, True],  # Negative correction
        ]

        tensor = make_tensor(_size, device=device, dtype=dtype)

        for dim, correction, keepdim in test_args:
            kwargs = dict(dim=dim, correction=correction, keepdim=keepdim)
            std1 = torch.std(tensor, **kwargs)
            if dim is not None:
                mean1 = torch.mean(tensor, dim=dim, keepdim=keepdim)
            else:
                mean1 = torch.mean(tensor)
                if keepdim:
                    mean1 = mean1.reshape((1,) * tensor.ndim)
            std2, mean2 = torch.std_mean(tensor, **kwargs)

            self.assertEqual(std1, std2)
            self.assertEqual(mean1, mean2)

    @dtypes(torch.float, torch.double, torch.cfloat, torch.cdouble)
    def test_var_mean_correction(self, device, dtype):
        _size = (20, 20)
        test_args = [
            *product(
                # dim
                (None, 0, 1),
                # correction
                (None, 0, 10, 30),
                # keepdim
                (False, True),
            ),
            [None, -100, True],  # Negative correction
        ]

        tensor = make_tensor(_size, device=device, dtype=dtype)

        for dim, correction, keepdim in test_args:
            kwargs = dict(dim=dim, correction=correction, keepdim=keepdim)
            var1 = torch.var(tensor, **kwargs)
            if dim is not None:
                mean1 = torch.mean(tensor, dim=dim, keepdim=keepdim)
            else:
                mean1 = torch.mean(tensor)
                if keepdim:
                    mean1 = mean1.reshape((1,) * tensor.ndim)
            var2, mean2 = torch.var_mean(tensor, **kwargs)

            self.assertEqual(var1, var2)
            self.assertEqual(mean1, mean2)

    def test_amin_amax_some_dims(self, device):
        sizes = (4, 6, 7, 5, 3)
        dims = len(sizes)
        x = torch.rand(sizes, device=device)
        for num_of_dims in range(2, dims):
            dim_list = list(combinations(list(range(dims)), r=num_of_dims))
            for dim in dim_list:
                for keepdim in [False, True]:
                    amin1 = torch.amin(x, dim=dim, keepdim=keepdim)
                    amax1 = torch.amax(x, dim=dim, keepdim=keepdim)
                    amin2 = x
                    amax2 = x
                    for i, d in enumerate(dim):
                        if not keepdim:
                            d -= i
                        amin2 = torch.amin(amin2, dim=d, keepdim=keepdim)
                        amax2 = torch.amax(amax2, dim=d, keepdim=keepdim)
                    self.assertEqual(amin1, amin2)
                    self.assertEqual(amax1, amax2)

    def test_histc(self, device):
        # negative nbins throws
        with self.assertRaisesRegex(RuntimeError, 'bins must be > 0'):
            torch.histc(torch.tensor([1], dtype=torch.float, device=device), bins=-1)
        # empty tensor
        actual = torch.histc(torch.tensor([], device=device), min=0, max=3)
        expected = torch.zeros(100, dtype=torch.float, device=device)
        self.assertEqual(expected, actual)

        # without nbins
        actual = torch.histc(
            torch.tensor([2, 5], dtype=torch.float, device=device))
        expected = torch.zeros(100, dtype=torch.float, device=device)
        expected[0] = 1
        expected[99] = 1
        self.assertEqual(expected, actual)
        # tensor with the same element
        actual = torch.histc(torch.ones(5, dtype=torch.float, device=device), bins=5)
        self.assertEqual(
            torch.tensor([0, 0, 5, 0, 0], dtype=torch.float, device=device),
            actual)
        # no element falls between [min, max]
        actual = torch.histc(
            torch.ones(5, dtype=torch.float, device=device), bins=5, min=2, max=3)
        self.assertEqual(
            torch.tensor([0, 0, 0, 0, 0], dtype=torch.float, device=device),
            actual)
        # element falls below min + integral bin size and
        actual = torch.histc(
            torch.tensor([2, 4, 2, 2, 5, 4], dtype=torch.float, device=device),
            bins=5, min=1, max=5)
        self.assertEqual(
            torch.tensor([0, 3, 0, 2, 1], dtype=torch.float, device=device),
            actual)
        # non-integral bin size
        actual = torch.histc(
            torch.tensor([1, 2, 1], dtype=torch.float, device=device),
            bins=4, min=0, max=3)
        self.assertEqual(
            torch.tensor([0, 2, 1, 0], dtype=torch.float, device=device),
            actual)
        # double input
        actual = torch.histc(
            torch.tensor([1, 2, 1], dtype=torch.double, device=device), bins=4, min=0, max=3)
        self.assertEqual(
            torch.tensor([0, 2, 1, 0], dtype=torch.double, device=device),
            actual)
        self.assertEqual(actual.dtype, torch.double)
        # mixed input
        actual = torch.histc(
            torch.tensor([1., 2, 1], dtype=torch.float, device=device),
            bins=4, min=0, max=3)
        self.assertEqual(
            torch.tensor([0, 2, 1, 0], dtype=torch.float, device=device),
            actual)
        self.assertEqual(actual.dtype, torch.float)
        # scalar input and 1 bin -- should return a 1-dimensional tensor, not a scalar.
        actual = torch.histc(
            torch.tensor(0, dtype=torch.float, device=device),
            bins=1, min=0, max=3)
        self.assertEqual(
            torch.tensor([1], dtype=torch.float, device=device),
            actual)
        # tensors with inf; min, max not provided -- should throw a RuntimeError
        with self.assertRaisesRegex(RuntimeError, r'range of \[inf, inf\] is not finite'):
            torch.histc(torch.tensor([float("inf")], dtype=torch.float, device=device))
        with self.assertRaisesRegex(RuntimeError, r'range of \[1, inf\] is not finite'):
            torch.histc(torch.tensor([1., 2., float("inf")], dtype=torch.float, device=device))
        # tensors with inf; min, max provided
        self.assertEqual(
            torch.histc(torch.tensor([float("inf")], dtype=torch.float, device=device),
                        bins=1, min=0, max=3),
            torch.tensor([0], dtype=torch.float, device=device))
        self.assertEqual(
            torch.histc(torch.tensor([1., 2., float("inf")], dtype=torch.float, device=device),
                        bins=4, max=3),
            torch.tensor([0, 1, 1, 0], dtype=torch.float, device=device))
        # tensor with nan; min, max not provided -- should throw a RuntimeError
        with self.assertRaisesRegex(RuntimeError, r'range of \[nan, nan\] is not finite'):
            torch.histc(torch.tensor([float("nan")], dtype=torch.float, device=device))
        # tensor with nan; min, max provided -- nan is ignored
        self.assertEqual(
            torch.histc(torch.tensor([1., 2., float("nan")], dtype=torch.float, device=device),
                        bins=4, max=3),
            torch.tensor([0, 1, 1, 0], dtype=torch.float, device=device))
        # tensors with min > max -- should throw a RuntimeError
        with self.assertRaisesRegex(RuntimeError, "max must be larger than min"):
            torch.histc(torch.tensor([1., 2., 3.], dtype=torch.float, device=device),
                        bins=4, min=5, max=1)

        # test against numpy.histogram()
        def test_against_np(tensor, bins=100, min=0, max=0):
            if min == 0 and max == 0:
                min = tensor.min().item()
                max = tensor.max().item()
            nparr = tensor.cpu().numpy()
            actual = torch.histc(tensor, bins=bins, min=min, max=max)
            expected = torch.from_numpy(np.histogram(nparr, bins=bins, range=(min, max))[0])
            actual_cpu = actual.cpu()
            # NB: Numpy returns a int64 tensor, like normal people...
            self.assertEqual(actual, expected.to(actual_cpu))

        test_against_np(torch.tensor([1., 2, 1], device=device))
        test_against_np(torch.randn(5000, device=device))

        # Test bins arg
        test_against_np(torch.randn(301, device=device), bins=10)

        # Test truncated range
        test_against_np(torch.randn(201, device=device), min=0.1, max=1)

        noncontig = torch.randn(100, 3, device=device)[:, 2]
        test_against_np(noncontig)

        multidim = torch.randn(3, 5, 7, 2, device=device)
        test_against_np(multidim)

        expanded = torch.randn(1, 5, 1, 2, device=device).expand(3, 5, 7, 2)
        test_against_np(expanded)

        linear = torch.linspace(0, 0.99 - 5.0e-7, 101).to(device)
        test_against_np(linear, bins=20, min=0, max=0.99)

    @onlyCPU
    def test_histc_bfloat16(self, device):
        actual = torch.histc(
            torch.tensor([1, 2, 1], dtype=torch.bfloat16, device=device), bins=4, min=0, max=3)
        self.assertEqual(
            torch.tensor([0, 2, 1, 0], dtype=torch.bfloat16, device=device),
            actual)
        self.assertEqual(actual.dtype, torch.bfloat16)

    """
    Runs torch.histogram and numpy.histogram on the specified input parameters
    and asserts that their output is equal.
    """
    def _test_histogram_numpy(self, t, bins, bin_range, weights, density):
        def to_np(t):
            if not torch.is_tensor(t):
                return t
            else:
                return t.cpu().numpy()

        # Wrapper around numpy.histogram performing conversions between torch tensors and numpy arrays.
        def reference_histogram(self, t, bins, bin_range, weights, density, dtype):
            (np_t, np_bins, np_weights) = map(to_np, [t, bins, weights])
            (np_hist, np_bin_edges) = np.histogram(np_t, np_bins, range=bin_range, weights=np_weights, density=density)
            return (torch.from_numpy(np_hist).to(dtype), torch.from_numpy(np_bin_edges).to(dtype))

        # Doesn't pass a 'range' kwarg unless necessary because the override of histogram with Tensor bins doesn't accept one
        if bin_range:
            (actual_hist, actual_bin_edges) = torch.histogram(t, bins, range=bin_range, weight=weights, density=density)
        else:
            (actual_hist, actual_bin_edges) = torch.histogram(t, bins, weight=weights, density=density)

        (expected_hist, expected_bin_edges) = reference_histogram(self, t, bins, bin_range, weights, density, actual_hist.dtype)

        """
        Works around linspace discrepancies by passing torch's constructed bin_edges to numpy.
        When bin edges are not explicitly defined, histogram uses the linspace operator internally
        to construct the sequence of bin edges. In some cases, torch.linspace output differs slightly
        from numpy.linspace output.
        Issue: https://github.com/pytorch/pytorch/issues/58758
        """
        if not torch.is_tensor(bins):
            self.assertEqual(actual_bin_edges, expected_bin_edges, atol=1e-5, rtol=1e-5)
            # Calls numpy.histogram again, passing torch's actual_bin_edges as the bins argument
            (expected_hist, expected_bin_edges) = reference_histogram(
                self, t, actual_bin_edges, bin_range, weights, density, actual_hist.dtype)

        self.assertEqual(actual_hist, expected_hist)
        self.assertEqual(actual_bin_edges, expected_bin_edges)

        # Test passing non-contiguous output tensors
        hist_out = make_tensor(expected_hist.shape, device=expected_hist.device, dtype=expected_hist.dtype,
                               noncontiguous=True)
        bin_edges_out = make_tensor(expected_bin_edges.shape, device=expected_bin_edges.device, dtype=expected_bin_edges.dtype,
                                    noncontiguous=True)

        # Doesn't pass a 'range' kwarg unless necessary because the override of histogram with Tensor bins doesn't accept one
        if bin_range:
            torch.histogram(t, bins, range=bin_range, weight=weights, density=density, out=(hist_out, bin_edges_out))
        else:
            torch.histogram(t, bins, weight=weights, density=density, out=(hist_out, bin_edges_out))

        self.assertEqual(hist_out, expected_hist)
        self.assertEqual(bin_edges_out, expected_bin_edges)

    @onlyCPU
    @dtypes(torch.float32)
    def test_histogram(self, device, dtype):
        shapes = (
            (),
            (0,),
            (1,),
            (1, 5),
            (3, 5),
            (1, 5, 1),
            (2, 3, 5))

        for contig, bins_contig, bin_ct, weighted, density, shape in \
                product([True, False], [True, False], range(1, 10), [True, False], [True, False], shapes):
            values = make_tensor(shape, dtype=dtype, device=device, low=-9, high=9, noncontiguous=not contig)
            weights = make_tensor(shape, dtype=dtype, device=device, low=0, high=9, noncontiguous=not contig) if weighted else None

            # Tests passing just the bin_ct
            self._test_histogram_numpy(values, bin_ct, None, weights, density)

            # Tests with caller-specified histogram range
            bin_range = sorted((random.uniform(-9, 9), random.uniform(-9, 9)))
            self._test_histogram_numpy(values, bin_ct, bin_range, weights, density)

            # Tests with range min=max
            bin_range[1] = bin_range[0]
            self._test_histogram_numpy(values, bin_ct, bin_range, weights, density)

            # Tests with caller-specified bin edges
            bin_edges = make_tensor(bin_ct + 1, dtype=dtype, device=device, low=-9, high=9).msort()
            if not bins_contig:
                # Necessary because msort always produces contiguous output
                bin_edges_noncontig = make_tensor(bin_ct + 1, dtype=dtype, device=device, noncontiguous=not bins_contig)
                bin_edges_noncontig.copy_(bin_edges)
                bin_edges = bin_edges_noncontig
            self.assertEqual(bin_edges.is_contiguous(), bins_contig)
            self._test_histogram_numpy(values, bin_edges, None, weights, density)

            # Tests with input tensor in which all elements are equal
            elt = random.uniform(-9, 9)
            values = make_tensor(shape, dtype=dtype, device=device, low=elt, high=elt, noncontiguous=not contig)
            self._test_histogram_numpy(values, bin_ct, bin_range, weights, density)
            self._test_histogram_numpy(values, bin_edges, None, weights, density)

            # Tests with input equal to bin_edges
            weights = (
                make_tensor(bin_ct + 1, dtype=dtype, device=device, low=0, high=9, noncontiguous=not contig)
                if weighted
                else None
            )
            self._test_histogram_numpy(bin_edges, bin_edges, None, weights, density)

        # Tests values of default args
        for bin_ct, shape in product(range(1, 10), shapes):
            values = make_tensor(shape, dtype=dtype, device=device, low=-9, high=9)
            (actual_hist, actual_bin_edges) = torch.histogram(values, bin_ct)
            (expected_hist, expected_bin_edges) = torch.histogram(
                values, bin_ct, range=None, weight=None, density=False)
            self.assertEqual(actual_hist, expected_hist)
            self.assertEqual(actual_bin_edges, expected_bin_edges)

    """
    Runs torch.histogramdd and numpy.histogramdd on the specified input parameters
    and asserts that their output is equal.
    """
    def _test_histogramdd_numpy(self, t, bins, bin_range, weights, density):
        def to_np(t):
            if type(t) == list:
                return list(map(to_np, t))
            if not torch.is_tensor(t):
                return t
            return t.cpu().numpy()

        # Wrapper around numpy.histogram performing conversions between torch tensors and numpy arrays.
        def reference_histogramdd(t, bins, bin_range, weights, density, dtype):
            (np_t, np_bins, np_weights) = map(to_np, [t, bins, weights])

            # numpy.histogramdd accepts only (N, D) shapes
            D = np_t.shape[-1]
            N = np.prod(np_t.shape[:-1])
            reshaped_t = np.reshape(np_t, (N, D))
            reshaped_wt = np.reshape(np_weights, (N,)) if np_weights is not None else None

            # numpy.histogramdd throws an error for D=0
            if D == 0:
                return (torch.tensor(float('nan') if density else 0.), [])

            # numpy.histogramdd expects range to be specified as a sequence of D (lower, upper) tuples
            reshaped_range = None if not bin_range else [(bin_range[2 * i], bin_range[2 * i + 1]) for i in range(D)]

            (np_hist, np_bin_edges) = np.histogramdd(reshaped_t, np_bins,
                                                     range=reshaped_range, weights=reshaped_wt, density=density)

            return (torch.from_numpy(np_hist).to(dtype), [torch.from_numpy(t).to(dtype) for t in np_bin_edges])

        (actual_hist, actual_bin_edges) = torch.histogramdd(t, bins, range=bin_range, weight=weights, density=density)
        (expected_hist, expected_bin_edges) = reference_histogramdd(t, bins, bin_range, weights, density, actual_hist.dtype)

        D = len(actual_bin_edges)
        self.assertEqual(D, len(expected_bin_edges))

        """
        Works around linspace discrepancies by passing torch's constructed bin_edges to numpy.
        When bin edges are not explicitly defined, histogram uses the linspace operator internally
        to construct the sequence of bin edges. In some cases, torch.linspace output differs slightly
        from numpy.linspace output.
        Issue: https://github.com/pytorch/pytorch/issues/58758
        """
        if not torch.is_tensor(bins):
            for dim in range(D):
                self.assertEqual(actual_bin_edges[dim], expected_bin_edges[dim], atol=1e-5, rtol=1e-5)
            # Calls numpy.histogram again, passing torch's actual_bin_edges as the bins argument
            (expected_hist, expected_bin_edges) = reference_histogramdd(
                t, actual_bin_edges, bin_range, weights, density, actual_hist.dtype)
            self.assertEqual(D, len(expected_bin_edges))

        self.assertEqual(actual_hist, expected_hist)
        for dim in range(D):
            self.assertEqual(actual_bin_edges[dim], expected_bin_edges[dim])

    @onlyCPU
    @dtypes(torch.float32)
    def test_histogramdd(self, device, dtype):
        shapes = (
            (1, 5),
            (3, 5),
            (1, 5, 1),
            (2, 3, 5),
            (7, 7, 7, 7),
            (16, 8, 4, 2),
            (10, 10, 10),
            (7, 0, 3),
            (5, 0),)

        for contig, bins_contig, weighted, density, shape in \
                product([True, False], [True, False], [True, False], [True, False], shapes):
            D = shape[-1]

            values = make_tensor(shape, dtype=dtype, device=device, low=-9, high=9, noncontiguous=not contig)
            weights = (
                make_tensor(shape[:-1], dtype=dtype, device=device, low=0, high=9, noncontiguous=not contig)
                if weighted
                else None
            )

            # Tests passing a single bin count
            bin_ct = random.randint(1, 5)
            self._test_histogramdd_numpy(values, bin_ct, None, weights, density)

            # Tests passing a bin count for each dimension
            bin_ct = [random.randint(1, 5) for dim in range(D)]
            self._test_histogramdd_numpy(values, bin_ct, None, weights, density)

            # Tests with caller-specified histogram range
            bin_range_tuples = [sorted((random.uniform(-9, 9), random.uniform(-9, 9))) for dim in range(D)]
            bin_range = [elt for t in bin_range_tuples for elt in t]
            self._test_histogramdd_numpy(values, bin_ct, bin_range, weights, density)

            # Tests with range min=max
            for dim in range(D):
                bin_range[2 * dim + 1] = bin_range[2 * dim]
            self._test_histogramdd_numpy(values, bin_ct, bin_range, weights, density)

            # Tests with caller-specified bin edges
            bin_edges = [make_tensor(ct + 1, dtype=dtype, device=device, low=-9, high=9).msort() for ct in bin_ct]
            if not bins_contig:
                # Necessary because msort always produces contiguous output
                bin_edges_noncontig = [
                    make_tensor(ct + 1, dtype=dtype, device=device, noncontiguous=not bins_contig)
                    for ct in bin_ct
                ]
                for dim in range(D):
                    bin_edges_noncontig[dim].copy_(bin_edges[dim])
                bin_edges = bin_edges_noncontig
            for dim in range(D):
                self.assertEqual(bin_edges[dim].is_contiguous(), bins_contig)
            self._test_histogramdd_numpy(values, bin_edges, None, weights, density)

    @onlyCPU
    @dtypes(torch.float32)
    def test_histogram_error_handling(self, device, dtype):
        with self.assertRaisesRegex(RuntimeError, 'not implemented for'):
            values = make_tensor((), dtype=torch.int32, device=device)
            torch.histogram(values, 1)

        inconsistent_dtype = torch.float32 if dtype != torch.float32 else torch.float64

        with self.assertRaisesRegex(RuntimeError, 'input tensor and bins tensors should have the same dtype'):
            values = make_tensor((), dtype=dtype, device=device)
            bins = make_tensor((), dtype=inconsistent_dtype, device=device)
            torch.histogram(values, bins)

        with self.assertRaisesRegex(RuntimeError, 'input tensor and weight tensor should have the same dtype'):
            values = make_tensor((), dtype=dtype, device=device)
            weight = make_tensor((), dtype=inconsistent_dtype, device=device)
            torch.histogram(values, 1, weight=weight)

        with self.assertRaisesRegex(RuntimeError, 'input tensor and hist tensor should have the same dtype'):
            values = make_tensor((), dtype=dtype, device=device)
            hist = make_tensor((), dtype=inconsistent_dtype, device=device)
            bin_edges = make_tensor((), dtype=dtype, device=device)
            torch.histogram(values, 1, out=(hist, bin_edges))

        with self.assertRaisesRegex(RuntimeError, 'input tensor and bin_edges tensor should have the same dtype'):
            values = make_tensor((), dtype=dtype, device=device)
            hist = make_tensor((), dtype=dtype, device=device)
            bin_edges = make_tensor((), dtype=inconsistent_dtype, device=device)
            torch.histogram(values, 1, out=(hist, bin_edges))

        with self.assertRaisesRegex(RuntimeError, 'bins tensor should have one dimension'):
            t = make_tensor((2, 2), dtype=dtype, device=device)
            torch.histogram(t, t)

        with self.assertRaisesRegex(RuntimeError, 'bins tensor should have at least 1 element'):
            t = make_tensor((0), dtype=dtype, device=device)
            torch.histogram(t, t)

        with self.assertRaisesRegex(RuntimeError, 'bins must be > 0'):
            values = make_tensor((), dtype=dtype, device=device)
            torch.histogram(values, -1)

        with self.assertRaisesRegex(RuntimeError, 'if weight tensor is provided it should have the same shape \
as the input tensor excluding its innermost dimension'):
            values = make_tensor((2, 2), dtype=dtype, device=device)
            weight = make_tensor((1), dtype=dtype, device=device)
            torch.histogram(values, 1, weight=weight)

        with self.assertRaisesRegex(TypeError, 'received an invalid combination of arguments'):
            values = make_tensor((), dtype=dtype, device=device)
            bin_edges = make_tensor((), dtype=dtype, device=device)
            torch.histogram(values, bin_edges, range=(0, 1))

        with self.assertRaisesRegex(RuntimeError, 'min should not exceed max'):
            values = make_tensor((), dtype=dtype, device=device)
            torch.histogram(values, 2, range=(1, 0))

        with self.assertRaisesRegex(RuntimeError, r'range \[nan, nan\] is not finite'):
            values = torch.tensor([float("nan")], device=device, dtype=dtype)
            torch.histogram(values, 2)

    # Tests to ensure that reduction functions employing comparison operators are usable when there
    # exists a zero dimension (i.e. when the the tensors are empty) in the tensor. These tests specifically
    # cater to functions where specifying the `dim` parameter is necessary.
    def test_tensor_compare_ops_empty(self, device):
        shape = (2, 0, 4)
        master_input = torch.randn(shape, device=device)
        np_input = np.empty(shape)
        test_functions = [
            ('amax', torch.amax, np.amax),
            ('amin', torch.amin, np.amin),
            ('max', lambda *args, **kwargs: torch.max(*args, **kwargs).values, np.max),
            ('min', lambda *args, **kwargs: torch.min(*args, **kwargs).values, np.min),
            ('median', lambda *args, **kwargs: torch.median(*args, **kwargs).values, np.median),
        ]

        for name, fn, np_function in test_functions:
            # Check if reduction happens along the specified dim with and without keepdim. Check with
            # numpy to maintain compatibility with numpy functions.
            error_msg = f"test function: {name}"
            self.assertEqual(torch.empty((2, 0), device=device), fn(master_input, dim=2), msg=error_msg)
            self.assertEqual(np_function(np_input, axis=2),
                             fn(master_input, dim=2).cpu().numpy(), msg=error_msg, exact_dtype=False)

            self.assertEqual(torch.empty((2, 0), device=device), fn(master_input, dim=-1), msg=error_msg)
            self.assertEqual(np_function(np_input, axis=-1),
                             fn(master_input, dim=-1).cpu().numpy(), msg=error_msg, exact_dtype=False)

            self.assertEqual(torch.empty((2, 0, 1), device=device), fn(master_input, dim=2, keepdim=True),
                             msg=error_msg)
            self.assertEqual(np_function(np_input, axis=2, keepdims=True),
                             fn(master_input, dim=2, keepdim=True).cpu().numpy(), msg=error_msg, exact_dtype=False)

            self.assertEqual(torch.empty((2, 0, 1), device=device), fn(master_input, dim=-1, keepdim=True),
                             msg=error_msg)
            self.assertEqual(np_function(np_input, axis=-1, keepdims=True),
                             fn(master_input, dim=-1, keepdim=True).cpu().numpy(), msg=error_msg, exact_dtype=False)

            # Check if function raises error on specified zero'd dimension as reduction dim.
            self.assertRaisesRegex(IndexError, "Expected reduction dim", lambda: fn(master_input, dim=1))

    # Tests to ensure that reduction of zero-dim tensors (i.e. empty tensors) using comparison operators
    # raises an error if no `dim` parameter is specified. This exists separately from tests in
    # test_tensot_compare_ops_empty because not specifying a `dim` parameter in the former tests does
    # not throw errors. Also, checking the return type of argmax requires supplying a different dtype
    # argument than that for the input tensor. There is also variantion in numpy testing.
    def test_tensor_compare_ops_argmax_argmix_kthvalue_dim_empty(self, device):
        shape = (2, 0, 4)
        master_input = torch.randn(shape, device=device)
        np_input = np.empty(shape)
        test_functions = [
            ('argmax', torch.argmax, {'dtype': torch.int64}, np.argmax),
            ('argmin', torch.argmin, {'dtype': torch.int64}, np.argmin),
            ('kthvalue', lambda *args, k=1, **kwargs: torch.kthvalue(*args, k=1, **kwargs).values,
             {}, lambda *args, k=1, axis=None, **kwargs: np.partition(*args, k, **kwargs).take(k - 1, axis=axis))
        ]

        for name, fn, dtype, np_function in test_functions:
            error_msg = f"test function: {name}"
            self.assertEqual(torch.empty((2, 0), device=device, **dtype), fn(master_input, dim=2), msg=error_msg)
            self.assertEqual(
                np_function(np_input, axis=2), fn(master_input, dim=2).cpu().numpy(), msg=error_msg, exact_dtype=False
            )

            self.assertEqual(torch.empty((2, 0), device=device, **dtype), fn(master_input, dim=-1), msg=error_msg)
            self.assertEqual(
                np_function(np_input, axis=-1), fn(master_input, dim=-1).cpu().numpy(), msg=error_msg, exact_dtype=False
            )

            # keepdim variant does not exist for numpy
            self.assertEqual(torch.empty((2, 0, 1), device=device, **dtype), fn(master_input, dim=2, keepdim=True),
                             msg=error_msg)
            self.assertEqual(torch.empty((2, 0, 1), device=device, **dtype), fn(master_input, dim=-1, keepdim=True),
                             msg=error_msg)

            # Check if function raises error on specified zero'd dimension as reduction dim.
            self.assertRaisesRegex(IndexError, "Expected reduction dim", lambda: fn(master_input, dim=1))
            if name != 'kthvalue':
                self.assertRaisesRegex(IndexError, "Expected reduction dim", lambda: fn(master_input))

    # Tests to ensure that reduction of zero-dim tensors (i.e. empty tensors) using math operators works when a
    # non-zero dim is specified for the reduction and throws an error when the dim specified is 0. Although
    # there is some repetition with test_tensor_compare_ops_optional_dim_empty and test_tensor_compare_ops_empty,
    # these tests are kept separate since tests for math operators also require checking for correctness of the
    # returned data using allclose() or isinf() which does not exists in the former tests.
    @skipIfNoSciPy
    def test_tensor_reduce_ops_empty(self, device):
        from scipy.special import logsumexp
        shape = (2, 0, 4)
        master_input = torch.randn(shape, device=device)
        np_input = np.empty(shape)
        test_functions = [
            ('prod', torch.prod, 1., np.prod),
            ('sum', torch.sum, 0., np.sum),
            ('norm', torch.norm, 0., np.linalg.norm),
            ('mean', torch.mean, nan, np.mean),
            ('var', torch.var, nan, np.var),
            ('std', torch.std, nan, np.std),
            ('logsumexp', torch.logsumexp, -inf, logsumexp),
        ]

        for name, fn, return_value, np_function in test_functions:
            # Check if reduction happens along the specified dimension.
            error_msg = f"test function: {name}"
            self.assertEqual(torch.empty((2, 0), device=device), fn(master_input, dim=2), msg=error_msg)
            self.assertEqual(np_function(np_input, axis=2), fn(master_input, dim=2).cpu().numpy(), msg=error_msg,
                             exact_dtype=False)

            self.assertEqual(torch.empty((2, 0), device=device), fn(master_input, dim=-1), msg=error_msg)
            self.assertEqual(np_function(np_input, axis=-1), fn(master_input, dim=-1).cpu().numpy(), msg=error_msg,
                             exact_dtype=False)

            self.assertEqual(torch.empty((2, 0, 1), device=device), fn(master_input, dim=2, keepdim=True),
                             msg=error_msg)
            self.assertEqual(np_function(np_input, axis=2, keepdims=True), fn(master_input, dim=2, keepdim=True),
                             msg=error_msg, exact_dtype=False)

            self.assertEqual(torch.empty((2, 0, 1), device=device), fn(master_input, dim=-1, keepdim=True),
                             msg=error_msg)
            self.assertEqual(np_function(np_input, axis=-1, keepdims=True), fn(master_input, dim=-1, keepdim=True),
                             msg=error_msg, exact_dtype=False)

            self.assertEqual(torch.full((2, 4), return_value, device=device), fn(master_input, dim=1), msg=error_msg)
            self.assertEqual(torch.full((2, 4), return_value, device=device), fn(master_input, dim=-2), msg=error_msg)
            self.assertEqual(torch.full((2, 1, 4), return_value, device=device), fn(master_input, dim=1, keepdim=True),
                             msg=error_msg)
            self.assertEqual(torch.full((2, 1, 4), return_value, device=device), fn(master_input, dim=-2, keepdim=True),
                             msg=error_msg)

            if name != 'logsumexp':
                # The scipy function does not work for reduction the zero dimension
                self.assertEqual(np.float32(np_function(np_input, axis=1)), fn(master_input, dim=1).cpu().numpy(),
                                 msg=error_msg)
                self.assertEqual(np.float32(np_function(np_input, axis=-2)), fn(master_input, dim=-2).cpu().numpy(),
                                 msg=error_msg)
                self.assertEqual(np.float32(np_function(np_input, axis=1, keepdims=True)),
                                 fn(master_input, dim=1, keepdim=True).cpu().numpy(),
                                 msg=error_msg)
                self.assertEqual(np.float32(np_function(np_input, axis=-2, keepdims=True)),
                                 fn(master_input, dim=-2, keepdim=True).cpu().numpy(),
                                 msg=error_msg)

                # logsumexp throws a type error when not specifying dim so test separately.
                self.assertEqual(torch.full((), return_value, device=device), fn(master_input), msg=error_msg)
            else:
                self.assertRaises(TypeError, lambda: fn(master_input))

    # Tests to ensure that any() and all() functions work with zero-dim tensors. Kept separate from
    # other tests for checking reduction with zero-dim tensors because these tests have significantly
    # different testing behaviour than that used for the former tests.
    def test_reduction_empty_any_all(self, device):
        shape = (2, 0, 4)
        x = torch.randn(shape, device=device)

        for dtype in all_types_and_complex_and(torch.half, torch.bool):
            # Refer: [all, any uint8 compatibility]
            if dtype == torch.uint8:
                out_dtype = torch.uint8
            else:
                out_dtype = torch.bool  # output of all/any is bool irrespective of input dtype

            xb = x.to(dtype)
            yb = x.to(dtype)
            # any
            self.assertEqual((2, 0), xb.any(2).shape)
            self.assertEqual((2, 0, 1), xb.any(2, keepdim=True).shape)
            self.assertEqual(torch.zeros((2, 4), device=device, dtype=out_dtype), xb.any(1))
            self.assertEqual(torch.zeros((2, 1, 4), device=device, dtype=out_dtype), xb.any(1, keepdim=True))
            self.assertEqual(torch.zeros((), device=device, dtype=out_dtype), xb.any())

            # all
            self.assertEqual((2, 0), xb.all(2).shape)
            self.assertEqual((2, 0, 1), xb.all(2, keepdim=True).shape)
            self.assertEqual(torch.ones((2, 4), device=device, dtype=out_dtype), xb.all(1))
            self.assertEqual(torch.ones((2, 1, 4), device=device, dtype=out_dtype), xb.all(1, keepdim=True))
            self.assertEqual(torch.ones((), device=device, dtype=out_dtype), xb.all())

    # TODO: can these be merged with their respective OpInfos?
    def test_reduce_dtype(self, device):
        def test_reduction(op, has_no_dim, takes_dtype=True):
            x = torch.randn(3, 3, dtype=torch.float, requires_grad=True, device=device)

            if has_no_dim:
                grad1, = torch.autograd.grad([op(x)], [x])
                grad2, = torch.autograd.grad([op(x, dtype=torch.double)], [x])
                self.assertEqual(grad1, grad2)
                self.assertEqual(grad2.dtype, torch.float)

            gi = torch.randn(op(x, dim=0).shape, dtype=torch.float, device=device)
            grad1, = torch.autograd.grad([op(x, dim=0)], [x], gi)
            if takes_dtype:
                grad2, = torch.autograd.grad([op(x, dim=0, dtype=torch.double)], [x], gi.double())
            else:
                grad2, = torch.autograd.grad([op(x.double(), dim=0)], [x], gi.double())
            self.assertEqual(grad1, grad2)
            self.assertEqual(grad2.dtype, torch.float)

        test_reduction(torch.sum, True)
        test_reduction(torch.prod, True)
        test_reduction(torch.cumsum, False)
        test_reduction(torch.cumprod, False)
        test_reduction(torch.logcumsumexp, False, takes_dtype=False)

    @ops(reference_masked_ops)
    def test_reference_masked(self, device, dtype, op):
        """Test masked reduction operations on strided-only tensors using
        numpy reductions as reference.
        """

        def to_numpy(input):
            if input.dtype is torch.bfloat16:
                return input.cpu().to(torch.float32).numpy()
            else:
                return input.cpu().numpy()

        samples = op.sample_inputs_func(op, device, dtype, requires_grad=False)
        for sample_input in samples:
            t = sample_input.input
            actual = op(t, *sample_input.args, **sample_input.kwargs)
            exact_dtype = not (t.dtype is torch.bfloat16
                               or (op.promotes_int_to_float and not torch.is_floating_point(t)))
            expected = op.ref(to_numpy(t), *sample_input.args,
                              **dict(
                                  # `identity` is mapped to numpy reduction `initial` argument
                                  identity=torch.masked._reduction_identity(op.name, t),
                                  **sample_input.kwargs))

            # Workaround https://github.com/pytorch/pytorch/issues/66556
            expected = np.asarray(expected)  # transform numpy scalars to numpy.ndarray instances

            msg = ("Failed to produce expected results! Input tensor was"
<<<<<<< HEAD
                   " {0}, torch result is {1}, and reference result is"
                   " {2}.").format(t, actual, expected) if t.numel() < 10 else None
=======
                   f" {t}, torch result is {actual}, and reference result is"
                   f" {expected}.") if t.numel() < 10 else None
>>>>>>> 256fed02

            self.assertEqual(actual, expected, msg, exact_dtype=exact_dtype)

    @onlyCUDA
    @largeTensorTest("8GB")
    @dtypes(torch.half, torch.chalf, torch.bfloat16)
    def test_reductions_large_half_tensors(self, device, dtype):
        t = torch.ones(2**31, device=device, dtype=dtype)
        t[2**30:] = -1
        expected = torch.tensor(0, device=device, dtype=dtype)
        self.assertEqual(torch.sum(t), expected)

        # mean_cuda is not implemented for ComplexHalf
        err_msg = "not implemented for 'ComplexHalf'"
        ctx = self.assertRaisesRegex(
            RuntimeError, err_msg) if dtype is torch.chalf else contextlib.nullcontext()
        with ctx:
            self.assertEqual(torch.mean(t), expected)

instantiate_device_type_tests(TestReductions, globals())

if __name__ == '__main__':
    run_tests()<|MERGE_RESOLUTION|>--- conflicted
+++ resolved
@@ -1973,9 +1973,9 @@
             a[2, 2] = nan
             actual = f(a.to(device)).cpu()
             expected = f(a).cpu()
-            self.assertEqual(torch.isnan(actual), torch.isnan(expected), msg='nans for {}'.format(name))
+            self.assertEqual(torch.isnan(actual), torch.isnan(expected), msg=f'nans for {name}')
             self.assertEqual(actual[~torch.isnan(actual)],
-                             expected[~torch.isnan(expected)], msg='nans for {}'.format(name))
+                             expected[~torch.isnan(expected)], msg=f'nans for {name}')
 
     # TODO: make this test generic using OpInfos
     @onlyCUDA
@@ -2204,16 +2204,16 @@
                 fn_tuple(y, 1, keepdim=False, out=(values[:, 1], indices[:, 1]))
                 values_expected, indices_expected = fn_tuple(y, 1, keepdim=False)
                 self.assertEqual(values[:, 1], values_expected,
-                                 msg='{} values with out= kwarg'.format(fn_name))
+                                 msg=f'{fn_name} values with out= kwarg')
                 self.assertEqual(indices[:, 1], indices_expected,
-                                 msg='{} indices with out= kwarg'.format(fn_name))
+                                 msg=f'{fn_name} indices with out= kwarg')
                 continue
 
             x = torch.randn(5, 3, device=device)
             y = torch.randn(5, 3, device=device)
             fn(y, 1, keepdim=False, out=x[:, 1])
             expected = fn(y, 1, keepdim=False)
-            self.assertEqual(x[:, 1], expected, msg='{} with out= kwarg'.format(fn_name))
+            self.assertEqual(x[:, 1], expected, msg=f'{fn_name} with out= kwarg')
 
     @onlyCUDA
     @largeTensorTest('10GB')
@@ -3503,13 +3503,8 @@
             expected = np.asarray(expected)  # transform numpy scalars to numpy.ndarray instances
 
             msg = ("Failed to produce expected results! Input tensor was"
-<<<<<<< HEAD
-                   " {0}, torch result is {1}, and reference result is"
-                   " {2}.").format(t, actual, expected) if t.numel() < 10 else None
-=======
                    f" {t}, torch result is {actual}, and reference result is"
                    f" {expected}.") if t.numel() < 10 else None
->>>>>>> 256fed02
 
             self.assertEqual(actual, expected, msg, exact_dtype=exact_dtype)
 
