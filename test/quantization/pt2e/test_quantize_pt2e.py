# Owner(s): ["oncall: quantization"]
import copy
import operator
from typing import Any, List, Optional, Tuple, Dict

import torch
import torch._dynamo as torchdynamo
from torch._export import capture_pre_autograd_graph
from torch import Tensor
from torch.ao.ns.fx.utils import compute_sqnr
from torch.ao.quantization import (
    FusedMovingAvgObsFakeQuantize,
    MovingAverageMinMaxObserver,
    MovingAveragePerChannelMinMaxObserver,
    observer,
    ObserverOrFakeQuantize,
    QConfigMapping,
)
from torch.ao.quantization.quantizer import (
    DerivedQuantizationSpec,
    FixedQParamsQuantizationSpec,
    QuantizationAnnotation,
    QuantizationSpec,
    Quantizer,
    SharedQuantizationSpec,
)
from torch.ao.quantization.quantizer.xnnpack_quantizer import (
    XNNPACKQuantizer,
    get_symmetric_quantization_config,
)
from torch.ao.quantization.quantizer.composable_quantizer import (  # noqa: F811
    ComposableQuantizer,
)
from torch.ao.quantization.quantizer.embedding_quantizer import (  # noqa: F811
    EmbeddingQuantizer,
)

from torch.ao.quantization.quantize_pt2e import (
    _convert_to_reference_decomposed_fx,
    convert_pt2e,
    prepare_pt2e,
    prepare_qat_pt2e,
)
from torch.ao.quantization.backend_config import (
    get_executorch_backend_config,
    get_qnnpack_backend_config,
)

from torch.ao.quantization.qconfig import (
    default_per_channel_symmetric_qnnpack_qat_qconfig,
    default_per_channel_symmetric_qnnpack_qconfig,
    default_symmetric_qnnpack_qconfig,
    default_symmetric_qnnpack_qat_qconfig,
    float_qparams_weight_only_qconfig,
    per_channel_weight_observer_range_neg_127_to_127,
    QConfig,
    weight_observer_range_neg_127_to_127,
)
from torch.ao.quantization.quantize_fx import (
    convert_to_reference_fx,
    prepare_fx,
    prepare_qat_fx,
)
from torch.fx import Node

from torch.testing._internal.common_quantization import (
    NodeSpec as ns,
    QuantizationTestCase,
    skip_if_no_torchvision,
    skipIfNoQNNPACK,
)
from torch.ao.quantization import (
    default_dynamic_qconfig,
)
from torch.testing._internal.common_quantized import override_quantized_engine
<<<<<<< HEAD
from torch._higher_order_ops.out_dtype import out_dtype
=======
from torch._higher_order_ops.out_dtype import out_dtype  # noqa: F401
from torch._export import dynamic_dim

>>>>>>> 17bb0356
import unittest

# TODO: Move to common utils or use existing quant utils to fetch model instances
class TestHelperModules:
    class Conv2dPropAnnotaton(torch.nn.Module):
        def __init__(self):
            super().__init__()
            self.conv = torch.nn.Conv2d(3, 3, 3)
            self.linear = torch.nn.Linear(3, 3)

        def forward(self, x):
            x = self.conv(x)
            x = x.view(-1, 3)
            x = torch.nn.functional.hardtanh(x, -0.5, 0.5)
            x = self.linear(x)
            return x

    class Conv2dWithObsSharingOps(torch.nn.Module):
        def __init__(self):
            super().__init__()
            self.conv = torch.nn.Conv2d(3, 3, 3)
            self.hardtanh = torch.nn.Hardtanh()
            self.adaptive_avg_pool2d = torch.nn.AdaptiveAvgPool2d((1, 1))

        def forward(self, x):
            x = self.conv(x)
            x = self.adaptive_avg_pool2d(x)
            x = self.hardtanh(x)
            x = torch.mean(x)
            return x

    class Conv2dWithTwoLinearPermute(torch.nn.Module):
        def __init__(self):
            super().__init__()
            self.conv = torch.nn.Conv2d(3, 16, 3)
            self.linear1 = torch.nn.Linear(16, 8, bias=False)
            self.linear2 = torch.nn.Linear(8, 8)

        def forward(self, x):
            conv_out = self.conv(x)
            permute_out = torch.permute(conv_out, (0, 2, 3, 1))
            return self.linear2(self.linear1(permute_out))

    class Conv2dWithTwoLinear(torch.nn.Module):
        def __init__(self):
            super().__init__()
            self.conv = torch.nn.Conv2d(3, 16, 3)
            self.linear1 = torch.nn.Linear(64, 8, bias=False)
            self.linear2 = torch.nn.Linear(8, 8)

        def forward(self, x):
            conv_out = self.conv(x)
            reshape_out = torch.reshape(conv_out, (2, 64))
            return self.linear2(self.linear1(reshape_out))

    class ConvLinearWPermute(torch.nn.Module):
        def __init__(self):
            super().__init__()
            self.conv = torch.nn.Conv2d(3, 8, 3)
            self.linear1 = torch.nn.Linear(8, 8)

        def forward(self, x):
            conv_out = self.conv(x)
            permute_out = torch.permute(conv_out, (0, 2, 3, 1))
            return self.linear1(permute_out)

    class TwoLinearModule(torch.nn.Module):
        def __init__(self):
            super().__init__()
            self.linear1 = torch.nn.Linear(8, 16, bias=False)
            self.linear2 = torch.nn.Linear(16, 8)

        def forward(self, x):
            return self.linear2(self.linear1(x))

    class ConvMaxPool2d(torch.nn.Module):
        def __init__(self):
            super(TestHelperModules.ConvMaxPool2d, self).__init__()
            self.conv = torch.nn.Conv2d(2, 2, 1)
            self.pool = torch.nn.MaxPool2d(1, 1)

        def forward(self, x):
            x = self.conv(x)
            x = self.pool(x)
            return x

    class ConvWithAdaptiveAvgPool2d(torch.nn.Module):
        def __init__(self):
            super().__init__()
            self.conv = torch.nn.Conv2d(3, 3, 3)
            self.adaptive_avg_pool2d = torch.nn.AdaptiveAvgPool2d((1, 1))

        def forward(self, x):
            x = self.conv(x)
            x = self.adaptive_avg_pool2d(x)
            return x

    class ConvWithBNRelu(torch.nn.Module):
        def __init__(self, relu, bn=True, bias=True):
            super().__init__()
            self.conv = torch.nn.Conv2d(3, 3, 3, bias=bias)
            if bn:
                self.bn = torch.nn.BatchNorm2d(3)
            else:
                self.bn = torch.nn.Identity()
            if relu:
                self.relu = torch.nn.ReLU()
            else:
                self.relu = torch.nn.Identity()

        def forward(self, x):
            x = self.conv(x)
            x = self.bn(x)
            return self.relu(x)

    class Conv2dWithCat(torch.nn.Module):
        def __init__(self):
            super().__init__()
            self.conv1 = torch.nn.Conv2d(3, 3, 3)
            self.conv2 = torch.nn.Conv2d(3, 3, 3)

        def forward(self, x, y):
            x = self.conv1(x)
            y = self.conv2(y)
            z = torch.cat([x, y], dim=1)
            return z

    class EmbeddingModule(torch.nn.Module):
        def __init__(self):
            super().__init__()
            self.emb = torch.nn.Embedding(num_embeddings=10, embedding_dim=12)

        def forward(self, indices):
            return self.emb(indices)

    class EmbeddingConvLinearModule(torch.nn.Module):
        def __init__(self):
            super().__init__()
            self.emb = torch.nn.Embedding(num_embeddings=10, embedding_dim=8)
            self.conv = torch.nn.Conv2d(8, 16, (1, 3))
            self.linear = torch.nn.Linear(16, 8)

        def forward(self, indices):
            embeddings = self.emb(indices)
            embeddings = torch.unsqueeze(embeddings, dim=0)
            embeddings = torch.permute(embeddings, (0, 3, 1, 2))
            conv_out = self.conv(embeddings)
            conv_out = torch.permute(conv_out, (0, 2, 3, 1))
            conv_out = torch.squeeze(conv_out, dim=0)
            return self.linear(conv_out)


class PT2EQuantizationTestCase(QuantizationTestCase):
    """
    Base QuantizationTestCase for PT2 with some helper methods.
    """
    _MAP_TO_FX_TRACED_OPS = {
        torch.ops.quantized_decomposed.quantize_per_tensor: torch.ops.quantized_decomposed.quantize_per_tensor.default,
        torch.ops.quantized_decomposed.dequantize_per_tensor: torch.ops.quantized_decomposed.dequantize_per_tensor.default,
        torch.ops.quantized_decomposed.quantize_per_channel: torch.ops.quantized_decomposed.quantize_per_channel.default,
        torch.ops.quantized_decomposed.dequantize_per_channel: torch.ops.quantized_decomposed.dequantize_per_channel.default,
        torch.ops.quantized_decomposed.quantize_per_tensor.tensor: torch.ops.quantized_decomposed.quantize_per_tensor.tensor,
        torch.ops.quantized_decomposed.dequantize_per_tensor.tensor: torch.ops.quantized_decomposed.dequantize_per_tensor.tensor,
    }



    def _test_quantizer(
        self,
        model,
        example_inputs,
        quantizer,
        expected_node_occurrence,
        expected_node_list=None,
        check_against_fx_quant=False,
        fx_qconfig_mapping=None,
        export_with_dynamic_shape=False,
    ):
        m_eager = model.eval()

        # program capture
        m = copy.deepcopy(m_eager)
        m = capture_pre_autograd_graph(
            m,
            example_inputs,
            constraints=[dynamic_dim(example_inputs[0], 0)] if export_with_dynamic_shape else [],
        )

        m = prepare_pt2e(m, quantizer)
        # Calibrate
        m(*example_inputs)
        m = convert_pt2e(m)

        pt2_quant_output = m(*example_inputs)
        node_occurrence = {
            ns.call_function(k): v for k, v in expected_node_occurrence.items()
        }
        if expected_node_list is None:
            expected_node_list = []
        node_list = [ns.call_function(n) for n in expected_node_list]
        self.checkGraphModuleNodes(
            m, expected_node_occurrence=node_occurrence, expected_node_list=node_list
        )
        if check_against_fx_quant:
            qconfig_mapping = fx_qconfig_mapping
            backend_config = get_executorch_backend_config()
            m_copy = copy.deepcopy(m_eager)
            m_fx = prepare_fx(
                m_copy, qconfig_mapping, example_inputs, backend_config=backend_config
            )
            m_fx(*example_inputs)
            m_fx = _convert_to_reference_decomposed_fx(
                m_fx, backend_config=backend_config
            )
            m_fx = capture_pre_autograd_graph(
                m_fx,
                example_inputs,
                constraints=[dynamic_dim(example_inputs[0], 0)] if export_with_dynamic_shape else [],
            )
            node_occurrence = {}
            for k, v in PT2EQuantizationTestCase._MAP_TO_FX_TRACED_OPS.items():
                if k in expected_node_occurrence:
                    node_occurrence[ns.call_function(v)] = expected_node_occurrence[k]
            self.checkGraphModuleNodes(m_fx, expected_node_occurrence=node_occurrence)
            fx_quant_output = m_fx(*example_inputs)
            self.assertEqual(fx_quant_output, pt2_quant_output)

    def _verify_symmetric_qnnpack_qat_numerics(
        self,
        model: torch.nn.Module,
        example_inputs: Tuple[Any, ...],
        is_per_channel: bool,
        verify_convert: bool = False,
    ):
        """
        Helper method to verify that the QAT numerics for PT2E quantization match those of
        FX graph mode quantization for symmetric qnnpack.
        """
        MANUAL_SEED = 100

        # PT2 export

        model_pt2e = copy.deepcopy(model)
        quantizer = XNNPACKQuantizer()
        quantizer.set_global(
            get_symmetric_quantization_config(
                is_per_channel=is_per_channel, is_qat=True
            )
        )
        model_pt2e = capture_pre_autograd_graph(
            model_pt2e,
            example_inputs,
        )
        model_pt2e = prepare_qat_pt2e(model_pt2e, quantizer)
        torch.manual_seed(MANUAL_SEED)
        after_prepare_result_pt2e = model_pt2e(*example_inputs)

        model_fx = copy.deepcopy(model)
        if is_per_channel:
            default_qconfig = default_per_channel_symmetric_qnnpack_qat_qconfig
        else:
            default_qconfig = default_symmetric_qnnpack_qat_qconfig
        qconfig_mapping = QConfigMapping().set_global(default_qconfig)
        backend_config = get_qnnpack_backend_config()
        model_fx = prepare_qat_fx(
            model_fx, qconfig_mapping, example_inputs, backend_config=backend_config
        )
        torch.manual_seed(MANUAL_SEED)
        after_prepare_result_fx = model_fx(*example_inputs)

        # Verify that numerics match
        self.assertEqual(after_prepare_result_pt2e, after_prepare_result_fx)

        if verify_convert:
            model_pt2e.eval()
            model_pt2e = convert_pt2e(model_pt2e)
            quant_result_pt2e = model_pt2e(*example_inputs)
            model_fx.eval()
            model_fx = _convert_to_reference_decomposed_fx(
                model_fx, backend_config=backend_config,
            )
            quant_result_fx = model_fx(*example_inputs)
            self.assertEqual(quant_result_pt2e, quant_result_fx)

    def _verify_symmetric_qnnpack_qat_graph(
        self,
        m: torch.fx.GraphModule,
        example_inputs: Tuple[Any, ...],
        is_per_channel: bool,
        has_relu: bool,
        has_bias: bool = True,
        expected_conv_literal_args: Optional[Tuple[Any, ...]] = None,
    ):
        """
        Verify that the graph module matches the fused QAT [conv - bn (- relu)] pattern
        with fake quantizes inserted into the correct places.
        # TODO: also verify that metadata is copied over to the new nodes.
        """
        quantizer = XNNPACKQuantizer()
        quantizer.set_global(
            get_symmetric_quantization_config(is_per_channel, is_qat=True)
        )
        m = capture_pre_autograd_graph(
            m,
            example_inputs,
        )
        m = prepare_qat_pt2e(m, quantizer)
        m(*example_inputs)

        # Verify: getitem output activation fake quantize
        output_node = list(m.graph.nodes)[-1]
        output_fq_node = output_node.args[0][0]
        self.assertTrue(output_fq_node.target.startswith("activation_post_process_"))
        output_fq_mod = getattr(m, output_fq_node.target)
        self.assertEqual(type(output_fq_mod), FusedMovingAvgObsFakeQuantize)
        self.assertEqual(
            type(output_fq_mod.activation_post_process), MovingAverageMinMaxObserver
        )
        self.assertEqual(output_fq_mod.dtype, torch.qint8)
        self.assertEqual(output_fq_mod.quant_min, -128)
        self.assertEqual(output_fq_mod.quant_max, 127)

        # Verify: getitem(bn, 0) or relu(getitem(bn, 0))
        if has_relu:
            relu_node = output_fq_node.args[0]
            getitem_node = relu_node.args[0]
            self.assertEqual(relu_node.target, torch.ops.aten.relu.default)
        else:
            relu_node = None
            getitem_node = output_fq_node.args[0]
        bn_node = getitem_node.args[0]
        self.assertEqual(getitem_node.target, operator.getitem)
        self.assertEqual(
            bn_node.target, torch.ops.aten._native_batch_norm_legit.default
        )

        # Verify: conv / scale_factor.reshape [+ bias.reshape]
        if has_bias:
            add_bias_node = bn_node.args[0]
            (div_scale_factor_node, bias_reshape_node) = add_bias_node.args
            self.assertEqual(add_bias_node.target, torch.ops.aten.add.Tensor)
            self.assertEqual(bias_reshape_node.target, torch.ops.aten.reshape.default)
        else:
            div_scale_factor_node = bn_node.args[0]
        (conv_node, scale_factor_reshape_node) = div_scale_factor_node.args
        self.assertEqual(div_scale_factor_node.target, torch.ops.aten.div.Tensor)
        self.assertEqual(conv_node.target, torch.ops.aten.conv2d.default)
        self.assertEqual(scale_factor_reshape_node.target, torch.ops.aten.reshape.default)

        # Verify: conv literal args
        if expected_conv_literal_args is not None:
            assert (
                len(expected_conv_literal_args) == 6
            ), "wrong num conv args, bad test setup"
            for i in range(6):
                if i + 3 < len(conv_node.args):
                    self.assertEqual(conv_node.args[i + 3], expected_conv_literal_args[i])

        # Verify: conv input activation fake quantize
        conv_input_fq_node = conv_node.args[0]
        conv_input_node = conv_input_fq_node.args[0]
        self.assertTrue(
            conv_input_fq_node.target.startswith("activation_post_process_")
        )
        conv_input_fq_mod = getattr(m, conv_input_fq_node.target)
        self.assertEqual(type(conv_input_fq_mod), FusedMovingAvgObsFakeQuantize)
        self.assertEqual(
            type(conv_input_fq_mod.activation_post_process), MovingAverageMinMaxObserver
        )
        self.assertEqual(conv_input_fq_mod.dtype, torch.qint8)
        self.assertEqual(conv_input_fq_mod.quant_min, -128)
        self.assertEqual(conv_input_fq_mod.quant_max, 127)
        self.assertTrue(conv_input_node.op, "placeholder")

        # Verify: conv weight fake quantize
        conv_weight_fq_node = conv_node.args[1]
        self.assertTrue(
            conv_weight_fq_node.target.startswith("activation_post_process_")
        )
        conv_weight_fq_mod = getattr(m, conv_weight_fq_node.target)
        if is_per_channel:
            expected_weight_observer_type = MovingAveragePerChannelMinMaxObserver
        else:
            expected_weight_observer_type = MovingAverageMinMaxObserver
        self.assertEqual(type(conv_weight_fq_mod), FusedMovingAvgObsFakeQuantize)
        self.assertEqual(
            type(conv_weight_fq_mod.activation_post_process),
            expected_weight_observer_type,
        )
        self.assertEqual(conv_weight_fq_mod.dtype, torch.qint8)
        self.assertEqual(conv_weight_fq_mod.quant_min, -127)
        self.assertEqual(conv_weight_fq_mod.quant_max, 127)

        # Verify: conv(fq(input), fq(weight * scale_factor.reshape), zero_bias)
        zero_bias_node = conv_node.args[2] if len(conv_node.args) > 2 else None
        mul_weight_scale_factor_node = conv_weight_fq_node.args[0]
        (
            conv_weight_fq_node,
            scale_factor_reshape_node,
        ) = mul_weight_scale_factor_node.args
        if has_bias:
            self.assertEqual(zero_bias_node.target, torch.ops.aten.zeros_like.default)
        else:
            self.assertTrue(zero_bias_node is None)
        self.assertEqual(mul_weight_scale_factor_node.target, torch.ops.aten.mul.Tensor)
        self.assertEqual(scale_factor_reshape_node.target, torch.ops.aten.reshape.default)

        # Verify: scale_factor = bn_weight / sqrt(bn_running_var + eps)
        scale_factor_node = scale_factor_reshape_node.args[0]
        (bn_weight_node, sqrt_node) = scale_factor_node.args
        bn_running_var_add_node = sqrt_node.args[0]
        (bn_running_var_node, eps) = bn_running_var_add_node.args
        self.assertEqual(scale_factor_node.target, torch.ops.aten.div.Tensor)
        self.assertTrue("param_constant" in bn_weight_node.target)
        self.assertEqual(sqrt_node.target, torch.ops.aten.sqrt.default)
        self.assertEqual(bn_running_var_add_node.target, torch.ops.aten.add.Tensor)
        self.assertTrue("tensor_constant" in bn_running_var_node.target)
        self.assertEqual(eps, 1e-5)

    def _test_representation(
        self,
        model: torch.nn.Module,
        example_inputs: Tuple[Any, ...],
        quantizer: Quantizer,
        ref_node_occurrence: Dict[ns, int],
        non_ref_node_occurrence: Dict[ns, int],
        output_scale_idx: int = 3,
    ) -> torch.nn.Module:
        """ TODO: need to implement output checking based on output_scale once
        torchdynamo issue is resolved
        """
        # program capture
        model = capture_pre_autograd_graph(
            model,
            example_inputs,
        )
        model_copy = copy.deepcopy(model)

        model = prepare_pt2e(model, quantizer)
        # Calibrate
        model(*example_inputs)
        model = convert_pt2e(model, use_reference_representation=True)
        self.checkGraphModuleNodes(model, expected_node_occurrence=ref_node_occurrence)
        # make sure it runs
        pt2e_quant_output = model(*example_inputs)

        # TODO: torchdynamo times out when we do this, we can enable numerical checking
        # after that is fixed
        model_copy = prepare_pt2e(model_copy, quantizer)
        # Calibrate
        model_copy(*example_inputs)
        model_copy = convert_pt2e(model_copy, use_reference_representation=False)
        self.checkGraphModuleNodes(model_copy, expected_node_occurrence=non_ref_node_occurrence)
        pt2e_quant_output_copy = model_copy(*example_inputs)

        idx = 0
        for n in model_copy.graph.nodes:
            if n.target == torch.ops.quantized_decomposed.quantize_per_tensor.default:
                idx += 1
                if idx == output_scale_idx:
                    output_scale = n.args[1]
        assert output_scale is not None

        # make sure the result is off by one at most in the quantized integer representation
        self.assertTrue(
            torch.max(torch.abs(pt2e_quant_output_copy - pt2e_quant_output)) <= (2 * output_scale + 1e-5)
        )

@skipIfNoQNNPACK
class TestQuantizePT2E(PT2EQuantizationTestCase):
    def test_simple_quantizer(self):
        # TODO: use OP_TO_ANNOTATRO
        class BackendAQuantizer(Quantizer):
            def annotate(self, model: torch.fx.GraphModule) -> torch.fx.GraphModule:
                for node in model.graph.nodes:
                    if (
                        node.op == "call_function"
                        and node.target == torch.ops.aten.conv2d.default
                    ):
                        input_act = node.args[0]
                        assert isinstance(input_act, Node)
                        weight = node.args[1]
                        assert isinstance(weight, Node)
                        bias = node.args[2]
                        assert isinstance(bias, Node)
                        act_qspec = QuantizationSpec(
                            dtype=torch.uint8,
                            quant_min=0,
                            quant_max=255,
                            qscheme=torch.per_tensor_affine,
                            is_dynamic=False,
                            observer_or_fake_quant_ctr=observer.default_observer,
                        )
                        weight_qspec = QuantizationSpec(
                            dtype=torch.int8,
                            quant_min=-128,
                            quant_max=127,
                            qscheme=torch.per_tensor_affine,
                            is_dynamic=False,
                            observer_or_fake_quant_ctr=observer.default_weight_observer,
                        )
                        bias_qspec = QuantizationSpec(
                            dtype=torch.float32,
                            is_dynamic=False,
                            observer_or_fake_quant_ctr=observer.PlaceholderObserver,
                        )
                        node.meta["quantization_annotation"] = QuantizationAnnotation(
                            input_qspec_map={
                                input_act: act_qspec,
                                weight: weight_qspec,
                                bias: bias_qspec,
                            },
                            output_qspec=act_qspec,
                            _annotated=True,
                        )

            def validate(self, model: torch.fx.GraphModule) -> None:
                pass

        example_inputs = (torch.randn(1, 3, 5, 5),)
        node_occurrence = {
            # two for input of the first conv, one for output for the first conv
            torch.ops.quantized_decomposed.quantize_per_tensor.default: 3,
            torch.ops.quantized_decomposed.dequantize_per_tensor.default: 3,
        }
        node_list = [
            torch.ops.quantized_decomposed.dequantize_per_tensor.default,
            torch.ops.quantized_decomposed.dequantize_per_tensor.default,
            torch.ops.aten.conv2d.default,
            torch.ops.quantized_decomposed.quantize_per_tensor.default,
        ]
        self._test_quantizer(
            TestHelperModules.ConvWithBNRelu(relu=False, bn=False),
            example_inputs,
            BackendAQuantizer(),
            node_occurrence,
            node_list,
        )

    def test_wo_annotate_conv_output_quantizer(self):
        # TODO: use OP_TO_ANNOTATRO
        class BackendAQuantizer(Quantizer):
            def annotate(self, model: torch.fx.GraphModule) -> torch.fx.GraphModule:
                act_qspec = QuantizationSpec(
                    dtype=torch.uint8,
                    quant_min=0,
                    quant_max=255,
                    qscheme=torch.per_tensor_affine,
                    is_dynamic=False,
                    observer_or_fake_quant_ctr=observer.default_observer,
                )
                weight_qspec = QuantizationSpec(
                    dtype=torch.int8,
                    quant_min=-128,
                    quant_max=127,
                    qscheme=torch.per_tensor_affine,
                    is_dynamic=False,
                    observer_or_fake_quant_ctr=observer.default_weight_observer,
                )
                bias_qspec = QuantizationSpec(
                    dtype=torch.float32,
                    is_dynamic=False,
                    observer_or_fake_quant_ctr=observer.PlaceholderObserver,
                )
                for node in model.graph.nodes:
                    if (
                        node.op == "call_function"
                        and node.target == torch.ops.aten.conv2d.default
                    ):
                        input_act = node.args[0]
                        assert isinstance(input_act, Node)
                        weight = node.args[1]
                        assert isinstance(weight, Node)
                        bias = node.args[2]
                        assert isinstance(bias, Node)
                        node.meta["quantization_annotation"] = QuantizationAnnotation(
                            input_qspec_map={
                                input_act: act_qspec,
                                weight: weight_qspec,
                                bias: bias_qspec,
                            },
                            _annotated=True,
                        )

            def validate(self, model: torch.fx.GraphModule) -> None:
                pass

        m = torch.nn.Conv2d(2, 2, 1)
        x = torch.rand(1, 2, 14, 14)
        example_inputs = (x,)
        # program capture
        m = capture_pre_autograd_graph(
            m,
            example_inputs,
        )
        m = prepare_pt2e(m, BackendAQuantizer())
        m(*example_inputs)
        m = convert_pt2e(m)
        # Ensure the conv has no observer inserted at output
        node_occurrence = {
            # two for input of conv
            ns.call_function(torch.ops.quantized_decomposed.quantize_per_tensor.default): 2,
            ns.call_function(torch.ops.quantized_decomposed.dequantize_per_tensor.default): 2,
        }
        node_list = [
            ns.call_function(torch.ops.quantized_decomposed.dequantize_per_tensor.default),
            ns.call_function(torch.ops.quantized_decomposed.dequantize_per_tensor.default),
            ns.call_function(torch.ops.aten.conv2d.default),
        ]
        self.checkGraphModuleNodes(
            m, expected_node_list=node_list, expected_node_occurrence=node_occurrence
        )

    def test_max_pool2d_quantizer(self):
        # TODO: use OP_TO_ANNOTATRO
        class BackendAQuantizer(Quantizer):
            def annotate(self, model: torch.fx.GraphModule) -> torch.fx.GraphModule:
                act_qspec = QuantizationSpec(
                    dtype=torch.uint8,
                    quant_min=0,
                    quant_max=255,
                    qscheme=torch.per_tensor_affine,
                    is_dynamic=False,
                    observer_or_fake_quant_ctr=observer.default_observer,
                )
                weight_qspec = QuantizationSpec(
                    dtype=torch.int8,
                    quant_min=-128,
                    quant_max=127,
                    qscheme=torch.per_tensor_affine,
                    is_dynamic=False,
                    observer_or_fake_quant_ctr=observer.default_weight_observer,
                )
                bias_qspec = QuantizationSpec(
                    dtype=torch.float32,
                    is_dynamic=False,
                    observer_or_fake_quant_ctr=observer.PlaceholderObserver,
                )
                for node in model.graph.nodes:
                    if (
                        node.op == "call_function"
                        and node.target == torch.ops.aten.conv2d.default
                    ):
                        input_act = node.args[0]
                        assert isinstance(input_act, Node)
                        weight = node.args[1]
                        assert isinstance(weight, Node)
                        bias = node.args[2]
                        assert isinstance(bias, Node)
                        node.meta["quantization_annotation"] = QuantizationAnnotation(
                            input_qspec_map={
                                input_act: act_qspec,
                                weight: weight_qspec,
                                bias: bias_qspec,
                            },
                            _annotated=True,
                        )
                    if (
                        node.op == "call_function"
                        and node.target == torch.ops.aten.max_pool2d.default
                    ):
                        maxpool_node = node
                        input_act = maxpool_node.args[0]
                        assert isinstance(input_act, Node)
                        maxpool_node.meta[
                            "quantization_annotation"
                        ] = QuantizationAnnotation(
                            input_qspec_map={
                                input_act: act_qspec,
                            },
                            output_qspec=SharedQuantizationSpec(
                                (input_act, maxpool_node)
                            ),
                            _annotated=True,
                        )

            def validate(self, model: torch.fx.GraphModule) -> None:
                pass

        m = TestHelperModules.ConvMaxPool2d()
        x = torch.rand(1, 2, 14, 14)
        example_inputs = (x,)
        # program capture
        m = capture_pre_autograd_graph(
            m,
            example_inputs,
        )
        m = prepare_pt2e(m, BackendAQuantizer())
        m(*example_inputs)
        m = convert_pt2e(m)
        node_occurrence = {
            # two for input of conv
            # one for input of maxpool
            # one for output of maxpool
            ns.call_function(torch.ops.quantized_decomposed.quantize_per_tensor.default): 4,
            ns.call_function(torch.ops.quantized_decomposed.dequantize_per_tensor.default): 4,
        }
        node_list = [
            ns.call_function(torch.ops.quantized_decomposed.dequantize_per_tensor.default),
            ns.call_function(torch.ops.quantized_decomposed.dequantize_per_tensor.default),
            ns.call_function(torch.ops.aten.conv2d.default),
            ns.call_function(torch.ops.quantized_decomposed.quantize_per_tensor.default),
            ns.call_function(torch.ops.quantized_decomposed.dequantize_per_tensor.default),
            ns.call_function(torch.ops.aten.max_pool2d.default),
        ]
        self.checkGraphModuleNodes(
            m, expected_node_list=node_list, expected_node_occurrence=node_occurrence
        )

    def test_derived_qspec(self):
        # TODO: use OP_TO_ANNOTATRO
        class BackendAQuantizer(Quantizer):
            def annotate(self, model: torch.fx.GraphModule) -> torch.fx.GraphModule:
                for node in model.graph.nodes:
                    if (
                        node.op == "call_function"
                        and node.target == torch.ops.aten.conv2d.default
                    ):
                        input_act = node.args[0]
                        assert isinstance(input_act, Node)
                        weight = node.args[1]
                        assert isinstance(weight, Node)
                        bias = node.args[2]
                        assert isinstance(bias, Node)
                        act_qspec = QuantizationSpec(
                            dtype=torch.uint8,
                            quant_min=0,
                            quant_max=255,
                            qscheme=torch.per_tensor_affine,
                            is_dynamic=False,
                            observer_or_fake_quant_ctr=observer.default_observer,
                        )
                        weight_qspec = QuantizationSpec(
                            dtype=torch.int8,
                            quant_min=-128,
                            quant_max=127,
                            qscheme=torch.per_tensor_affine,
                            is_dynamic=False,
                            observer_or_fake_quant_ctr=observer.default_weight_observer,
                        )

                        def derive_qparams_fn(
                            obs_or_fqs: List[ObserverOrFakeQuantize],
                        ) -> Tuple[Tensor, Tensor]:
                            assert (
                                len(obs_or_fqs) == 2
                            ), f"Expecting two obs/fqs, one for activation and one for weight, got: {len(obs_or_fq)}"
                            act_obs_or_fq = obs_or_fqs[0]
                            weight_obs_or_fq = obs_or_fqs[1]
                            act_scale, act_zp = act_obs_or_fq.calculate_qparams()
                            (
                                weight_scale,
                                weight_zp,
                            ) = weight_obs_or_fq.calculate_qparams()
                            return torch.tensor([act_scale * weight_scale]).to(
                                torch.float32
                            ), torch.tensor([0]).to(torch.int32)

                        bias_qspec = DerivedQuantizationSpec(
                            derived_from=[(input_act, node), (weight, node)],
                            derive_qparams_fn=derive_qparams_fn,
                            dtype=torch.int32,
                            quant_min=-(2**31),
                            quant_max=2**31 - 1,
                            qscheme=torch.per_tensor_symmetric,
                        )
                        node.meta["quantization_annotation"] = QuantizationAnnotation(
                            input_qspec_map={
                                input_act: act_qspec,
                                weight: weight_qspec,
                                bias: bias_qspec,
                            },
                            output_qspec=act_qspec,
                            _annotated=True,
                        )

            def validate(self, model: torch.fx.GraphModule) -> None:
                pass

        m = TestHelperModules.ConvWithBNRelu(relu=False, bn=False).eval()
        example_inputs = (torch.randn(1, 3, 5, 5),)

        # program capture
        m = capture_pre_autograd_graph(
            m,
            example_inputs,
        )
        m = prepare_pt2e(m, BackendAQuantizer())
        m(*example_inputs)
        m = convert_pt2e(m)
        node_occurrence = {
            # input, weight, bias, output for the conv
            ns.call_function(
                torch.ops.quantized_decomposed.quantize_per_tensor.default
            ): 4,
            ns.call_function(
                torch.ops.quantized_decomposed.dequantize_per_tensor.default
            ): 4,
        }
        node_list = [
            ns.call_function(
                torch.ops.quantized_decomposed.dequantize_per_tensor.default
            ),
            ns.call_function(
                torch.ops.quantized_decomposed.dequantize_per_tensor.default
            ),
            ns.call_function(
                torch.ops.quantized_decomposed.dequantize_per_tensor.default
            ),
            ns.call_function(torch.ops.aten.conv2d.default),
            ns.call_function(
                torch.ops.quantized_decomposed.quantize_per_tensor.default
            ),
        ]
        self.checkGraphModuleNodes(
            m, expected_node_list=node_list, expected_node_occurrence=node_occurrence
        )

    def test_derived_qspec_per_channel(self):
        class BackendAQuantizer(Quantizer):
            def annotate(self, model: torch.fx.GraphModule) -> torch.fx.GraphModule:
                for node in model.graph.nodes:
                    if (
                        node.op == "call_function"
                        and node.target == torch.ops.aten.conv2d.default
                    ):
                        input_act = node.args[0]
                        assert isinstance(input_act, Node)
                        weight = node.args[1]
                        assert isinstance(weight, Node)
                        bias = node.args[2]
                        assert isinstance(bias, Node)
                        act_qspec = QuantizationSpec(
                            dtype=torch.uint8,
                            quant_min=0,
                            quant_max=255,
                            qscheme=torch.per_tensor_affine,
                            is_dynamic=False,
                            observer_or_fake_quant_ctr=observer.default_observer,
                        )
                        weight_qspec = QuantizationSpec(
                            dtype=torch.int8,
                            quant_min=-128,
                            quant_max=127,
                            qscheme=torch.per_channel_affine,
                            is_dynamic=False,
                            ch_axis=0,
                            observer_or_fake_quant_ctr=observer.default_per_channel_weight_observer,
                        )

                        def derive_qparams_fn(
                            obs_or_fqs: List[ObserverOrFakeQuantize],
                        ) -> Tuple[Tensor, Tensor]:
                            assert (
                                len(obs_or_fqs) == 1
                            ), f"Expecting one weight obs/fq, got: {len(obs_or_fq)}"
                            weight_obs_or_fq = obs_or_fqs[0]
                            (
                                weight_scale,
                                weight_zp,
                            ) = weight_obs_or_fq.calculate_qparams()
                            return weight_scale, torch.zeros_like(weight_scale)

                        bias_qspec = DerivedQuantizationSpec(
                            derived_from=[(weight, node)],
                            derive_qparams_fn=derive_qparams_fn,
                            dtype=torch.int32,
                            quant_min=-(2**31),
                            quant_max=2**31 - 1,
                            qscheme=torch.per_channel_symmetric,
                            ch_axis=0,
                        )
                        node.meta["quantization_annotation"] = QuantizationAnnotation(
                            input_qspec_map={
                                input_act: act_qspec,
                                weight: weight_qspec,
                                bias: bias_qspec,
                            },
                            output_qspec=act_qspec,
                            _annotated=True,
                        )

            def validate(self, model: torch.fx.GraphModule) -> None:
                pass

        m = TestHelperModules.ConvWithBNRelu(relu=False, bn=False).eval()
        example_inputs = (torch.randn(1, 3, 5, 5),)

        # program capture
        m = capture_pre_autograd_graph(
            m,
            example_inputs,
        )
        m = prepare_pt2e(m, BackendAQuantizer())
        m(*example_inputs)
        m = convert_pt2e(m)
        m(*example_inputs)

        node_occurrence = {
            # input, output for the conv
            ns.call_function(
                torch.ops.quantized_decomposed.quantize_per_tensor.default
            ): 2,
            ns.call_function(
                torch.ops.quantized_decomposed.dequantize_per_tensor.default
            ): 2,
            # weight and bias for conv
            ns.call_function(
                torch.ops.quantized_decomposed.quantize_per_channel.default
            ): 2,
            ns.call_function(
                torch.ops.quantized_decomposed.dequantize_per_channel.default
            ): 2,
        }
        node_list = [
            ns.call_function(
                torch.ops.quantized_decomposed.dequantize_per_channel.default
            ),
            ns.call_function(
                torch.ops.quantized_decomposed.dequantize_per_channel.default
            ),
            ns.call_function(torch.ops.aten.conv2d.default),
            ns.call_function(
                torch.ops.quantized_decomposed.quantize_per_tensor.default
            ),
        ]
        self.checkGraphModuleNodes(
            m, expected_node_list=node_list, expected_node_occurrence=node_occurrence
        )

    def test_fixed_qparams_qspec(self):
        class M(torch.nn.Module):
            def forward(self, x):
                return torch.sigmoid(x)

        class BackendAQuantizer(Quantizer):
            def annotate(self, model: torch.fx.GraphModule) -> torch.fx.GraphModule:
                for node in model.graph.nodes:
                    if (
                        node.op == "call_function"
                        and node.target == torch.ops.aten.sigmoid.default
                    ):
                        input_act = node.args[0]
                        assert isinstance(input_act, Node)
                        act_qspec = FixedQParamsQuantizationSpec(
                            dtype=torch.uint8,
                            quant_min=0,
                            quant_max=255,
                            qscheme=torch.per_tensor_affine,
                            scale=1.0 / 256.0,
                            zero_point=0,
                        )
                        node.meta["quantization_annotation"] = QuantizationAnnotation(
                            input_qspec_map={
                                input_act: act_qspec,
                            },
                            output_qspec=act_qspec,
                            _annotated=True,
                        )

            def validate(self, model: torch.fx.GraphModule) -> None:
                pass

        m = M().eval()
        example_inputs = (torch.randn(1, 3, 5, 5),)

        # program capture
        m = capture_pre_autograd_graph(
            m,
            example_inputs,
        )
        m = prepare_pt2e(m, BackendAQuantizer())
        m(*example_inputs)
        m = convert_pt2e(m)
        fixed_scale = 1.0 / 256.0
        fixed_zero_point = 0
        for n in m.graph.nodes:
            if n.op == "call_function":
                if (
                    n.target
                    == torch.ops.quantized_decomposed.quantize_per_tensor.default
                ):
                    scale_0 = n.args[1]
                    zero_point_0 = n.args[2]
                if (
                    n.target
                    == torch.ops.quantized_decomposed.dequantize_per_tensor.default
                ):
                    scale_1 = n.args[1]
                    zero_point_1 = n.args[2]
        self.assertEqual(scale_0, fixed_scale)
        self.assertEqual(zero_point_0, fixed_zero_point)
        self.assertEqual(scale_1, fixed_scale)
        self.assertEqual(zero_point_1, fixed_zero_point)
        node_occurrence = {
            # two for input of the first conv, one for output for the first conv
            ns.call_function(
                torch.ops.quantized_decomposed.quantize_per_tensor.default
            ): 2,
            ns.call_function(
                torch.ops.quantized_decomposed.dequantize_per_tensor.default
            ): 2,
        }
        node_list = [
            ns.call_function(
                torch.ops.quantized_decomposed.dequantize_per_tensor.default
            ),
            ns.call_function(torch.ops.aten.sigmoid.default),
            ns.call_function(
                torch.ops.quantized_decomposed.quantize_per_tensor.default
            ),
        ]
        self.checkGraphModuleNodes(
            m, expected_node_list=node_list, expected_node_occurrence=node_occurrence
        )

    def test_shared_qspec(self):
        class BackendAQuantizer(Quantizer):
            def annotate(self, model: torch.fx.GraphModule) -> torch.fx.GraphModule:
                for node in model.graph.nodes:
                    if (
                        node.op == "call_function"
                        and node.target == torch.ops.aten.conv2d.default
                    ):
                        input_act = node.args[0]
                        assert isinstance(input_act, Node)
                        weight = node.args[1]
                        assert isinstance(weight, Node)
                        bias = node.args[2]
                        assert isinstance(bias, Node)
                        act_qspec = QuantizationSpec(
                            dtype=torch.uint8,
                            quant_min=0,
                            quant_max=255,
                            qscheme=torch.per_tensor_affine,
                            is_dynamic=False,
                            observer_or_fake_quant_ctr=observer.default_observer,
                        )
                        weight_qspec = QuantizationSpec(
                            dtype=torch.int8,
                            quant_min=-128,
                            quant_max=127,
                            qscheme=torch.per_tensor_affine,
                            is_dynamic=False,
                            observer_or_fake_quant_ctr=observer.default_weight_observer,
                        )
                        bias_qspec = QuantizationSpec(
                            dtype=torch.float32,
                            is_dynamic=False,
                            observer_or_fake_quant_ctr=observer.PlaceholderObserver,
                        )
                        node.meta["quantization_annotation"] = QuantizationAnnotation(
                            input_qspec_map={
                                input_act: act_qspec,
                                weight: weight_qspec,
                                bias: bias_qspec,
                            },
                            output_qspec=act_qspec,
                            _annotated=True,
                        )
                    elif node.target is torch.ops.aten.cat.default:
                        cat_node = node
                        input_nodes = cat_node.args[0]
                        first_input_node = input_nodes[0]
                        input_qspec_map = {}
                        act_qspec = QuantizationSpec(
                            dtype=torch.uint8,
                            quant_min=0,
                            quant_max=255,
                            qscheme=torch.per_tensor_affine,
                            is_dynamic=False,
                            observer_or_fake_quant_ctr=observer.default_observer,
                        )
                        input_qspec_map[first_input_node] = act_qspec
                        share_qparams_with_input_act0_qspec = SharedQuantizationSpec((first_input_node, cat_node))
                        for input_node in input_nodes[1:]:
                            input_qspec_map[input_node] = share_qparams_with_input_act0_qspec

                        cat_node.meta[
                            "quantization_annotation"
                        ] = QuantizationAnnotation(
                            input_qspec_map=input_qspec_map,
                            output_qspec=share_qparams_with_input_act0_qspec,
                            _annotated=True,
                        )

            def validate(self, model: torch.fx.GraphModule) -> None:
                pass


        m = TestHelperModules.Conv2dWithCat().eval()
        example_inputs = (torch.randn(1, 3, 5, 5), torch.randn(1, 3, 5, 5))

        # program capture
        m = capture_pre_autograd_graph(
            m,
            example_inputs,
        )
        m = prepare_pt2e(m, BackendAQuantizer())
        # make sure the two observers for input are shared
        conv_output_obs = []
        for n in m.graph.nodes:
            if n.op == "call_function" and n.target == torch.ops.aten.conv2d.default:
                conv_output_obs.append(getattr(m, list(n.users)[0].target))
            if n.op == "call_function" and n.target == torch.ops.aten.cat.default:
                inputs = n.args[0]
                input0 = inputs[0]
                input1 = inputs[1]
                assert input0.op == "call_module"
                assert input1.op == "call_module"
                obs_ins0 = getattr(m, input0.target)
                obs_ins1 = getattr(m, input1.target)
                assert obs_ins0 == obs_ins1
        assert len(conv_output_obs) == 2, "expecting two observer that follows conv2d ops"
        # checking that the output observers for the two convs are shared as well
        assert conv_output_obs[0] == conv_output_obs[1]

        m(*example_inputs)
        m = convert_pt2e(m)

        node_occurrence = {
            # two for input of the first conv, one for output for the first conv
            ns.call_function(
                torch.ops.quantized_decomposed.quantize_per_tensor.default
            ): 7,
            ns.call_function(
                torch.ops.quantized_decomposed.dequantize_per_tensor.default
            ): 7,
        }
        node_list = [
            ns.call_function(
                torch.ops.quantized_decomposed.dequantize_per_tensor.default
            ),
            ns.call_function(
                torch.ops.quantized_decomposed.dequantize_per_tensor.default
            ),
            ns.call_function(torch.ops.aten.cat.default),
            ns.call_function(
                torch.ops.quantized_decomposed.quantize_per_tensor.default
            ),
        ]
        self.checkGraphModuleNodes(
            m, expected_node_list=node_list, expected_node_occurrence=node_occurrence
        )

    def test_xnnpack_quantizer_conv(self):
        quantizer = XNNPACKQuantizer()
        quantization_config = get_symmetric_quantization_config(is_per_channel=True)
        quantizer.set_global(quantization_config)
        example_inputs = (torch.randn(1, 3, 5, 5),)
        node_occurrence = {
            # input and output are using quantize_per_tensor and weight is using quantize_per_channel
            torch.ops.quantized_decomposed.quantize_per_tensor.default: 2,
            torch.ops.quantized_decomposed.dequantize_per_tensor.default: 2,
            torch.ops.quantized_decomposed.quantize_per_channel.default: 1,
            torch.ops.quantized_decomposed.dequantize_per_channel.default: 1,
        }
        node_list = [
            torch.ops.quantized_decomposed.dequantize_per_tensor.default,
            torch.ops.aten.conv2d.default,
            torch.ops.quantized_decomposed.quantize_per_tensor.default,
        ]
        self._test_quantizer(
            TestHelperModules.ConvWithBNRelu(relu=False, bn=False),
            example_inputs,
            quantizer,
            node_occurrence,
            node_list,
        )

    def test_xnnpack_quantizer_linear(self):
        quantizer = XNNPACKQuantizer()
        quantization_config = get_symmetric_quantization_config(is_per_channel=True)
        quantizer.set_global(quantization_config)
        m_eager = TestHelperModules.TwoLinearModule().eval()

        # Test with 2d inputs
        example_inputs_2d = (torch.randn(9, 8),)
        example_inputs_3d = (torch.randn(9, 10, 8),)
        example_inputs_4d = (torch.randn(9, 10, 11, 8),)
        node_occurrence = {
            # input and output are using quantize_per_tensor and weight is using quantize_per_channel
            torch.ops.quantized_decomposed.quantize_per_tensor.default: 3,
            torch.ops.quantized_decomposed.dequantize_per_tensor.default: 3,
            torch.ops.quantized_decomposed.quantize_per_channel.default: 2,
            torch.ops.quantized_decomposed.dequantize_per_channel.default: 2,
        }
        qconfig = default_per_channel_symmetric_qnnpack_qconfig
        qconfig_mapping = QConfigMapping().set_global(qconfig)
        for example_inputs in [example_inputs_2d, example_inputs_3d, example_inputs_4d]:
            self._test_quantizer(
                m_eager,
                example_inputs,
                quantizer,
                node_occurrence,
                [],
                True,
                qconfig_mapping,
            )

    def test_xnnpack_quantizer_conv_linear_no_permute(self):
        quantizer = XNNPACKQuantizer()
        quantization_config = get_symmetric_quantization_config(is_per_channel=True)
        quantizer.set_global(quantization_config)
        node_occurrence = {
            # input and output are using quantize_per_tensor and weight is using quantize_per_channel
            torch.ops.quantized_decomposed.quantize_per_tensor.default: 5,
            torch.ops.quantized_decomposed.dequantize_per_tensor.default: 5,
            torch.ops.quantized_decomposed.quantize_per_channel.default: 3,
            torch.ops.quantized_decomposed.dequantize_per_channel.default: 3,
        }
        qconfig = default_per_channel_symmetric_qnnpack_qconfig
        qconfig_mapping = QConfigMapping().set_global(qconfig)
        # Test with 2d inputs
        example_inputs = (torch.randn(2, 3, 4, 4),)
        self._test_quantizer(
            TestHelperModules.Conv2dWithTwoLinear(),
            example_inputs,
            quantizer,
            node_occurrence,
            [],
            True,
            qconfig_mapping,
        )

    def test_xnnpack_quantizer_conv_linear(self):
        quantizer = XNNPACKQuantizer()
        quantization_config = get_symmetric_quantization_config(is_per_channel=True)
        quantizer.set_global(quantization_config)

        # Test with 2d inputs
        example_inputs = (torch.randn(2, 3, 4, 4),)
        node_occurrence = {
            torch.ops.quantized_decomposed.quantize_per_tensor.default: 5,
            torch.ops.quantized_decomposed.dequantize_per_tensor.default: 5,
            torch.ops.quantized_decomposed.quantize_per_channel.default: 3,
            torch.ops.quantized_decomposed.dequantize_per_channel.default: 3,
        }
        qconfig = default_per_channel_symmetric_qnnpack_qconfig
        qconfig_mapping = QConfigMapping().set_global(qconfig)
        self._test_quantizer(
            TestHelperModules.Conv2dWithTwoLinearPermute(),
            example_inputs,
            quantizer,
            node_occurrence,
            [],
            True,
            qconfig_mapping,
        )

    def test_xnnpack_quantizer_linear_with_dynamic_shape(self):
        quantizer = XNNPACKQuantizer()
        quantization_config = get_symmetric_quantization_config(is_per_channel=True)
        quantizer.set_global(quantization_config)
        m_eager = TestHelperModules.TwoLinearModule().eval()

        # Test with 2d inputs
        example_inputs_3d = (torch.randn(9, 10, 8),)
        node_occurrence = {
            # input and output are using quantize_per_tensor and weight is using quantize_per_channel
            torch.ops.quantized_decomposed.quantize_per_tensor.default: 3,
            torch.ops.quantized_decomposed.dequantize_per_tensor.default: 3,
            torch.ops.quantized_decomposed.quantize_per_channel.default: 2,
            torch.ops.quantized_decomposed.dequantize_per_channel.default: 2,
        }
        qconfig = default_per_channel_symmetric_qnnpack_qconfig
        qconfig_mapping = QConfigMapping().set_global(qconfig)
        self._test_quantizer(
            m_eager,
            example_inputs_3d,
            quantizer,
            node_occurrence,
            [],
            True,
            qconfig_mapping,
            export_with_dynamic_shape=True,
        )

    def test_xnnpack_quantizer_obs_sharing_ops(self):
        quantizer = XNNPACKQuantizer()
        quantization_config = get_symmetric_quantization_config(is_per_channel=True)
        quantizer.set_global(quantization_config)
        m = TestHelperModules.Conv2dWithObsSharingOps().eval()
        example_inputs = (torch.randn(1, 3, 5, 5),)
        node_occurrence = {
            # input and output are using quantize_per_tensor and weight is using quantize_per_channel
            torch.ops.quantized_decomposed.quantize_per_tensor.default: 5,
            torch.ops.quantized_decomposed.dequantize_per_tensor.default: 5,
            torch.ops.quantized_decomposed.quantize_per_channel.default: 1,
            torch.ops.quantized_decomposed.dequantize_per_channel.default: 1,
        }
        node_list = [
            torch.ops.quantized_decomposed.dequantize_per_tensor.default,
            torch.ops.aten.conv2d.default,
            torch.ops.quantized_decomposed.quantize_per_tensor.default,
            torch.ops.quantized_decomposed.dequantize_per_tensor.default,
            torch.ops.aten.adaptive_avg_pool2d.default,
            torch.ops.quantized_decomposed.quantize_per_tensor.default,
            torch.ops.quantized_decomposed.dequantize_per_tensor.default,
            torch.ops.aten.hardtanh.default,
            torch.ops.quantized_decomposed.quantize_per_tensor.default,
            torch.ops.quantized_decomposed.dequantize_per_tensor.default,
            torch.ops.aten.mean.default,
            torch.ops.quantized_decomposed.quantize_per_tensor.default,
            torch.ops.quantized_decomposed.dequantize_per_tensor.default,
        ]
        self._test_quantizer(m, example_inputs, quantizer, node_occurrence, node_list)

    def test_xnnpack_quantizer_set_module_name(self):
        class Sub(torch.nn.Module):
            def __init__(self):
                super().__init__()
                self.linear = torch.nn.Linear(5, 5)

            def forward(self, x):
                return self.linear(x)

        class M(torch.nn.Module):
            def __init__(self):
                super().__init__()
                self.linear = torch.nn.Linear(5, 5)
                self.sub = Sub()

            def forward(self, x):
                x = self.linear(x)
                x = self.sub(x)
                return x

        m = M().eval()
        example_inputs = (torch.randn(3, 5),)
        quantizer = XNNPACKQuantizer()
        quantization_config = get_symmetric_quantization_config(is_per_channel=True)
        quantizer.set_module_name("sub", quantization_config)
        node_occurrence = {
            torch.ops.aten.linear.default: 2,
            # input and output for the second linear
            torch.ops.quantized_decomposed.quantize_per_tensor.default: 2,
            torch.ops.quantized_decomposed.dequantize_per_tensor.default: 2,
        }
        node_list = [
            # first linear is not quantized
            torch.ops.aten.linear.default,
            # second linear is quantized
            torch.ops.quantized_decomposed.quantize_per_tensor.default,
            torch.ops.quantized_decomposed.dequantize_per_tensor.default,
            torch.ops.aten.linear.default,
            torch.ops.quantized_decomposed.quantize_per_tensor.default,
            torch.ops.quantized_decomposed.dequantize_per_tensor.default,
        ]
        self._test_quantizer(m, example_inputs, quantizer, node_occurrence, node_list)

    def test_xnnpack_quantizer_set_module_type(self):
        class Sub(torch.nn.Module):
            def __init__(self):
                super().__init__()
                self.linear = torch.nn.Linear(5, 5)

            def forward(self, x):
                return self.linear(x)

        class M(torch.nn.Module):
            def __init__(self):
                super().__init__()
                self.linear = torch.nn.Linear(5, 5)
                self.sub = Sub()

            def forward(self, x):
                x = self.linear(x)
                x = self.sub(x)
                return x

        m = M().eval()
        example_inputs = (torch.randn(3, 5),)
        quantizer = XNNPACKQuantizer()
        quantization_config = get_symmetric_quantization_config(is_per_channel=True)
        quantizer.set_module_type(Sub, quantization_config)
        node_occurrence = {
            torch.ops.aten.linear.default: 2,
            # input and output for the second linear
            torch.ops.quantized_decomposed.quantize_per_tensor.default: 2,
            torch.ops.quantized_decomposed.dequantize_per_tensor.default: 2,
        }
        node_list = [
            # first linear is not quantized
            torch.ops.aten.linear.default,
            # second linear is quantized
            torch.ops.quantized_decomposed.quantize_per_tensor.default,
            torch.ops.quantized_decomposed.dequantize_per_tensor.default,
            torch.ops.aten.linear.default,
            torch.ops.quantized_decomposed.quantize_per_tensor.default,
            torch.ops.quantized_decomposed.dequantize_per_tensor.default,
        ]
        self._test_quantizer(m, example_inputs, quantizer, node_occurrence, node_list)

    def test_propagate_annotation(self):
        quantizer = XNNPACKQuantizer()
        quantization_config = get_symmetric_quantization_config(is_per_channel=True)
        quantizer.set_global(quantization_config)
        m = TestHelperModules.Conv2dPropAnnotaton().eval()
        example_inputs = (torch.randn(1, 3, 5, 5),)

        # program capture
        m = capture_pre_autograd_graph(
            m,
            example_inputs,
        )

        m = prepare_pt2e(m, quantizer)
        m(*example_inputs)
        self.assertEqual(
            id(m.activation_post_process_2), id(m.activation_post_process_3)
        )
        self.assertEqual(
            id(m.activation_post_process_3), id(m.activation_post_process_4)
        )
        m = convert_pt2e(m)
        node_occurrence = {
            # input and output are using quantize_per_tensor and weight is using quantize_per_channel
            ns.call_function(
                torch.ops.quantized_decomposed.quantize_per_tensor.default
            ): 5,
            ns.call_function(
                torch.ops.quantized_decomposed.dequantize_per_tensor.default
            ): 5,
            ns.call_function(
                torch.ops.quantized_decomposed.quantize_per_channel.default
            ): 2,
            ns.call_function(
                torch.ops.quantized_decomposed.dequantize_per_channel.default
            ): 2,
        }
        self.checkGraphModuleNodes(m, expected_node_occurrence=node_occurrence)

    def test_xnnpack_quantizer_dynamic_linear(self):
        quantizer = XNNPACKQuantizer()
        quantization_config = get_symmetric_quantization_config(
            is_per_channel=True, is_dynamic=True
        )
        quantizer.set_global(quantization_config)
        m_eager = TestHelperModules.TwoLinearModule().eval()

        node_occurrence = {
            # input and output are using quantize_per_tensor and weight is using quantize_per_channel
            torch.ops.quantized_decomposed.quantize_per_tensor.tensor: 2,
            torch.ops.quantized_decomposed.dequantize_per_tensor.tensor: 2,
            torch.ops.quantized_decomposed.quantize_per_channel.default: 2,
            torch.ops.quantized_decomposed.dequantize_per_channel.default: 2,
        }
        act_affine_quant_obs = observer.PlaceholderObserver.with_args(
            dtype=torch.qint8,
            qscheme=torch.per_tensor_affine,
            quant_min=-128,
            quant_max=127,
            eps=2**-12,
            is_dynamic=True,
        )
        qconfig = QConfig(
            activation=act_affine_quant_obs,
            weight=per_channel_weight_observer_range_neg_127_to_127,
        )
        qconfig_mapping = QConfigMapping().set_global(qconfig)
        # Test with 2d inputs
        example_inputs_2d = (torch.randn(9, 8),)
        example_inputs_4d = (torch.randn(9, 10, 11, 8),)
        for example_inputs in [example_inputs_2d, example_inputs_4d]:
            # program capture
            self._test_quantizer(
                m_eager,
                example_inputs,
                quantizer,
                node_occurrence,
                [],
                True,
                qconfig_mapping,
            )

    def test_xnnpack_quantizer_dynamic_linear_with_conv(self):
        quantizer = XNNPACKQuantizer()
        quantization_config = get_symmetric_quantization_config(
            is_per_channel=False, is_dynamic=True
        )
        quantizer.set_global(quantization_config)
        m_eager = TestHelperModules.ConvLinearWPermute().eval()

        node_occurrence = {
            # input and output are using quantize_per_tensor and weight is using quantize_per_channel
            torch.ops.quantized_decomposed.quantize_per_tensor.tensor: 1,
            torch.ops.quantized_decomposed.dequantize_per_tensor.tensor: 1,
            torch.ops.quantized_decomposed.quantize_per_tensor.default: 1,
            torch.ops.quantized_decomposed.dequantize_per_tensor.default: 1,
        }
        act_affine_quant_obs = observer.PlaceholderObserver.with_args(
            dtype=torch.qint8,
            qscheme=torch.per_tensor_affine,
            quant_min=-128,
            quant_max=127,
            eps=2**-12,
            is_dynamic=True,
        )
        qconfig = QConfig(
            activation=act_affine_quant_obs,
            weight=weight_observer_range_neg_127_to_127,
        )
        # Test with 2d inputs
        example_inputs = (torch.randn(2, 3, 4, 4),)
        qconfig_mapping = QConfigMapping().set_global(qconfig)
        self._test_quantizer(
            m_eager,
            example_inputs,
            quantizer,
            node_occurrence,
            [],
            True,
            qconfig_mapping,
        )

    def test_composable_quantizer_linear_conv(self):
        dynamic_quantizer = XNNPACKQuantizer()
        quantization_config_dynamic = get_symmetric_quantization_config(
            is_per_channel=False, is_dynamic=True
        )
        dynamic_quantizer.set_global(quantization_config_dynamic)
        static_quantizer = XNNPACKQuantizer()
        quantization_config = get_symmetric_quantization_config(is_per_channel=True)
        static_quantizer.set_global(quantization_config)
        # Note that dynamic quantization must be applied first here.
        # this is because static quantizer also quantizes linear with static qspec
        # and if we apply static_quantizer first then dynamic_quantizer cannot be applied
        composable_quantizer = ComposableQuantizer(
            [dynamic_quantizer, static_quantizer]
        )
        m_eager = TestHelperModules.ConvLinearWPermute().eval()

        node_occurrence = {
            torch.ops.quantized_decomposed.quantize_per_tensor.tensor: 1,
            torch.ops.quantized_decomposed.dequantize_per_tensor.tensor: 1,
            torch.ops.quantized_decomposed.quantize_per_tensor.default: 4,
            torch.ops.quantized_decomposed.dequantize_per_tensor.default: 4,
            torch.ops.quantized_decomposed.quantize_per_channel.default: 1,
            torch.ops.quantized_decomposed.dequantize_per_channel.default: 1,
        }
        act_affine_quant_obs = observer.PlaceholderObserver.with_args(
            dtype=torch.qint8,
            qscheme=torch.per_tensor_affine,
            quant_min=-128,
            quant_max=127,
            eps=2**-12,
            is_dynamic=True,
        )
        dynamic_qconfig = QConfig(
            activation=act_affine_quant_obs,
            weight=weight_observer_range_neg_127_to_127,
        )
        # Test with 2d inputs
        example_inputs = (torch.randn(2, 3, 4, 4),)
        qconfig = default_per_channel_symmetric_qnnpack_qconfig
        qconfig_mapping = QConfigMapping().set_global(qconfig)
        qconfig_mapping.set_object_type(torch.nn.Linear, dynamic_qconfig)
        # Had to turn off check against fx because fx quant workflow does not seem
        # to propagate observers for permute node for this model.
        # Suprisingly it does propagate it for EmbeddingConvLinearModule
        # TODO: Figure out the right behavior for propagation
        self._test_quantizer(
            m_eager,
            example_inputs,
            composable_quantizer,
            node_occurrence,
            [],
            False,
            qconfig_mapping,
        )

    def test_composable_quantizer_throw(self):
        class BadQuantizer(Quantizer):
            def annotate(self, gm: torch.fx.GraphModule) -> torch.fx.GraphModule:
                for n in gm.graph.nodes:
                    n.meta["quantization_annotation"] = None

            def validate(self, model: torch.fx.GraphModule) -> None:
                pass

        quantizer = XNNPACKQuantizer()
        quantization_config = get_symmetric_quantization_config(is_per_channel=True)
        quantizer.set_global(quantization_config)
        bad_quantizer = BadQuantizer()
        composable_quantizer = ComposableQuantizer([quantizer, bad_quantizer])
        m_eager = TestHelperModules.ConvLinearWPermute().eval()
        example_inputs = (torch.randn(2, 3, 4, 4),)
        self.assertRaises(
            RuntimeError,
            lambda: self._test_quantizer(
                m_eager, example_inputs, composable_quantizer, {}
            ),
        )

    def test_embedding_quantizer(self):
        m_eager = TestHelperModules.EmbeddingModule().eval()
        indices = torch.tensor(
            [
                9,
                6,
                5,
                7,
                8,
                8,
                9,
                2,
                8,
                6,
                6,
                9,
                1,
                6,
                8,
                8,
                3,
                2,
                3,
                6,
                3,
                6,
                5,
                7,
                0,
                8,
                4,
                6,
                5,
                8,
                2,
                3,
            ]
        )
        example_inputs = (indices,)

        quantizer = EmbeddingQuantizer()
        node_occurrence = {
            torch.ops.quantized_decomposed.quantize_per_channel.default: 1,
            torch.ops.quantized_decomposed.dequantize_per_channel.default: 1,
        }
        node_list = [
            torch.ops.quantized_decomposed.quantize_per_channel.default,
            torch.ops.quantized_decomposed.dequantize_per_channel.default,
            torch.ops.aten.embedding.default,
        ]
        # Compare against short term workflow
        # cannot compare against fx quant because of the numerical differences coming
        # from quantize and dequantize ops
        qconfig = default_per_channel_symmetric_qnnpack_qconfig
        qconfig_mapping = QConfigMapping().set_global(qconfig)
        qconfig_mapping = qconfig_mapping.set_object_type(
            torch.nn.Embedding, float_qparams_weight_only_qconfig
        )
        self._test_quantizer(
            m_eager,
            example_inputs,
            quantizer,
            node_occurrence,
            node_list,
            True,
            qconfig_mapping,
        )

    def test_embedding_conv_linear_quantization(self):
        m_eager = TestHelperModules.EmbeddingConvLinearModule().eval()
        indices = torch.tensor(
            [
                9,
                6,
                5,
                7,
                8,
                8,
                9,
                2,
                8,
                6,
                6,
                9,
                1,
                6,
                8,
                8,
                3,
                2,
                3,
                6,
                3,
                6,
                5,
                7,
                0,
                8,
                4,
                6,
                5,
                8,
                2,
                3,
            ]
        )
        indices = torch.unsqueeze(indices, 0)
        example_inputs = (indices,)

        embedding_quantizer = EmbeddingQuantizer()
        dynamic_quantizer = XNNPACKQuantizer()
        quantization_config_dynamic = get_symmetric_quantization_config(
            is_per_channel=True, is_dynamic=True
        )
        dynamic_quantizer.set_global(quantization_config_dynamic)
        static_quantizer = XNNPACKQuantizer()
        quantization_config = get_symmetric_quantization_config(is_per_channel=True)
        static_quantizer.set_global(quantization_config)
        composed_quantizer = ComposableQuantizer(
            [embedding_quantizer, dynamic_quantizer, static_quantizer]
        )

        act_affine_quant_obs = observer.PlaceholderObserver.with_args(
            dtype=torch.qint8,
            qscheme=torch.per_tensor_affine,
            quant_min=-128,
            quant_max=127,
            eps=2**-12,
            is_dynamic=True,
        )
        dynamic_qconfig = QConfig(
            activation=act_affine_quant_obs,
            weight=per_channel_weight_observer_range_neg_127_to_127,
        )
        qconfig = default_per_channel_symmetric_qnnpack_qconfig
        qconfig_mapping = QConfigMapping().set_global(qconfig)
        qconfig_mapping.set_object_type(torch.nn.Linear, dynamic_qconfig)
        qconfig_mapping = qconfig_mapping.set_object_type(
            torch.nn.Embedding, float_qparams_weight_only_qconfig
        )

        node_occurrence = {
            torch.ops.quantized_decomposed.quantize_per_tensor.default: 4,
            torch.ops.quantized_decomposed.dequantize_per_tensor.default: 4,
            torch.ops.quantized_decomposed.quantize_per_tensor.tensor: 1,
            torch.ops.quantized_decomposed.dequantize_per_tensor.tensor: 1,
            torch.ops.quantized_decomposed.quantize_per_channel.default: 3,
            torch.ops.quantized_decomposed.dequantize_per_channel.default: 3,
        }
        self._test_quantizer(
            m_eager,
            example_inputs,
            composed_quantizer,
            node_occurrence,
            [],
            True,
            qconfig_mapping,
        )

    def test_prepare_qat_conv_bn_fusion(self):
        example_inputs = (torch.randn(1, 3, 5, 5),)
        m = TestHelperModules.ConvWithBNRelu(relu=False)
        self._verify_symmetric_qnnpack_qat_graph(
            m, example_inputs, is_per_channel=False, has_relu=False
        )
        m = TestHelperModules.ConvWithBNRelu(relu=False)
        self._verify_symmetric_qnnpack_qat_graph(
            m, example_inputs, is_per_channel=True, has_relu=False
        )

    def test_qat_conv_bn_fusion_literal_args(self):
        class M(torch.nn.Module):
            def __init__(self):
                super().__init__()
                self.conv = torch.nn.Conv2d(3, 3, 3, stride=(2, 2), padding=(4, 4))
                self.bn = torch.nn.BatchNorm2d(3)

            def forward(self, x):
                x = self.conv(x)
                x = self.bn(x)
                return x

        example_inputs = (torch.randn(1, 3, 5, 5),)
        # stride, padding, dilation, transposed, output_padding, groups
        conv_args = ((2, 2), (4, 4), (1, 1), False, (0, 0), 1)
        self._verify_symmetric_qnnpack_qat_graph(
            M(),
            example_inputs,
            is_per_channel=False,
            has_relu=False,
            expected_conv_literal_args=conv_args,
        )
        self._verify_symmetric_qnnpack_qat_graph(
            M(),
            example_inputs,
            is_per_channel=True,
            has_relu=False,
            expected_conv_literal_args=conv_args,
        )
        self._verify_symmetric_qnnpack_qat_numerics(
            M(), example_inputs, is_per_channel=False, verify_convert=True,
        )
        self._verify_symmetric_qnnpack_qat_numerics(
            M(), example_inputs, is_per_channel=True, verify_convert=True,
        )

    def test_qat_conv_bn_fusion_no_conv_bias(self):
        class M2(torch.nn.Module):
            """
            Mixed conv + BN with and without conv bias.
            """
            def __init__(self):
                super().__init__()
                self.conv1 = torch.nn.Conv2d(3, 3, 3, bias=False)
                self.bn1 = torch.nn.BatchNorm2d(3)
                self.conv2 = torch.nn.Conv2d(3, 3, 3, bias=True)
                self.bn2 = torch.nn.BatchNorm2d(3)

            def forward(self, x):
                x = self.conv1(x)
                x = self.bn1(x)
                x = self.conv2(x)
                x = self.bn2(x)
                return x

        m1 = TestHelperModules.ConvWithBNRelu(relu=False, bias=False)
        example_inputs = (torch.randn(3, 3, 5, 5),)
        self._verify_symmetric_qnnpack_qat_graph(
            m1, example_inputs, is_per_channel=False, has_relu=False, has_bias=False,
        )
        m1 = TestHelperModules.ConvWithBNRelu(relu=False, bias=False)
        self._verify_symmetric_qnnpack_qat_graph(
            m1, example_inputs, is_per_channel=True, has_relu=False, has_bias=False,
        )
        m1 = TestHelperModules.ConvWithBNRelu(relu=False, bias=False)
        self._verify_symmetric_qnnpack_qat_numerics(
            m1, example_inputs, is_per_channel=False, verify_convert=True,
        )
        m1 = TestHelperModules.ConvWithBNRelu(relu=False, bias=False)
        self._verify_symmetric_qnnpack_qat_numerics(
            m1, example_inputs, is_per_channel=True, verify_convert=True,
        )
        self._verify_symmetric_qnnpack_qat_numerics(
            M2(), example_inputs, is_per_channel=False, verify_convert=True,
        )
        self._verify_symmetric_qnnpack_qat_numerics(
            M2(), example_inputs, is_per_channel=True, verify_convert=True,
        )

    def test_prepare_qat_conv_bn_relu_fusion(self):
        m1 = TestHelperModules.ConvWithBNRelu(relu=True)
        example_inputs = (torch.randn(1, 3, 5, 5),)
        self._verify_symmetric_qnnpack_qat_graph(
            m1, example_inputs, is_per_channel=False, has_relu=True
        )
        m1 = TestHelperModules.ConvWithBNRelu(relu=True)
        self._verify_symmetric_qnnpack_qat_graph(
            m1, example_inputs, is_per_channel=True, has_relu=True
        )

    def test_qat_inplace_add_relu(self):
        class M(torch.nn.Module):
            def __init__(self):
                super().__init__()
                self.conv = torch.nn.Conv2d(1, 1, 1)
                self.relu = torch.nn.ReLU(inplace=True)

            def forward(self, x):
                x0 = x
                x = self.conv(x)
                x += x0
                x = self.relu(x)
                return x

        example_inputs = (torch.randn(1, 1, 3, 3),)
        self._verify_symmetric_qnnpack_qat_numerics(
            M(), example_inputs, is_per_channel=False, verify_convert=True,
        )
        self._verify_symmetric_qnnpack_qat_numerics(
            M(), example_inputs, is_per_channel=True, verify_convert=True,
        )

    # @unittest.skip("not needed due to IR changes")
    def test_prepare_qat_conv_bn_fusion_getitem_placeholder(self):
        """
        Test this special case seen in resnet18:

          maxpool -> conv -> bn -> conv_bn_getitem

        We want the metadata to be copied from the `conv_bn_getitem` node
        """
        class M(torch.nn.Module):
            def __init__(self):
                super().__init__()
                self.maxpool = torch.nn.MaxPool2d(kernel_size=1)
                self.conv = torch.nn.Conv2d(3, 3, 3)
                self.bn = torch.nn.BatchNorm2d(3)

            def forward(self, x):
                x = self.maxpool(x)
                x = self.conv(x)
                x = self.bn(x)
                return x

        def _get_getitem_nodes(m: torch.fx.GraphModule):
            """
            Return a 2-tuple of (maxpool_getitem_node, conv_bn_getitem_node) from the graph.
            """
            maxpool_getitem_node, conv_bn_getitem_node = None, None
            for node in m.graph.nodes:
                if node.target != operator.getitem:
                    continue
                if (
                    node.args[0].target
                    == torch.ops.aten._native_batch_norm_legit.default
                ):
                    conv_bn_getitem_node = node
                else:
                    raise ValueError("Unexpected getitem node ", node, node.args)
            assert (
                conv_bn_getitem_node is not None
            ), "did not find conv bn getitem node, bad test setup"
            return conv_bn_getitem_node

        # Program capture
        example_inputs = (torch.randn(1, 3, 5, 5),)
        m = capture_pre_autograd_graph(
            M(),
            example_inputs,
        )
        m.graph.eliminate_dead_code()
        m.recompile()
        original_conv_bn_getitem_node = _get_getitem_nodes(m)

        # Prepare QAT
        quantizer = XNNPACKQuantizer()
        quantizer.set_global(
            get_symmetric_quantization_config(is_per_channel=False, is_qat=True)
        )
        m = prepare_qat_pt2e(m, quantizer)
        conv_bn_getitem_node = _get_getitem_nodes(m)

        # Verify that the metadata was copied from `conv_bn_getitem`, not `maxpool_getitem`
        original_conv_bn_getitem_meta = original_conv_bn_getitem_node.meta[
            "quantization_annotation"
        ]
        conv_bn_getitem_meta = conv_bn_getitem_node.meta["quantization_annotation"]
        self.assertEqual(conv_bn_getitem_meta, original_conv_bn_getitem_meta)

    # TODO: merge these numerics tests with the graph tests above
    def test_qat_conv_bn_numerics(self):
        m = TestHelperModules.ConvWithBNRelu(relu=False)
        example_inputs = (torch.randn(1, 3, 5, 5),)
        self._verify_symmetric_qnnpack_qat_numerics(
            m, example_inputs, is_per_channel=False, verify_convert=True,
        )
        self._verify_symmetric_qnnpack_qat_numerics(
            m, example_inputs, is_per_channel=True, verify_convert=True,
        )

    def test_qat_conv_bn_relu_numerics(self):
        m = TestHelperModules.ConvWithBNRelu(relu=True)
        example_inputs = (torch.randn(1, 3, 5, 5),)
        self._verify_symmetric_qnnpack_qat_numerics(
            m, example_inputs, is_per_channel=False, verify_convert=True,
        )
        self._verify_symmetric_qnnpack_qat_numerics(
            m, example_inputs, is_per_channel=True, verify_convert=True,
        )

    def test_qat_update_shared_qspec(self):
        """
        Test the case where nodes used in SharedQuantizationSpec were replaced
        during QAT subgraph rewriting.
        """
        class M(torch.nn.Module):
            def __init__(self):
                super().__init__()
                self.conv = torch.nn.Conv2d(3, 3, 3)
                self.bn = torch.nn.BatchNorm2d(3)
                self.hardtanh = torch.nn.Hardtanh()

            def forward(self, x):
                x = self.conv(x)
                x = self.bn(x)
                x = self.hardtanh(x)
                return x
        m = M()
        example_inputs = (torch.randn(1, 3, 5, 5),)
        self._verify_symmetric_qnnpack_qat_numerics(
            M(), example_inputs, is_per_channel=False, verify_convert=True,
        )
        self._verify_symmetric_qnnpack_qat_numerics(
            M(), example_inputs, is_per_channel=True, verify_convert=True,
        )

    @unittest.skip("some issues with conv2d rewrite, will fix in a separate PR")
    def test_representation_conv2d(self):
        class M(torch.nn.Module):
            def __init__(self):
                super().__init__()
                self.conv2d = torch.nn.Conv2d(3, 3, 3)

            def forward(self, x):
                return self.conv2d(x)

        quantizer = XNNPACKQuantizer()
        operator_config = get_symmetric_quantization_config(is_per_channel=False)
        quantizer.set_global(operator_config)
        example_inputs = (torch.randn(1, 3, 3, 3),)

        self._test_representation(
            M().eval(),
            example_inputs,
            quantizer,
            ref_node_occurrence={},
            non_ref_node_occurrence={}
        )

    def test_representation_add(self):
        class M(torch.nn.Module):
            def __init__(self):
                super().__init__()

            def forward(self, x, y):
                return x + y

        quantizer = XNNPACKQuantizer()
        quantization_config = get_symmetric_quantization_config(is_per_channel=True)
        quantizer.set_global(quantization_config)
        m_eager = M().eval()

        example_inputs = (torch.randn(1, 3, 3, 3), torch.randn(1, 3, 3, 3),)

        self._test_representation(
            M().eval(),
            example_inputs,
            quantizer,
            ref_node_occurrence={},
            non_ref_node_occurrence={}
        )

    def test_representation_add_relu(self):
        class M(torch.nn.Module):
            def __init__(self):
                super().__init__()

            def forward(self, x, y):
                out = x + y
                out = torch.nn.functional.relu(out)
                return out

        quantizer = XNNPACKQuantizer()
        operator_config = get_symmetric_quantization_config(is_per_channel=True)
        quantizer.set_global(operator_config)
        m_eager = M().eval()

        example_inputs = (torch.randn(1, 3, 3, 3), torch.randn(1, 3, 3, 3),)
        ref_node_occurrence = {
            # TODO[tmanlaibaatar]: out_dtype is lost in capture_pre_autograd_graph currently
            # ns.call_function(out_dtype): 2,
        }

        self._test_representation(
            M().eval(),
            example_inputs,
            quantizer,
            ref_node_occurrence=ref_node_occurrence,
            non_ref_node_occurrence={}
        )

    def test_representation_maxpool2d(self):
        quantizer = XNNPACKQuantizer()
        operator_config = get_symmetric_quantization_config(is_per_channel=True)
        quantizer.set_global(operator_config)
        m_eager = TestHelperModules.ConvMaxPool2d().eval()

        example_inputs = (torch.randn(1, 2, 2, 2),)

        self._test_representation(
            m_eager,
            example_inputs,
            quantizer,
            ref_node_occurrence={},
            non_ref_node_occurrence={}
        )

    @unittest.skip("will fix later")
    def test_representation_adaptive_avg_pool2d(self):
        quantizer = XNNPACKQuantizer()
        operator_config = get_symmetric_quantization_config(is_per_channel=True)
        quantizer.set_global(operator_config)
        m_eager = TestHelperModules.ConvWithAdaptiveAvgPool2d().eval()

        example_inputs = (torch.randn(1, 3, 3, 3),)

        self._test_representation(
            m_eager,
            example_inputs,
            quantizer,
            ref_node_occurrence={},
            non_ref_node_occurrence={}
        )

    def test_representation_quantize_dequantize_per_channel(self):
        class M(torch.nn.Module):
            def __init__(self):
                super().__init__()
                self.linear = torch.nn.Linear(5, 5)

            def forward(self, x):
                return self.linear(x)

        quantizer = XNNPACKQuantizer()
        # use per channel quantization for weight
        operator_config = get_symmetric_quantization_config(is_per_channel=True)
        quantizer.set_global(operator_config)
        m_eager = M().eval()

        inputs = [
            (torch.randn(1, 5),),
            (torch.randn(1, 3, 5),),
            (torch.randn(1, 3, 3, 5),),
            (torch.randn(1, 3, 3, 3, 5),),
        ]
        for example_inputs in inputs:
            ref_node_occurrence = {
                ns.call_function(
                    torch.ops.quantized_decomposed.quantize_per_channel.default
                ): 0,
                ns.call_function(
                    torch.ops.quantized_decomposed.dequantize_per_channel.default
                ): 0,
            }
            non_ref_node_occurrence = {
                ns.call_function(
                    torch.ops.quantized_decomposed.quantize_per_channel.default
                ): 1,
                ns.call_function(
                    torch.ops.quantized_decomposed.dequantize_per_channel.default
                ): 1,
            }

            self._test_representation(
                M().eval(),
                example_inputs,
                quantizer,
                ref_node_occurrence,
                non_ref_node_occurrence,
                output_scale_idx=2,
            )

    def test_representation_quantize_dequantize(self):
        class M(torch.nn.Module):
            def __init__(self):
                super().__init__()

            def forward(self, x, y):
                return x + y

        quantizer = XNNPACKQuantizer()
        quantization_config = get_symmetric_quantization_config(is_per_channel=True)
        quantizer.set_global(quantization_config)
        m_eager = M().eval()

        example_inputs = (torch.randn(1, 3, 3, 3), torch.randn(1, 3, 3, 3),)
        ref_node_occurrence = {
            ns.call_function(
                torch.ops.quantized_decomposed.quantize_per_tensor
            ): 0,
            ns.call_function(
                torch.ops.quantized_decomposed.dequantize_per_tensor
            ): 0,
        }
        non_ref_node_occurrence = {
            ns.call_function(
                torch.ops.quantized_decomposed.quantize_per_tensor.default
            ): 3,
            ns.call_function(
                torch.ops.quantized_decomposed.dequantize_per_tensor.default
            ): 3,
        }
        self._test_representation(
            M().eval(),
            example_inputs,
            quantizer,
            ref_node_occurrence,
            non_ref_node_occurrence
        )

@skipIfNoQNNPACK
class TestQuantizePT2EOps(QuantizationTestCase):
    def test_gru(self):
        """ this is a test for annotating fp32 GRU so that it produces
        q -> dq -> fp32_gru -> q -> dq, this is currently enough for our use cases,
        but we may change the annotation to be more precise in the future
        """
        class RNNDynamicModel(torch.nn.Module):
            def __init__(self, mod_type):
                super().__init__()
                self.qconfig = default_dynamic_qconfig
                if mod_type == 'GRU':
                    self.mod = torch.nn.GRU(2, 2).to(dtype=torch.float)
                if mod_type == 'LSTM':
                    self.mod = torch.nn.LSTM(2, 2).to(dtype=torch.float)

            def forward(self, input_tensor, hidden_tensor):
                input_tensor = 1 * input_tensor
                hidden_tensor = 1 * hidden_tensor
                output_tensor, hidden_out = self.mod(input_tensor, hidden_tensor)
                return 1 * output_tensor, 1 * hidden_out

        with override_quantized_engine("qnnpack"):
            model_fx = RNNDynamicModel("GRU")
            module_types = [torch.nn.GRU]
            niter = 10
            example_inputs = (
                # input_tensor
                torch.tensor([[100, -155],
                              [-155, 100],
                              [100, -155]], dtype=torch.float).unsqueeze(0).repeat(niter, 1, 1),
                # hidden_tensor
                # (D * num_layers, N, H_out)
                torch.tensor([[[100, -155]]], dtype=torch.float).repeat(1, 3, 1),
            )
            model_graph = copy.deepcopy(model_fx)

            qconfig_mapping = QConfigMapping().set_object_type(operator.mul, default_symmetric_qnnpack_qconfig)
            model_fx = prepare_fx(model_fx, qconfig_mapping, example_inputs, backend_config=get_qnnpack_backend_config())
            model_fx(*example_inputs)
            model_fx = _convert_to_reference_decomposed_fx(model_fx)

            torchdynamo.config.allow_rnn = True
            model_graph = capture_pre_autograd_graph(
                model_graph,
                example_inputs,
            )
            quantizer = XNNPACKQuantizer()
            quantization_config = get_symmetric_quantization_config(
                is_per_channel=False, is_dynamic=False
            )
            quantizer.set_global(quantization_config)
            model_graph = prepare_pt2e(model_graph, quantizer)
            model_graph(*example_inputs)
            model_graph = convert_pt2e(model_graph)
            self.assertEqual(model_fx(*example_inputs), model_graph(*example_inputs))


    def test_linear_gru(self):
        """ this test is to make sure GRU annotation does not interfere with linear annotation
        """
        class RNNDynamicModel(torch.nn.Module):
            def __init__(self, mod_type):
                super().__init__()
                self.qconfig = default_dynamic_qconfig
                self.linear = torch.nn.Linear(2, 2)
                if mod_type == 'GRU':
                    self.mod = torch.nn.GRU(2, 2).to(dtype=torch.float)
                if mod_type == 'LSTM':
                    self.mod = torch.nn.LSTM(2, 2).to(dtype=torch.float)

            def forward(self, input_tensor, hidden_tensor):
                input_tensor = self.linear(input_tensor)
                input_tensor = 1 * input_tensor
                hidden_tensor = 1 * hidden_tensor
                output_tensor, hidden_out = self.mod(input_tensor, hidden_tensor)
                return 1 * output_tensor, 1 * hidden_out

        with override_quantized_engine("qnnpack"):
            model_fx = RNNDynamicModel("GRU")
            module_types = [torch.nn.GRU]
            niter = 10
            example_inputs = (
                # input_tensor
                torch.tensor([[100, -155],
                              [-155, 100],
                              [100, -155]], dtype=torch.float).unsqueeze(0).repeat(niter, 1, 1),
                # hidden_tensor
                # (D * num_layers, N, H_out)
                torch.tensor([[[100, -155]]], dtype=torch.float).repeat(1, 3, 1),
            )
            model_graph = copy.deepcopy(model_fx)

            qconfig_mapping = (
                QConfigMapping().set_object_type(
                    operator.mul, default_symmetric_qnnpack_qconfig
                ).set_object_type(
                    torch.nn.Linear, default_symmetric_qnnpack_qconfig
                )
            )
            model_fx = prepare_fx(model_fx, qconfig_mapping, example_inputs, backend_config=get_qnnpack_backend_config())
            model_fx(*example_inputs)
            model_fx = _convert_to_reference_decomposed_fx(model_fx)

            torchdynamo.config.allow_rnn = True
            model_graph = capture_pre_autograd_graph(
                model_graph,
                example_inputs,
            )
            quantizer = XNNPACKQuantizer()
            quantization_config = get_symmetric_quantization_config(
                is_per_channel=False, is_dynamic=False
            )
            quantizer.set_global(quantization_config)
            model_graph = prepare_pt2e(model_graph, quantizer)
            model_graph(*example_inputs)
            model_graph = convert_pt2e(model_graph)
            self.assertEqual(model_fx(*example_inputs), model_graph(*example_inputs))

# TODO: express this using self._test_quantizer
class TestQuantizePT2EModels(PT2EQuantizationTestCase):
    @skip_if_no_torchvision
    @skipIfNoQNNPACK
    def test_resnet18(self):
        import torchvision

        with override_quantized_engine("qnnpack"):
            example_inputs = (torch.randn(1, 3, 224, 224),)
            m = torchvision.models.resnet18().eval()
            m_copy = copy.deepcopy(m)
            # program capture
            m = capture_pre_autograd_graph(
                m,
                example_inputs,
            )

            quantizer = XNNPACKQuantizer()
            quantization_config = get_symmetric_quantization_config(is_per_channel=True)
            quantizer.set_global(quantization_config)
            m = prepare_pt2e(m, quantizer)
            # checking that we inserted observers correctly for maxpool operator (input and
            # output share observer instance)
            self.assertEqual(
                id(m.activation_post_process_3), id(m.activation_post_process_2)
            )
            after_prepare_result = m(*example_inputs)
            m = convert_pt2e(m)

            after_quant_result = m(*example_inputs)

            # comparing with existing fx graph mode quantization reference flow
            qconfig = default_per_channel_symmetric_qnnpack_qconfig
            qconfig_mapping = QConfigMapping().set_global(qconfig)
            backend_config = get_qnnpack_backend_config()
            m_fx = prepare_fx(
                m_copy, qconfig_mapping, example_inputs, backend_config=backend_config
            )
            after_prepare_result_fx = m_fx(*example_inputs)
            m_fx = convert_to_reference_fx(m_fx, backend_config=backend_config)

            after_quant_result_fx = m_fx(*example_inputs)

            # the result matches exactly after prepare
            # Note: this currently will always be true since we are inserting observers
            # the check becomes useful when we add qat examples
            # but we can still manully inspect the printed observers to make sure
            # it matches
            self.assertEqual(after_prepare_result, after_prepare_result_fx)
            self.assertEqual(
                compute_sqnr(after_prepare_result, after_prepare_result_fx),
                torch.tensor(float("inf")),
            )
            # there are slight differences after convert due to different implementations
            # of quant/dequant
            self.assertTrue(
                torch.max(after_quant_result - after_quant_result_fx) < 1e-1
            )
            self.assertTrue(
                compute_sqnr(after_quant_result, after_quant_result_fx) > 35
            )

    @skip_if_no_torchvision
    @skipIfNoQNNPACK
    def test_qat_resnet18(self):
        import torchvision
        with override_quantized_engine("qnnpack"):
            example_inputs = (torch.randn(1, 3, 224, 224),)
            m = torchvision.models.resnet18()
            self._verify_symmetric_qnnpack_qat_numerics(
                m, example_inputs, is_per_channel=False, verify_convert=True,
            )
            self._verify_symmetric_qnnpack_qat_numerics(
                m, example_inputs, is_per_channel=True, verify_convert=True,
            )

    @skip_if_no_torchvision
    @skipIfNoQNNPACK
    def test_qat_mobilenet_v2(self):
        import torchvision
        with override_quantized_engine("qnnpack"):
            example_inputs = (torch.randn(1, 3, 224, 224),)
            m = torchvision.models.mobilenet_v2()
            self._verify_symmetric_qnnpack_qat_numerics(
                m, example_inputs, is_per_channel=False, verify_convert=True,
            )
            self._verify_symmetric_qnnpack_qat_numerics(
                m, example_inputs, is_per_channel=True, verify_convert=True,
            )<|MERGE_RESOLUTION|>--- conflicted
+++ resolved
@@ -73,13 +73,9 @@
     default_dynamic_qconfig,
 )
 from torch.testing._internal.common_quantized import override_quantized_engine
-<<<<<<< HEAD
-from torch._higher_order_ops.out_dtype import out_dtype
-=======
 from torch._higher_order_ops.out_dtype import out_dtype  # noqa: F401
 from torch._export import dynamic_dim
 
->>>>>>> 17bb0356
 import unittest
 
 # TODO: Move to common utils or use existing quant utils to fetch model instances
