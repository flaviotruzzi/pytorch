# Owner(s): ["module: masked operators"]

import torch
from torch.testing._internal.common_utils import (
    TestCase,
    run_tests,
    make_tensor,
    parametrize,
    instantiate_parametrized_tests,
)
from torch.testing._internal.common_methods_invocations import (
    SampleInput,
)

from torch.masked import masked_tensor
from torch.masked.maskedtensor.core import _masks_match, _tensors_match
<<<<<<< HEAD
from torch.masked.maskedtensor import masked_tensor, masked_bmm
=======
>>>>>>> 9fdcbb44
from torch.masked.maskedtensor.unary import NATIVE_INPLACE_UNARY_FNS, NATIVE_UNARY_FNS

from torch.masked.maskedtensor.binary import NATIVE_BINARY_FNS, NATIVE_INPLACE_BINARY_FNS


def _compare_mt_t(mt_result, t_result):
    mask = mt_result.masked_mask
    mt_result_data = mt_result.masked_data
    if mask.layout in {torch.sparse_coo, torch.sparse_csr}:
        mask = mask.to_dense()
    if mt_result_data.layout in {torch.sparse_coo, torch.sparse_csr}:
        mt_result_data = mt_result_data.to_dense()
    a = mt_result_data.detach().masked_fill_(~mask, 0)
    b = t_result.detach().masked_fill_(~mask, 0)
    assert _tensors_match(a, b, exact=False)

def _compare_mts(mt1, mt2):
    assert mt1.masked_data.layout == mt2.masked_data.layout
    assert mt1.masked_mask.layout == mt2.masked_mask.layout
    assert _masks_match(mt1, mt2)
    mask = mt1.masked_mask
    mt_data1 = mt1.masked_data
    mt_data2 = mt2.masked_data
    if mask.layout in {torch.sparse_coo, torch.sparse_csr}:
        mask = mask.to_dense()
    if mt_data1.layout in {torch.sparse_coo, torch.sparse_csr}:
        mt_data1 = mt_data1.to_dense()
        mt_data2 = mt_data2.to_dense()
    a = mt_data1.detach().masked_fill_(~mask, 0)
    b = mt_data2.detach().masked_fill_(~mask, 0)
    assert _tensors_match(a, b, exact=False)

def _create_random_mask(shape, device):
    return make_tensor(
        shape, device=device, dtype=torch.bool, low=0, high=1, requires_grad=False
    )

def _generate_sample_data(
    device="cpu", dtype=torch.float, requires_grad=True, layout=torch.strided
):
    assert layout in {
        torch.strided,
        torch.sparse_coo,
        torch.sparse_csr,
    }, "Layout must be strided/sparse_coo/sparse_csr"
    shapes = [
        [],
        [2],
        [3, 5],
        [3, 2, 1, 2],
    ]
    inputs = []
    for s in shapes:
        data = make_tensor(s, device=device, dtype=dtype, requires_grad=requires_grad)  # type: ignore[arg-type]
        mask = _create_random_mask(s, device)
        if layout == torch.sparse_coo:
            mask = mask.to_sparse_coo().coalesce()
            data = data.sparse_mask(mask).requires_grad_(requires_grad)
        elif layout == torch.sparse_csr:
            if data.ndim != 2 and mask.ndim != 2:
                continue
            mask = mask.to_sparse_csr()
            data = data.sparse_mask(mask)
        inputs.append(SampleInput(data, kwargs={"mask": mask}))
    return inputs

class TestUnary(TestCase):
    def _get_test_data(self, fn_name):
        data = torch.randn(10, 10)
        mask = torch.rand(10, 10) > 0.5
        if fn_name[-1] == "_":
            fn_name = fn_name[:-1]
        if fn_name in ["log", "log10", "log1p", "log2", "sqrt"]:
            data = data.mul(0.5).abs()
        if fn_name in ["rsqrt"]:
            data = data.abs() + 1  # Void division by zero
        if fn_name in ["acos", "arccos", "asin", "arcsin", "logit"]:
            data = data.abs().mul(0.5).clamp(0, 1)
        if fn_name in ["atanh", "arctanh", "erfinv"]:
            data = data.mul(0.5).clamp(-1, 1)
        if fn_name in ["acosh", "arccosh"]:
            data = data.abs() + 1
        if fn_name in ["bitwise_not"]:
            data = data.mul(128).to(torch.int8)
        return data, mask

    def _get_sample_kwargs(self, fn_name):
        if fn_name[-1] == "_":
            fn_name = fn_name[:-1]
        kwargs = {}
        if fn_name in ["clamp", "clip"]:
            kwargs["min"] = -0.5
            kwargs["max"] = 0.5
        return kwargs

    def _get_sample_args(self, fn_name, data, mask):
        if fn_name[-1] == "_":
            fn_name = fn_name[:-1]
        mt = masked_tensor(data, mask)
        t_args = [data]
        mt_args = [mt]
        if fn_name in ["pow"]:
            t_args += [2.0]
            mt_args += [2.0]
        return t_args, mt_args

    @parametrize("fn", NATIVE_UNARY_FNS)
    def test_unary(self, fn):
        torch.random.manual_seed(0)
        fn_name = fn.__name__
        data, mask = self._get_test_data(fn_name)
        kwargs = self._get_sample_kwargs(fn_name)

        t_args, mt_args = self._get_sample_args(fn_name, data, mask)

        mt_result = fn(*mt_args, **kwargs)
        t_result = fn(*t_args, **kwargs)
        _compare_mt_t(mt_result, t_result)

    @parametrize("fn", NATIVE_INPLACE_UNARY_FNS)
    def test_inplace_unary(self, fn):
        torch.random.manual_seed(0)
        fn_name = fn.__name__
        data, mask = self._get_test_data(fn_name)
        kwargs = self._get_sample_kwargs(fn_name)

        t_args, mt_args = self._get_sample_args(fn_name, data, mask)

        mt_result = fn(*mt_args, **kwargs)
        t_result = fn(*t_args, **kwargs)
        _compare_mt_t(mt_result, t_result)

class TestBinary(TestCase):
    def _get_test_data(self, fn_name):
        if fn_name[-1] == "_":
            fn_name = fn_name[:-1]
        data0 = torch.randn(10, 10)
        data1 = torch.randn(10, 10)
        mask = torch.rand(10, 10) > 0.5
        if fn_name in ["bitwise_and", "bitwise_or", "bitwise_xor"]:
            data0 = data0.mul(128).to(torch.int8)
            data1 = data1.mul(128).to(torch.int8)
        if fn_name in ["bitwise_left_shift", "bitwise_right_shift"]:
            data0 = data0.to(torch.int64)
            data1 = data1.to(torch.int64)
        return data0, data1, mask

    def _get_sample_kwargs(self, fn_name):
        if fn_name[-1] == "_":
            fn_name = fn_name[:-1]
        kwargs = {}
        return kwargs

    def _yield_sample_args(self, fn_name, data0, data1, mask):
        if fn_name[-1] == "_":
            fn_name = fn_name[:-1]
        mt0 = masked_tensor(data0, mask)
        mt1 = masked_tensor(data1, mask)

        t_args = [data0, data1]
        mt_args = [mt0, mt1]
        yield t_args, mt_args

        t_args = [data0, data1]
        mt_args = [mt0, data1]
        yield t_args, mt_args

    @parametrize("fn", NATIVE_BINARY_FNS)
    def test_binary(self, fn):
        torch.random.manual_seed(0)
        fn_name = fn.__name__
        data0, data1, mask = self._get_test_data(fn_name)
        kwargs = self._get_sample_kwargs(fn_name)

        for (t_args, mt_args) in self._yield_sample_args(fn_name, data0, data1, mask):
            mt_result = fn(*mt_args, **kwargs)
            t_result = fn(*t_args, **kwargs)
            _compare_mt_t(mt_result, t_result)

    @parametrize("fn", NATIVE_INPLACE_BINARY_FNS)
    def test_inplace_binary(self, fn):
        torch.random.manual_seed(0)
        fn_name = fn.__name__
        data0, data1, mask = self._get_test_data(fn_name)
        kwargs = self._get_sample_kwargs(fn_name)

        for (t_args, mt_args) in self._yield_sample_args(fn_name, data0, data1, mask):
            mt_result = fn(*mt_args, **kwargs)
            t_result = fn(*t_args, **kwargs)
            _compare_mt_t(mt_result, t_result)

    @parametrize("fn_name", ["add", "add_"])
    def test_masks_match(self, fn_name):
        torch.random.manual_seed(0)
        fn = getattr(torch.ops.aten, fn_name)
        data0, data1, mask = self._get_test_data(fn_name)
        mask0 = mask
        mask1 = torch.rand(mask.size()) > 0.5
        mt0 = masked_tensor(data0, mask0)
        mt1 = masked_tensor(data1, mask1)
        try:
            fn(mt0, mt1)
            raise AssertionError()
        except ValueError as e:
            assert (
                "Input masks must match. If you need support for this, please open an issue on Github."
                == str(e)
            )

class TestReductions(TestCase):
    def test_not_implemented(self):
        d = torch.tensor([[0, 1, 2], [3, 4, 5.0]])
        m = torch.tensor([[True, False, False], [False, True, False]])
        mt = masked_tensor(d, m)
        self.assertRaises(TypeError, lambda: mt.max())

    def test_sum(self):
        d = torch.tensor([[0, 1, 2, 6], [3, 4, 5.0, 7]])
        m = torch.tensor([[True, False, False, True], [False, True, False, True]])
        mt = masked_tensor(d, m)
        _compare_mts(masked_tensor(torch.tensor(17.0), torch.tensor(True)), mt.sum())
        _compare_mts(
            masked_tensor(
                torch.tensor([0.0, 4.0, 1.0, 13]),
                torch.tensor([True, True, False, True]),
            ),
            mt.sum(dim=0),
        )

    def test_sum_grad(self):
        d = torch.tensor([[0, 1, 2], [3, 4, 5.0]])
        m = torch.tensor([[True, False, False], [False, True, False]])
        mt = masked_tensor(d, m, requires_grad=True)
        mt.sum().backward()
        _compare_mts(mt.grad, masked_tensor(torch.tensor(1.0).expand_as(m), m))

    def test_mean(self):
        d = torch.tensor([[0, 1, 3, 2], [3, 4, 1.0, 4]])
        m = torch.tensor([[True, False, False, True], [False, True, False, True]])
        mt = masked_tensor(d, m)
        _compare_mts(masked_tensor(torch.tensor(2.5), torch.tensor(True)), mt.mean())
        _compare_mts(
            masked_tensor(
                torch.tensor([0.0, 4.0, 1.0, 3]),
                torch.tensor([True, True, False, True]),
            ),
            mt.mean(dim=0),
        )

    def test_mean_grad(self):
        d = torch.tensor([[0, 1, 2], [3, 4, 5.0]])
        m = torch.tensor([[True, False, False], [False, True, False]])
        mt = masked_tensor(d, m, requires_grad=True)
        mt.mean().backward()
        _compare_mts(mt.grad, masked_tensor(torch.tensor(1.0).expand_as(m), m))

    def test_amax(self):
        d = torch.tensor([[0, 1, 3, -3], [3, -4, 1.0, 3]])
        m = torch.tensor([[True, False, False, True], [False, True, False, True]])
        mt = masked_tensor(d, m)
        _compare_mts(masked_tensor(torch.tensor(3.0), torch.tensor(True)), mt.amax())
        _compare_mts(
            masked_tensor(
                torch.tensor([0.0, -4.0, 1.0, 3]),
                torch.tensor([True, True, False, True]),
            ),
            mt.amax(dim=0),
        )

    def test_amax_grad(self):
        d = torch.tensor([[0, 1, 2], [3, 4, 5.0]])
        m = torch.tensor([[True, False, False], [False, True, False]])
        mt = masked_tensor(d, m, requires_grad=True)
        mt.amax().backward()
        _compare_mts(mt.grad, masked_tensor(torch.tensor(1.0).expand_as(m), m))

    def test_amin(self):
        d = torch.tensor([[0, 1, 3, -3], [3, -4, 1.0, 3]])
        m = torch.tensor([[True, False, False, True], [False, True, False, True]])
        mt = masked_tensor(d, m)
        _compare_mts(masked_tensor(torch.tensor(-4.0), torch.tensor(True)), mt.amin())
        _compare_mts(
            masked_tensor(
                torch.tensor([0.0, -4.0, 1.0, -3]),
                torch.tensor([True, True, False, True]),
            ),
            mt.amin(dim=0),
        )

    def test_amin_grad(self):
        d = torch.tensor([[0, 1, 2], [3, 4, 5.0]])
        m = torch.tensor([[True, False, False], [False, True, False]])
        mt = masked_tensor(d, m, requires_grad=True)
        mt.amin().backward()
        _compare_mts(mt.grad, masked_tensor(torch.tensor(1.0).expand_as(m), m))

    def test_prod(self):
        d = torch.tensor([[0, 1, 3, 0.0], [float("nan"), 4, 1.0, 5.0]])
        m = torch.tensor([[True, False, False, True], [False, True, False, True]])
        mt = masked_tensor(d, m)
        _compare_mts(masked_tensor(torch.tensor(0.0), torch.tensor(True)), mt.prod())
        _compare_mts(
            masked_tensor(
                torch.tensor([0.0, 4.0, 1.0, 0.0]),
                torch.tensor([True, True, False, True]),
            ),
            mt.prod(dim=0),
        )

    def test_prod_grad(self):
        d = torch.tensor([[0, float("nan"), 2], [3, 4, 5.0]])
        m = torch.tensor([[True, False, False], [False, True, False]])
        mt = masked_tensor(d, m, requires_grad=True)
        mt.prod().backward()
        _compare_mts(mt.grad, masked_tensor(torch.tensor(1.0).expand_as(m), m))

    def test_all(self):
        d = torch.tensor([[True, True, False, False], [False, True, True, True]])
        m = torch.tensor([[True, False, False, True], [False, True, False, True]])
        mt = masked_tensor(d, m)
        _compare_mts(masked_tensor(torch.tensor(False), torch.tensor(True)), mt.all())
        _compare_mts(
            masked_tensor(
                torch.tensor([True, True, True, False]),
                torch.tensor([True, True, False, True]),
            ),
            mt.all(dim=0),
        )

        m = torch.tensor([[True, False, True, False], [False, True, False, False]])
        mt = masked_tensor(d, m)
        _compare_mts(
            masked_tensor(
                torch.tensor([True, True, False, True]),
                torch.tensor([True, True, True, False]),
            ),
            mt.all(dim=0),
        )

    def test_all_grad(self):
        d = torch.tensor([[True, True, False], [False, True, True]])
        m = torch.tensor([[True, False, False], [False, True, False]])
        self.assertRaises(RuntimeError, lambda: masked_tensor(d, m, requires_grad=True))

class TestMatMul(TestCase):
    def test_bmm(self):
        x = torch.rand(3, 2, 1)
        key_padding_mask = torch.as_tensor(
            [
                [False, False, False],
                [False, True, True],
            ]
        )
        x_mt = masked_tensor(
            x, ~(key_padding_mask.transpose(0, 1).unsqueeze(-1).expand_as(x))
        )
        x = x.masked_fill(~x_mt.mask(), 0)
        attn_2 = torch.bmm(x, x.transpose(-2, -1))
        attn_3 = torch.bmm(x_mt, x_mt.transpose(-2, -1))
        self.assertEqual(attn_3.masked_data.masked_fill(~attn_3.mask(), 0), attn_2)  # type: ignore[attr-defined]

    def test_bmm_2(self):
        x = torch.arange(3 * 2 * 2).reshape(3, 2, 2).float()
        x_t = x.transpose(-2, -1) + x.sum()
        key_padding_mask = torch.as_tensor(
            [
                [False, False, False],
                [False, True, True],
            ]
        )
        x_mt = masked_tensor(
            x, ~(key_padding_mask.transpose(0, 1).unsqueeze(-1).expand_as(x))
        )
        y = torch.bmm(x, x_t)
        y = torch.bmm(x, x_mt.transpose(-2, -1) + x.sum())

    def test_masked_bmm(self):
        key_padding_mask = torch.as_tensor(
            [
                [False, False, False, True],
                [False, True, True, True],
                [False, True, False, True],
            ]
        )
        x = torch.arange(4 * 3 * 2).reshape(4, 3, 2).float().requires_grad_()
        x_mt = masked_tensor(
            x,
            ~(key_padding_mask.transpose(0, 1).unsqueeze(-1).expand_as(x)),
            requires_grad=True,
        )
        attn_mask_bool = torch.as_tensor(
            [
                [False, True, True],
                [False, False, True],
                [True, False, False],
            ]
        )
        attn_mask = attn_mask_bool.float().masked_fill_(attn_mask_bool, float("-inf"))
        v = masked_bmm(x, x_mt.transpose(1, 2), attn_mask)
        v.sum().backward()
        x = torch.arange(4 * 3 * 2).reshape(4, 3, 2).float().requires_grad_()
        x0 = torch.arange(4 * 3 * 2).reshape(4, 3, 2).float().requires_grad_()
        y = torch.bmm(x, x0.transpose(-2, -1))
        y = y * (~attn_mask_bool).float()
        y.sum().backward()

    def test_linear(self):
        x = torch.arange(4 * 3 * 2).reshape(4, 3, 2)
        w_x = torch.arange(10).reshape(5, 2) + x.amax()
        linear = torch.nn.functional.linear
        key_padding_mask = torch.as_tensor(
            [
                [False, False, False, True],
                [False, True, True, True],
                [False, True, False, True],
            ]
        )
        x_mt = masked_tensor(
            x, ~(key_padding_mask.transpose(0, 1).unsqueeze(-1).expand_as(x))
        )

instantiate_parametrized_tests(TestUnary)
instantiate_parametrized_tests(TestBinary)
instantiate_parametrized_tests(TestReductions)
instantiate_parametrized_tests(TestMatMul)

if __name__ == '__main__':
    run_tests()<|MERGE_RESOLUTION|>--- conflicted
+++ resolved
@@ -12,12 +12,8 @@
     SampleInput,
 )
 
-from torch.masked import masked_tensor
+from torch.masked import masked_tensor, masked_bmm
 from torch.masked.maskedtensor.core import _masks_match, _tensors_match
-<<<<<<< HEAD
-from torch.masked.maskedtensor import masked_tensor, masked_bmm
-=======
->>>>>>> 9fdcbb44
 from torch.masked.maskedtensor.unary import NATIVE_INPLACE_UNARY_FNS, NATIVE_UNARY_FNS
 
 from torch.masked.maskedtensor.binary import NATIVE_BINARY_FNS, NATIVE_INPLACE_BINARY_FNS
@@ -268,6 +264,7 @@
         )
 
     def test_mean_grad(self):
+        print ("hi")
         d = torch.tensor([[0, 1, 2], [3, 4, 5.0]])
         m = torch.tensor([[True, False, False], [False, True, False]])
         mt = masked_tensor(d, m, requires_grad=True)
