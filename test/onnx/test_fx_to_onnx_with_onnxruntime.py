# Owner(s): ["module: onnx"]
from __future__ import annotations

import itertools
import os
import tempfile
import unittest

from typing import Any, Callable, Dict, List, Mapping, Optional, Tuple, Type

import onnx_test_common
import onnxruntime  # type: ignore[import]
import parameterized  # type: ignore[import]
import pytorch_test_common
import torch
import torch.onnx
import transformers  # type: ignore[import]
from torch import nn

from torch._subclasses import fake_tensor
from torch.onnx._internal import _beartype
from torch.onnx._internal.fx import (
    fx_symbolic_graph_extractor,
    patcher,
    serialization as fx_serialization,
)
from torch.testing._internal import common_utils

try:
    import torchvision  # type: ignore[import]

    HAS_TORCHVISION = True
except ImportError:
    HAS_TORCHVISION = False
except RuntimeError:
    HAS_TORCHVISION = False
skip_if_no_torchvision = unittest.skipIf(not HAS_TORCHVISION, "no torchvision")


def _parameterized_class_attrs_and_values():
    input_values = []
    input_values.extend(
        itertools.product(
            (True, False),
            (True, False),
        )
    )
    return {
        "attrs": ["op_level_debug", "dynamic_shapes"],
        "input_values": input_values,
    }


def _parameterize_class_name(cls: Type, idx: int, input_dicts: Mapping[Any, Any]):
    """Combine class name with the parameterized arguments.

    This function is passed to `parameterized.parameterized_class` as the
    `class_name_func` argument.
    """
    suffixes = []
    for k, v in input_dicts.items():
        suffixes.append(f"{k}_{v}")
    return f"{cls.__name__}_{'_'.join(suffixes)}"


@parameterized.parameterized_class(
    **_parameterized_class_attrs_and_values(),
    class_name_func=_parameterize_class_name,
)
class TestFxToOnnxWithOnnxRuntime(onnx_test_common._TestONNXRuntime):
    op_level_debug: bool
    dynamic_shapes: bool

    def setUp(self):
        super().setUp()
        self.opset_version = 18
        self.ort_version = onnxruntime.__version__

    @pytorch_test_common.skip_min_ort_version(
        reason="ORT doesn't support dynamic fx exporter yet making SegFault flaky test",
        version="1.15",
        dynamic_only=True,
    )
    def test_simple_function(self):
        def func(x):
            # TODO(justinchuby): Replicate torch's type casting policy
            # in the exporter for type promotion support
            y = x + 1.0
            z = y.relu()
            return (y, z)

        tensor_x = torch.randn(1, 1, 2, dtype=torch.float32)

        self.run_test_with_fx_to_onnx_exporter_and_onnx_runtime(func, (tensor_x,))

    @pytorch_test_common.xfail(
        "AssertionError: Dynamo input/output is not consistent with traced input/output. "
        "Ref: https://github.com/pytorch/pytorch/issues/96379"
    )
    @pytorch_test_common.skip_min_ort_version(
        reason="ORT doesn't support dynamic fx exporter yet making SegFault flaky test",
        version="1.15",
        dynamic_only=True,
    )
    def test_func_with_args_and_tensor_kwargs(self):
        # Non-tensor optional kwargs are always folded into constant and
        # removed from input list in Dynamo-traced graph, if its value is not provided
        # to tracer. So for a function like
        #   def func(x, b=1.0)
        # here. E.g., if you first Dynamo-trace the model with arguments (x,),
        # and then call the traced graph with arguments (x, b=2.0), it will complain
        # somewhere that model is called with extra args because the modified
        # function is traced into
        #   def forward(self, x : torch.Tensor):
        #     add = x + 1.0;  x = None
        #     relu = add.relu()
        #     return (add, relu)
        # To summarize, in order to be traced as graph input, the value of optional kwarg
        # must be provided. Otherwise, they are treated as in-graph constants in Dynamo.
        # Tensor optional kwargs are an exception. It is always traced as input.
        # It is unclear if this behavior is intended or not. But in general it is bad
        # practice to set mutable default values.
        # `DynamoOptimizeExporter` applies a workaround by binding args and kwargs to
        # model signature and fill in the default values of unprovided optional arguments.
        def func(x, b=torch.tensor(1.0)):
            y = x + b
            z = y.relu()
            return (y, z)

        tensor_x = torch.randn(1, 2, 3, dtype=torch.float32)

        # Test without providing optional kwarg.
        self.run_test_with_fx_to_onnx_exporter_and_onnx_runtime(func, (tensor_x,))
        # Test with only positional args.
        self.run_test_with_fx_to_onnx_exporter_and_onnx_runtime(
            func, (tensor_x, torch.tensor(8.0))
        )
        # Test while specifying optional kwarg.
        self.run_test_with_fx_to_onnx_exporter_and_onnx_runtime(
            func, (tensor_x,), {"b": torch.tensor(5.0)}
        )

    @pytorch_test_common.xfail(
        "https://github.com/pytorch/pytorch/issues/99534"
        "Non-tensor input is not traceable in dynamo."
    )
    @pytorch_test_common.skip_min_ort_version(
        reason="ORT doesn't support dynamic fx exporter yet making SegFault flaky test",
        version="1.15",
        dynamic_only=True,
    )
    def test_xfail_func_with_non_tensor_args(self):
        def func(x, b=1.0):
            y = x + b
            z = y.relu()
            return (y, z)

        tensor_x = torch.randn(1, 1, 2, dtype=torch.float32)

        export_output = torch.onnx.dynamo_export(
            func,
            tensor_x,
            8.0,
            export_options=torch.onnx.ExportOptions(
                opset_version=self.opset_version,
                op_level_debug=self.op_level_debug,
                dynamic_shapes=self.dynamic_shapes,
            ),
        )
        onnx_format_args = export_output.adapt_torch_inputs_to_onnx(tensor_x, 8.0)
        ref_outputs = export_output.adapt_torch_outputs_to_onnx(func(tensor_x, 8.0))
        ort_outputs = onnx_test_common.run_ort(export_output, onnx_format_args)
        for ref_output, ort_output in zip(ref_outputs, ort_outputs):
            torch.testing.assert_close(ref_output, torch.tensor(ort_output))

        # test on different non-tensor input - xfail
        onnx_format_args = export_output.adapt_torch_inputs_to_onnx(tensor_x, 9.0)
        ref_outputs = export_output.adapt_torch_outputs_to_onnx(func(tensor_x, 9.0))
        _ = onnx_test_common.run_ort(export_output, onnx_format_args)
        for ref_output, ort_output in zip(ref_outputs, ort_outputs):
            torch.testing.assert_close(ref_output, torch.tensor(ort_output))

    @pytorch_test_common.skip_min_ort_version(
        reason="ORT doesn't support dynamic fx exporter yet making SegFault flaky test",
        version="1.15",
        dynamic_only=True,
    )
    def test_func_with_nested_input_structure(self):
        def func(
            x_dict: Dict[str, torch.Tensor],
            y_tuple: Tuple[torch.Tensor, Tuple[torch.Tensor, torch.Tensor]],
            z_list: List[List[torch.Tensor]],
        ):
            if "a" in x_dict:
                x = x_dict["a"]
            elif "b" in x_dict:
                x = x_dict["b"]
            else:
                x = torch.randn(3)

            y1, (y2, y3) = y_tuple

            z = x + y1 + y2 + y3
            for z_sub_list in z_list:
                z = z + torch.stack(z_sub_list).sum()

            return z

        x_dict = {"a": torch.randn(3), "c": torch.randn(3)}
        y_tuple = (torch.randn(3), (torch.randn(3), torch.randn(3)))
        z_list = [
            [torch.randn(3), torch.randn(3)],
            [torch.randn(3), torch.randn(3), torch.randn(3)],
        ]
        self.run_test_with_fx_to_onnx_exporter_and_onnx_runtime(
            func, (x_dict, y_tuple, z_list)
        )

    @pytorch_test_common.skip_min_ort_version(
        reason="ORT doesn't support dynamic fx exporter yet making SegFault flaky test",
        version="1.15",
        dynamic_only=True,
    )
    def test_func_with_nested_output_structure(self):
        def func(x, y, z):
            x = x + y
            y = y + z
            z = x + y
            out1 = (x, (y, z))
            out2 = [[x, y], [y, z]]
            out3 = {"z": z, "x": x}
            return out1, out2, out3

        x = torch.randn(3)
        y = torch.randn(3)
        z = torch.randn(3)
        self.run_test_with_fx_to_onnx_exporter_and_onnx_runtime(func, (x, y, z))

    @pytorch_test_common.skip_min_ort_version(
        reason="ORT doesn't support dynamic fx exporter yet making SegFault flaky test",
        version="1.15",
        dynamic_only=True,
    )
    def test_mnist(self):
        class MNISTModel(nn.Module):
            def __init__(self):
                super().__init__()
                self.conv1 = nn.Conv2d(1, 32, 3, 1, bias=True)
                self.conv2 = nn.Conv2d(32, 64, 3, 1, bias=True)
                self.fc1 = nn.Linear(9216, 128, bias=True)
                self.fc2 = nn.Linear(128, 10, bias=True)

            def forward(self, tensor_x: torch.Tensor):
                tensor_x = self.conv1(tensor_x)
                tensor_x = torch.sigmoid(tensor_x)
                tensor_x = self.conv2(tensor_x)
                tensor_x = torch.sigmoid(tensor_x)
                tensor_x = torch.max_pool2d(tensor_x, 2)
                tensor_x = torch.flatten(tensor_x, 1)
                tensor_x = self.fc1(tensor_x)
                tensor_x = torch.sigmoid(tensor_x)
                tensor_x = self.fc2(tensor_x)
                output = torch.log_softmax(tensor_x, dim=1)
                return output

        tensor_x = torch.rand((64, 1, 28, 28), dtype=torch.float32)
        self.run_test_with_fx_to_onnx_exporter_and_onnx_runtime(
            MNISTModel(), (tensor_x,)
        )

    @pytorch_test_common.skip_min_ort_version(
        reason="ORT doesn't support dynamic fx exporter yet making SegFault flaky test",
        version="1.15",
        dynamic_only=True,
    )
    def test_log_sigmoid(self):
        # This produces op as `torch.ops.aten.log_sigmoid_forward`, instead of the more
        # conventional `torch.ops.aten.log_sigmoid`.
        class Model(torch.nn.Module):
            def __init__(self):
                super().__init__()
                self.m = torch.nn.LogSigmoid()

            def forward(self, x):
                return self.m(x)

        input = torch.randn(2)
        self.run_test_with_fx_to_onnx_exporter_and_onnx_runtime(Model(), (input,))

    @pytorch_test_common.skip_min_ort_version(
        reason="ORT doesn't support dynamic fx exporter yet making SegFault flaky test",
        version="1.15",
        dynamic_only=True,
    )
    @skip_if_no_torchvision
    def test_resnet18(self):
        # TODO(bowbao): Note [training vs eval in dynamo_export]
        # So we are effectively exporting all models in traning mode by
        # default. But for the sake of this export we are only interested in eval mode.
        # The question is, should we call `model.eval()` in `dynamo_export`?
        # This particular test fails 'functionalization' in training mode.
        # So we are explicitly calling `model.eval()` for any model that contains
        # batch norm.
        # Ref: https://github.com/pytorch/pytorch/issues/99662#issuecomment-1528178221
        model = torchvision.models.resnet18(pretrained=False).eval()
        dummy_input = torch.randn(1, 3, 224, 224)

        self.run_test_with_fx_to_onnx_exporter_and_onnx_runtime(
            model,
            (dummy_input,),
        )

    @pytorch_test_common.skip_dynamic_fx_test(
        "[ONNXRuntimeError] : 2 : INVALID_ARGUMENT : "
        "Got invalid dimensions for input: arg0 for the following indices index: 0 Got: 3 Expected: 1"
    )
    @pytorch_test_common.skip_min_ort_version(
        reason="ORT doesn't support dynamic fx exporter yet making SegFault flaky test",
        version="1.15",
        dynamic_only=True,
    )
    @skip_if_no_torchvision
    def test_shufflenet_v2(self):
        # TODO(bowbao): see Note [training vs eval in dynamo_export]
        model = torchvision.models.shufflenet_v2_x0_5(pretrained=False).eval()
        dummy_input = torch.randn(1, 3, 224, 224, requires_grad=False)
        test_inputs = torch.randn(3, 3, 224, 224, requires_grad=False)

        self.run_test_with_fx_to_onnx_exporter_and_onnx_runtime(
            model,
            (dummy_input,),
            additional_test_inputs=[((test_inputs,),)],
            rtol=1e-3,
            atol=1e-5,
        )

    @pytorch_test_common.skip_min_ort_version(
        reason="ORT doesn't support dynamic fx exporter yet making SegFault flaky test",
        version="1.15",
        dynamic_only=True,
    )
    def test_add(self):
        class DynamicAdd(torch.nn.Module):
            def forward(self, x, y):
                return torch.ops.aten.add(x, y)

        x = torch.randn(2, 3)
        y = torch.randn(2, 3)
        another_x = torch.randn(3, 4)
        another_y = torch.randn(3, 4)

        self.run_test_with_fx_to_onnx_exporter_and_onnx_runtime(
            DynamicAdd(),
            (x, y),
            additional_test_inputs=[((another_x, another_y),)],
        )

    @pytorch_test_common.skip_min_ort_version(
        reason="ORT doesn't support dynamic fx exporter yet making SegFault flaky test",
        version="1.15",
        dynamic_only=True,
    )
    def test_sigmoid_add(self):
        class DynamicAdd(torch.nn.Module):
            def __init__(self, *args, **kwargs) -> None:
                super().__init__(*args, **kwargs)
                self.sigmoid = torch.nn.Sigmoid()

            def forward(self, x, y):
                z = torch.ops.aten.add(x, y)
                return self.sigmoid(z)

        x = torch.randn(2, 3)
        y = torch.randn(2, 3)
        x = x[1:, :]
        y = y[1:, :]
        input_x = torch.randn(1, 4)
        input_y = torch.randn(1, 4)

        self.run_test_with_fx_to_onnx_exporter_and_onnx_runtime(
            DynamicAdd(), (x, y), additional_test_inputs=[((input_x, input_y),)]
        )

    @pytorch_test_common.skip_min_ort_version(
        reason="ORT doesn't support dynamic fx exporter yet making SegFault flaky test",
        version="1.15",
        dynamic_only=True,
    )
    def test_matmul(self):
        class DynamicMatMul(torch.nn.Module):
            def forward(self, x, y):
                return torch.ops.aten.matmul(x, y)

        x = torch.randn(2, 3, 6)
        y = torch.randn(2, 6, 4)
        input_x = torch.randn(2, 3, 4)
        input_y = torch.randn(2, 4, 4)

        self.run_test_with_fx_to_onnx_exporter_and_onnx_runtime(
            DynamicMatMul(), (x, y), additional_test_inputs=[((input_x, input_y),)]
        )

    @pytorch_test_common.skip_dynamic_fx_test(
        "fx graph does not capture symbolic value for aten::scalar_tensor."
    )
    def test_scalar_tensor(self):
        class test(torch.nn.Module):
            def forward(self, x):
                return torch.scalar_tensor(x.size(0)), torch.scalar_tensor(
                    x.size(1), dtype=torch.int64
                )

        x = torch.randn(2, 3, 4)
        y = torch.randn(7, 8, 9)
        self.run_test_with_fx_to_onnx_exporter_and_onnx_runtime(
            test(),
            (x,),
            additional_test_inputs=[((y,),)],
        )

    def test_transpose_infer_shape(self):
        class TransposeModule(torch.nn.Module):
            def __init__(self):
                super().__init__()
                self.conv = torch.nn.Conv2d(3, 1, 3, stride=2)

            def forward(self, x):
                x = self.conv(x)
                return x.transpose(0, 1)

        x = torch.randn(32, 3, 64, 64)
        y = torch.randn(16, 3, 8, 64)
        self.run_test_with_fx_to_onnx_exporter_and_onnx_runtime(
            TransposeModule(),
            (x,),
            additional_test_inputs=[((y,),)],
        )

    @pytorch_test_common.xfail(
        "torch._dynamo.exc.Unsupported: guard on data-dependent symbolic int/float"
    )
    def test_squeeze_runtime_dim(self):
        class Squeeze(torch.nn.Module):
            def forward(self, d1, d2):
                t = torch.zeros(d1[0], d2[0])  # problematic user code for dynamo
                return t.squeeze(0)

        d1 = torch.tensor([1])
        d3 = torch.tensor([3])
        d4 = torch.tensor([4])
        self.run_test_with_fx_to_onnx_exporter_and_onnx_runtime(
            Squeeze(), (d1, d4), additional_test_inputs=[((d3, d4),)]
        )
        self.run_test_with_fx_to_onnx_exporter_and_onnx_runtime(
            Squeeze(), (d3, d4), additional_test_inputs=[((d1, d3),)]
        )

    @pytorch_test_common.skip_min_ort_version(
        reason="ORT doesn't support dynamic fx exporter yet making SegFault flaky test",
        version="1.15",
        dynamic_only=True,
    )
    def test_slice(self):
        class DynamicSliceExportMod(torch.nn.Module):
            def forward(self, x):
                results = []
                for i in range(4):
                    results.append(x[: x.size(0) - i, i : x.size(2), i:3])
                return tuple(results)

        x = torch.rand(5, 5, 5)
        y = torch.randn(6, 7, 8)
        self.run_test_with_fx_to_onnx_exporter_and_onnx_runtime(
            DynamicSliceExportMod(),
            (x,),
            additional_test_inputs=[((y,),)],
        )

    # TODO(titaiwang): This is also detected flaky in static shape:
    # https://github.com/pytorch/pytorch/issues/98622
    @pytorch_test_common.skip_min_ort_version(
        reason="ORT doesn't support dynamic fx exporter yet making SegFault flaky test",
        version="1.15",
        dynamic_only=False,
    )
    def test_mutation(self):
        class MutationModel(torch.nn.Module):
            def forward(self, x):
                x.view(3, 2, -1).add_(2.0)
                return x

        self.run_test_with_fx_to_onnx_exporter_and_onnx_runtime(
            MutationModel(), (torch.randn(12),), has_mutation=True
        )

    @pytorch_test_common.skip_min_ort_version(
        reason="ORT doesn't support dynamic fx exporter yet making SegFault flaky test",
        version="1.15",
        dynamic_only=False,
    )
    def test_arange(self):
        class ArangeModel(torch.nn.Module):
            def forward(self, input):
                return (
                    torch.arange(input.shape[0]),
                    torch.arange(12),
                    torch.arange(start=input.shape[0], end=input.shape[0] + 5),
                )

        x = torch.randn(5, 3, 2)
        y = torch.randn(8, 3, 2)
        self.run_test_with_fx_to_onnx_exporter_and_onnx_runtime(
            ArangeModel(),
            (x,),
            additional_test_inputs=[((y,),)],
        )

    @pytorch_test_common.skip_dynamic_fx_test(
        "[ONNXRuntimeError] : 1 : FAIL : Non-zero status code returned while running Slice node. Name:'n13__5' Status Message:"
        "slice.cc:193 FillVectorsFromInput Starts must be a 1-D array"
    )
    def test_expand_as_fill_zero(self):
        class Model(torch.nn.Module):
            def forward(self, x):
                x[:, x.size(0) :] = 0
                return x

        x = torch.ones(2, 5)
        x2 = torch.randn(3, 4)
        self.run_test_with_fx_to_onnx_exporter_and_onnx_runtime(
            Model(),
            (x,),
            additional_test_inputs=[((x2,),)],
        )

    @pytorch_test_common.xfail(
        "[ONNXRuntimeError] : 1 : FAIL : Type Error: Type (tensor(float)) of output arg (copy) "
        "of node (n0__4) does not match expected type (tensor(int64))"
    )
    def test_expand_as_fill_tensor(self):
        class Model(torch.nn.Module):
            def forward(self, x):
                x[:, x.size(0) :] = torch.tensor([1, 2, 3])
                return x

        x = torch.ones(2, 5, 3)
        x2 = torch.randn(3, 4, 3)
        self.run_test_with_fx_to_onnx_exporter_and_onnx_runtime(
            Model(),
            (x,),
            additional_test_inputs=[((x2,),)],
        )

    @pytorch_test_common.xfail(
        "RuntimeError: at::functionalization::impl::isFunctionalTensor(self_) INTERNAL ASSERT FAILED "
        "at '/path/to/pytorch/torch/csrc/autograd/python_torch_functions_manual.cpp':514, please report a bug to PyTorch."
    )
    def test_expand_as_fill_seperate_tensor(self):
        class Model(torch.nn.Module):
            def forward(self, x):
                aa = torch.tensor([[0], [1], [2]])
                return aa.expand_as(x)

        x = torch.ones(3, 2)
        x2 = torch.randn(3, 5)
        self.run_test_with_fx_to_onnx_exporter_and_onnx_runtime(
            Model(),
            (x,),
            additional_test_inputs=[((x2,),)],
        )

    @pytorch_test_common.skip_min_ort_version(
        reason="ORT doesn't support dynamic fx exporter yet making SegFault flaky test",
        version="1.15",
        dynamic_only=True,
    )
    def test_view_dynamic_zero_dim(self):
        class ViewModel(torch.nn.Module):
            def forward(self, input):
                input = input.view(-1, 2)
                return input.view(1, -1)

        x = torch.ones(2)
        another_x = torch.empty((0,))
        self.run_test_with_fx_to_onnx_exporter_and_onnx_runtime(
            ViewModel(),
            (x,),
            additional_test_inputs=[((another_x,),)],
        )

    @pytorch_test_common.skip_min_ort_version(
        reason="ORT doesn't support dynamic fx exporter yet making SegFault flaky test",
        version="1.15",
        dynamic_only=True,
    )
    def test_flatten_dynamic_axes(self):
        class MyModule(torch.nn.Module):
            def forward(self, x):
                return torch.flatten(x, start_dim=2, end_dim=3)

        batch_size = 3
        x = torch.randn(batch_size, 5, 4, 5)
        y = torch.randn(5, 5, 4, 5)
        model = MyModule()
        self.run_test_with_fx_to_onnx_exporter_and_onnx_runtime(
            model, (x,), additional_test_inputs=[((y,),)]
        )

    @pytorch_test_common.skip_min_ort_version(
        reason="ORT doesn't support dynamic fx exporter yet making SegFault flaky test",
        version="1.15",
        dynamic_only=True,
    )
    def test_none_input(self):
        class NoneInputModel(torch.nn.Module):
            def forward(
                self, x: torch.Tensor, y: Optional[torch.Tensor], z: torch.Tensor
            ):
                if y is None:
                    return x + z
                return x + y + z

        self.run_test_with_fx_to_onnx_exporter_and_onnx_runtime(
            NoneInputModel(), (torch.randn(1, 2), None, torch.randn(1, 2))
        )

<<<<<<< HEAD
    @pytorch_test_common.skip_min_ort_version(
        reason="ORT doesn't support dynamic fx exporter yet making SegFault flaky test",
        version="1.15",
        dynamic_only=True,
    )
    def test_gpt2_tiny(self):
        model_name = "sshleifer/tiny-gpt2"
        # Download pytorch model
        model = transformers.AutoModel.from_pretrained(model_name)
        tokenizer = transformers.AutoTokenizer.from_pretrained(model_name)
=======
    def test_operator_with_data_dependent_output(self):
        def func(x):
            # Repro from llama. Emits `torch.ops.aten._local_scalar_dense`.
            return x + torch.full(x.shape, torch.tensor(torch.finfo(x.dtype).min))

        self.run_test_with_fx_to_onnx_exporter_and_onnx_runtime(
            func, (torch.randn(3, 4),)
        )

    def test_operator_with_scalar_output(self):
        def func(x, y):
            return x.item() + y

        self.run_test_with_fx_to_onnx_exporter_and_onnx_runtime(
            func, (torch.tensor([1]), torch.randn(3, 4))
        )

    def test_operator_with_dynamic_output_shape(self):
        def func(x):
            return x.nonzero()

        self.run_test_with_fx_to_onnx_exporter_and_onnx_runtime(
            func, (torch.randn(3, 4),)
        )

    def test_gpt2_tiny_from_config(self):
        # Model
        config = transformers.GPT2Config(
            num_hidden_layers=4,
            vocab_size=8096,
            hidden_size=16,
            intermediate_size=16,
            max_position_embeddings=512,
            num_attention_heads=2,
            hidden_dropout_prob=0.0,
            attention_dropout_prob=0.0,
        )
        model = transformers.GPT2Model(config).eval()

        def input_generator(batch: int, seq: int):
            input_ids = torch.randint(0, 8096, (batch, seq))
            attention_mask = torch.ones(batch, seq, dtype=torch.bool)
            position_ids = torch.arange(0, seq, dtype=torch.long)
            position_ids = position_ids.unsqueeze(0).view(-1, seq)
            return input_ids, attention_mask, position_ids
>>>>>>> 256fed02

        # Encoded inputs
        input_ids, attention_mask, position_ids = input_generator(2, 128)

        # Another encoded inputs to test dynamic shapes
        (
            another_input_ids,
            another_attention_mask,
            another_position_ids,
        ) = input_generator(3, 256)

        self.run_test_with_fx_to_onnx_exporter_and_onnx_runtime(
<<<<<<< HEAD
            model, [], inputs, additional_test_inputs=[((), another_inputs)]
=======
            model,
            (input_ids,),
            input_kwargs={
                "attention_mask": attention_mask,
                "position_ids": position_ids,
            },
            additional_test_inputs=[
                (
                    (another_input_ids,),
                    {
                        "attention_mask": another_attention_mask,
                        "position_ids": another_position_ids,
                    },
                )
            ],
        )

    def test_prims_device_put(self):
        class CustomModule(nn.Module):
            def forward(self, x):
                # Assuming x is a tensor on the CPU, move it to the desired device using device_put()
                x = torch.ops.prims.device_put(x, "cpu")
                return x

        self.run_test_with_fx_to_onnx_exporter_and_onnx_runtime(
            CustomModule(), (torch.randn(1, 2, 3),)
>>>>>>> 256fed02
        )

    @_beartype.beartype
    def _test_fx_symbolic_tracer_large_scale_exporter(
        self,
        model_name: str,
        create_model: Callable,
        create_args: Callable,
        create_pytorch_only_kwargs: Callable,
    ):
        """Test helper for large-scale exporter.

        Arguments:
            model_name: Name of the model. It used to name temporary files.
            create_model: A function that creates a model. It should always create the same model.
            create_args: A function that creates random input arguments for the model.
            create_pytorch_only_kwargs: A function that creates kwargs for calling PyTorch model with real tensors.

        This test contains several steps.

        1. Create a toy model.
        2. Save the toy's state (parameters) to a file. This is for simulating a checkpoint file.
        3. Load it back and export it to ONNX with large-scale exporter.
            All operations (including model loading) are done under
            FakeTensorMode so no real tensor is created and no real
            computation happens.
        4. The ONNX model generated in step 3 doesn't contain parameters,
            and this step adds them as external data and save a new ONNX model.
        5. Run PyTorch and ONNX models and compare their results.
        """

        # Create the toy model.
        model = create_model()

        with tempfile.NamedTemporaryFile(
            prefix=model_name, suffix=".pt"
        ) as tmp_file, tempfile.TemporaryDirectory(
            suffix="large_scale_export"
        ) as tmp_folder:
            # Dump state_dict to a file to simulate how HuggingFace model is initialized.
            # The file will be loaded via .load_state_dict(...)
            torch.save(model.state_dict(), tmp_file.name)

            ftm = fake_tensor.FakeTensorMode(
                allow_non_fake_inputs=True, allow_fallback_kernels=False
            )
            ctx = patcher.ONNXTorchPatcher()
            # NOTE: FakeTensorMode disallows symbolic shape of fx graph
            # The following coed block does several things.
            #  1. Create a model whose parameters and buffers are all FakeTensor's.
            #  2. Convert nn.Module into ONNX model without initializers.
            #  3. Record the file paths to find real initializers.
            with ctx, ftm:
                # Toy model with parameters and buffers as FakeTensor's.
                fake_model = create_model()
                fake_model.load_state_dict(torch.load(tmp_file.name))
                # Toy inputs as FakeTensor's.
                fake_args = create_args()
                # Export ONNX model without initializers while ctx.paths records
                # all files that contains real initializers.

                options = torch.onnx.ExportOptions(
                    opset_version=self.opset_version,
                    dynamic_shapes=self.dynamic_shapes,
                    op_level_debug=self.op_level_debug,
                )
                export_options = torch.onnx._internal.exporter.ResolvedExportOptions(
                    options
                )
                export_options.fx_tracer = (
                    fx_symbolic_graph_extractor.FXSymbolicTracer()
                )
                export_output = torch.onnx.dynamo_export(
                    fake_model,
                    *fake_args,
                    export_options=export_options,
                )

                onnx_model = export_output.model_proto

            # Tasks done by the following block.
            #  1. Iterate through all tensors stored in ctx.paths (the file content is loaded torch.load)
            #  2. If a tensor's name matches a "onnx_model"'s input name, an initializer is created and saved to
            #     a seperated folder.
            #  3. A new ONNX model is saved into file with the initializers saved in the previous step.
            #  4. ORT executes the new ONNX model and compares the results with the original GPT model.

            # Model saved to tmp_folder/onnx_model_location
            # Initializers are saved to tmp_folder/onnx_initializer_location/*.onnx
            onnx_model_location = model_name + "_external_data.onnx"
            onnx_initializer_location = model_name + "_initializers"
            # TODO: We are using the internal `save_model_with_external_data` instead of public
            # `ExportOutput.save` because we need to rename ONNX initializers before saving.
            # This is only needed/allowed because we are using `fx_tracer=FXSymbolicTracer`,
            # which is not an official FX tracer.
            fx_serialization.save_model_with_external_data(
                tmp_folder,
                onnx_model_location,
                onnx_initializer_location,
                tuple(ctx.paths),
                onnx_model,
                rename_initializer=True,
            )
            # Generate random inputs.
            args = create_args()
            kwargs = create_pytorch_only_kwargs()
            # Original outputs.
            ref_outputs = export_output.adapt_torch_outputs_to_onnx(
                model(*args, **kwargs)
            )
            # ORT outputs.
            args_not_none = export_output.adapt_torch_inputs_to_onnx(*args)

            # Drop Parameters and buffers added by fx_serialization.save_model_with_external_data
            args_not_none = args_not_none[: len(args) - len(kwargs)]

            ort_outputs = onnx_test_common.run_ort(
                os.path.join(tmp_folder, onnx_model_location),
                args_not_none,
            )

            assert len(ref_outputs) == len(ort_outputs)

            for ref_output, ort_output in zip(ref_outputs, ort_outputs):
                torch.testing.assert_close(ref_output, torch.tensor(ort_output))

    @pytorch_test_common.skip_dynamic_fx_test(
        "FakeTensor exporting is not supported by dynamic axes."
    )
    def test_fx_symbolic_tracer_large_scale_exporter_with_toy_mlp(self):
        class MLPModel(nn.Module):
            def __init__(self):
                super().__init__()
                self.fc0 = nn.Linear(8, 8, bias=True)
                self.fc1 = nn.Linear(8, 4, bias=True)
                self.fc2 = nn.Linear(4, 2, bias=True)
                self.fc3 = nn.Linear(2, 2, bias=True)

            def forward(self, tensor_x: torch.Tensor):
                tensor_x = self.fc0(tensor_x)
                tensor_x = torch.sigmoid(tensor_x)
                tensor_x = self.fc1(tensor_x)
                tensor_x = torch.sigmoid(tensor_x)
                tensor_x = self.fc2(tensor_x)
                tensor_x = torch.sigmoid(tensor_x)
                output = self.fc3(tensor_x)
                return output

        def create_model() -> nn.Module:
            return MLPModel()

        def create_args():
            return (torch.rand((97, 8), dtype=torch.float32),)

        def create_pytorch_only_extra_kwargs():
            return {}

        self._test_fx_symbolic_tracer_large_scale_exporter(
            "toy_mlp1",
            create_model,
            create_args,
            create_pytorch_only_extra_kwargs,
        )

    @pytorch_test_common.xfail(
        "[ONNXRuntimeError] : 1 : FAIL : Type Error: Data in initializer 'h_0_attn_bias' "
        "has element type tensor(uint8) but usage of initializer in graph expects tensor(bool)"
        "https://github.com/huggingface/transformers/issues/21013"
    )
    @pytorch_test_common.skip_dynamic_fx_test(
        "FakeTensor exporting is not supported by dynamic axes."
    )
    def test_fx_symbolic_tracer_large_scale_exporter_with_tiny_gpt2(self):
        model_name = "sshleifer/tiny-gpt2"
        device = "cpu"

        def create_model() -> nn.Module:
            return transformers.AutoModel.from_pretrained(model_name).to(device).eval()

        def create_args():
            tokenizer = transformers.AutoTokenizer.from_pretrained(model_name)
            kwargs = tokenizer("Hello world!", return_tensors="pt")
            input_ids = kwargs["input_ids"]
            attention_mask = kwargs["attention_mask"]
            return input_ids, None, attention_mask

        def create_pytorch_only_extra_kwargs():
            return {"return_dict": False}

        self._test_fx_symbolic_tracer_large_scale_exporter(
            "tiny_gpt2",
            create_model,
            create_args,
            create_pytorch_only_extra_kwargs,
        )

    @_beartype.beartype
    def _test_fake_tensor_mode_exporter(
        self,
        model_name: str,
        create_model: Callable,
        create_args: Callable,
        create_kwargs: Callable,
    ):
        """Test helper for FakeTensorMode-enabled exporter.

        Arguments:
            model_name: Name of the model. It used to name temporary files.
            create_model: A function that creates a model.
            create_args: A function that creates positional inputs for the model.
            create_kwargs: A function that creates keyword inputs for ther model.

        This test contains several steps.

        1. Create a toy model.
        2. Save the toy's state (parameters) to a file. This is for simulating a checkpoint file.
        3. Load it back and export it to ONNX with Fake Mode enabled.
            Because all operations (including model and input loading) are done under
            FakeTensorMode, no real tensor are created and no real computation happens.
        4. The ONNX model generated in step 3 doesn't contain parameters,
            and this step adds them as external data on an ONNX model.
        5. Run PyTorch and ONNX models and compare their results.
        """

        # Create the toy model with real weight.
        real_model = create_model()

        with tempfile.NamedTemporaryFile(
            prefix=model_name, suffix=".pt"
        ) as tmp_checkpoint_file:
            # Dump state_dict to a file to simulate how HuggingFace model is initialized.
            # The file will be loaded via .load_state_dict(...)
            torch.save(real_model.state_dict(), tmp_checkpoint_file.name)

            with torch.onnx.enable_fake_mode() as fake_context:
                fake_args = create_args()
                fake_kwargs = create_kwargs()
                fake_model = create_model()

            # Export the model with fake inputs and parameters
            export_options = torch.onnx.ExportOptions(
                opset_version=self.opset_version,
                dynamic_shapes=self.dynamic_shapes,
                op_level_debug=self.op_level_debug,
                fake_context=fake_context,
            )
            export_output = torch.onnx.dynamo_export(
                fake_model, *fake_args, **fake_kwargs, export_options=export_options
            )

            with tempfile.NamedTemporaryFile(suffix=".onnx") as tmp_onnx_file:
                export_output.save(
                    tmp_onnx_file.name, model_state_dict=tmp_checkpoint_file.name
                )

                # Generate random inputs.
                args = create_args()
                kwargs = create_kwargs()
                # Original outputs.
                ref_outputs = export_output.adapt_torch_outputs_to_onnx(
                    real_model(*args, **kwargs)
                )
                # ORT outputs.
                args_not_none = export_output.adapt_torch_inputs_to_onnx(*args)

                ort_outputs = onnx_test_common.run_ort(
                    tmp_onnx_file.name,
                    args_not_none,
                )

                assert len(ref_outputs) == len(ort_outputs)

                for ref_output, ort_output in zip(ref_outputs, ort_outputs):
                    torch.testing.assert_close(ref_output, torch.tensor(ort_output))

    @pytorch_test_common.skip_op_level_debug_test(
        "op_level_debug_test does not support FakeTensor yet."
    )
    def test_fake_tensor_mode_simple(self):
        def create_model() -> nn.Module:
            class Model(torch.nn.Module):
                def __init__(self) -> None:
                    super().__init__()
                    self.linear = torch.nn.Linear(2, 2)

                def forward(self, x):
                    out = self.linear(x)
                    return out

            return Model()

        def create_args():
            return (torch.rand(5, 2, 2),)

        def create_pytorch_only_extra_kwargs():
            return {}

        self._test_fake_tensor_mode_exporter(
            "simple",
            create_model,
            create_args,
<<<<<<< HEAD
            create_pytorch_only_extra_kwargs,
=======
            create_kwargs,
            load_checkpoint_during_init=self.load_checkpoint_during_init,
            export_within_fake_mode=self.export_within_fake_mode,
        )

    @pytorch_test_common.xfail(
        "[ONNXRuntimeError] : 1 : FAIL : Type Error: Data in initializer 'h_0_attn_bias' "
        "has element type tensor(uint8) but usage of initializer in graph expects tensor(bool)"
        "https://github.com/huggingface/transformers/issues/21013"
    )
    def test_large_scale_exporter_with_tiny_gpt2(self):
        model_name = "sshleifer/tiny-gpt2"
        device = "cpu"

        def create_model() -> nn.Module:
            return transformers.AutoModel.from_pretrained(model_name).to(device).eval()

        def create_args():
            tokenizer = transformers.AutoTokenizer.from_pretrained(model_name)
            kwargs = tokenizer("Hello world!", return_tensors="pt")
            input_ids = kwargs["input_ids"]
            attention_mask = kwargs["attention_mask"]
            return input_ids, None, attention_mask

        def create_kwargs():
            return {"return_dict": False}

        self._test_fake_tensor_mode_exporter(
            "tiny_gpt2",
            create_model,
            create_args,
            create_kwargs,
            load_checkpoint_during_init=self.load_checkpoint_during_init,
            export_within_fake_mode=self.export_within_fake_mode,
        )

    def test_large_scale_exporter_with_toy_mlp(self):
        class MLPModel(nn.Module):
            def __init__(self):
                super().__init__()
                self.fc0 = nn.Linear(8, 8, bias=True)
                self.fc1 = nn.Linear(8, 4, bias=True)
                self.fc2 = nn.Linear(4, 2, bias=True)
                self.fc3 = nn.Linear(2, 2, bias=True)

            def forward(self, tensor_x: torch.Tensor):
                tensor_x = self.fc0(tensor_x)
                tensor_x = torch.sigmoid(tensor_x)
                tensor_x = self.fc1(tensor_x)
                tensor_x = torch.sigmoid(tensor_x)
                tensor_x = self.fc2(tensor_x)
                tensor_x = torch.sigmoid(tensor_x)
                output = self.fc3(tensor_x)
                return output

        def create_model() -> nn.Module:
            return MLPModel()

        def create_args():
            return (torch.rand((97, 8), dtype=torch.float32),)

        def create_kwargs():
            return {}

        self._test_fake_tensor_mode_exporter(
            "toy_mlp1",
            create_model,
            create_args,
            create_kwargs,
            load_checkpoint_during_init=self.load_checkpoint_during_init,
            export_within_fake_mode=self.export_within_fake_mode,
        )

    @pytorch_test_common.xfail(
        "Constant tensor is not supported in FakeTensorMode export."
    )
    @pytorch_test_common.skip_dynamic_fx_test(
        "RuntimeError:: SymIntArrayRef expected to contain only concrete integers"
    )
    @pytorch_test_common.skip_load_checkpoint_after_model_creation(
        "HF Bloom model does not need `model.load_state_dict` to work."
    )
    def test_fake_tensor_mode_huggingface_bigscience_bloom_560m(self):
        config = transformers.BloomConfig()
        batch, seq = 4, 256

        def create_args():
            return tuple()

        def create_kwargs():
            input_ids = torch.randint(0, config.vocab_size, (batch, seq))
            attention_mask = torch.ones(batch, seq, dtype=torch.bool)
            return {"input_ids": input_ids, "attention_mask": attention_mask}

        def create_model():
            return transformers.BloomModel(config).eval()

        self._test_fake_tensor_mode_exporter(
            "huggingface_bigscience_bloom_560m",
            create_model,
            create_args,
            create_kwargs,
            load_checkpoint_during_init=self.load_checkpoint_during_init,
            export_within_fake_mode=self.export_within_fake_mode,
>>>>>>> 256fed02
        )


if __name__ == "__main__":
    common_utils.run_tests()<|MERGE_RESOLUTION|>--- conflicted
+++ resolved
@@ -73,14 +73,8 @@
 
     def setUp(self):
         super().setUp()
-        self.opset_version = 18
         self.ort_version = onnxruntime.__version__
 
-    @pytorch_test_common.skip_min_ort_version(
-        reason="ORT doesn't support dynamic fx exporter yet making SegFault flaky test",
-        version="1.15",
-        dynamic_only=True,
-    )
     def test_simple_function(self):
         def func(x):
             # TODO(justinchuby): Replicate torch's type casting policy
@@ -96,11 +90,6 @@
     @pytorch_test_common.xfail(
         "AssertionError: Dynamo input/output is not consistent with traced input/output. "
         "Ref: https://github.com/pytorch/pytorch/issues/96379"
-    )
-    @pytorch_test_common.skip_min_ort_version(
-        reason="ORT doesn't support dynamic fx exporter yet making SegFault flaky test",
-        version="1.15",
-        dynamic_only=True,
     )
     def test_func_with_args_and_tensor_kwargs(self):
         # Non-tensor optional kwargs are always folded into constant and
@@ -137,17 +126,12 @@
         )
         # Test while specifying optional kwarg.
         self.run_test_with_fx_to_onnx_exporter_and_onnx_runtime(
-            func, (tensor_x,), {"b": torch.tensor(5.0)}
+            func, (tensor_x,), input_kwargs={"b": torch.tensor(5.0)}
         )
 
     @pytorch_test_common.xfail(
         "https://github.com/pytorch/pytorch/issues/99534"
         "Non-tensor input is not traceable in dynamo."
-    )
-    @pytorch_test_common.skip_min_ort_version(
-        reason="ORT doesn't support dynamic fx exporter yet making SegFault flaky test",
-        version="1.15",
-        dynamic_only=True,
     )
     def test_xfail_func_with_non_tensor_args(self):
         def func(x, b=1.0):
@@ -162,11 +146,11 @@
             tensor_x,
             8.0,
             export_options=torch.onnx.ExportOptions(
-                opset_version=self.opset_version,
                 op_level_debug=self.op_level_debug,
                 dynamic_shapes=self.dynamic_shapes,
             ),
         )
+        onnx_test_common.assert_dynamic_shapes(export_output, self.dynamic_shapes)
         onnx_format_args = export_output.adapt_torch_inputs_to_onnx(tensor_x, 8.0)
         ref_outputs = export_output.adapt_torch_outputs_to_onnx(func(tensor_x, 8.0))
         ort_outputs = onnx_test_common.run_ort(export_output, onnx_format_args)
@@ -180,11 +164,6 @@
         for ref_output, ort_output in zip(ref_outputs, ort_outputs):
             torch.testing.assert_close(ref_output, torch.tensor(ort_output))
 
-    @pytorch_test_common.skip_min_ort_version(
-        reason="ORT doesn't support dynamic fx exporter yet making SegFault flaky test",
-        version="1.15",
-        dynamic_only=True,
-    )
     def test_func_with_nested_input_structure(self):
         def func(
             x_dict: Dict[str, torch.Tensor],
@@ -216,11 +195,6 @@
             func, (x_dict, y_tuple, z_list)
         )
 
-    @pytorch_test_common.skip_min_ort_version(
-        reason="ORT doesn't support dynamic fx exporter yet making SegFault flaky test",
-        version="1.15",
-        dynamic_only=True,
-    )
     def test_func_with_nested_output_structure(self):
         def func(x, y, z):
             x = x + y
@@ -236,11 +210,6 @@
         z = torch.randn(3)
         self.run_test_with_fx_to_onnx_exporter_and_onnx_runtime(func, (x, y, z))
 
-    @pytorch_test_common.skip_min_ort_version(
-        reason="ORT doesn't support dynamic fx exporter yet making SegFault flaky test",
-        version="1.15",
-        dynamic_only=True,
-    )
     def test_mnist(self):
         class MNISTModel(nn.Module):
             def __init__(self):
@@ -268,11 +237,6 @@
             MNISTModel(), (tensor_x,)
         )
 
-    @pytorch_test_common.skip_min_ort_version(
-        reason="ORT doesn't support dynamic fx exporter yet making SegFault flaky test",
-        version="1.15",
-        dynamic_only=True,
-    )
     def test_log_sigmoid(self):
         # This produces op as `torch.ops.aten.log_sigmoid_forward`, instead of the more
         # conventional `torch.ops.aten.log_sigmoid`.
@@ -287,11 +251,6 @@
         input = torch.randn(2)
         self.run_test_with_fx_to_onnx_exporter_and_onnx_runtime(Model(), (input,))
 
-    @pytorch_test_common.skip_min_ort_version(
-        reason="ORT doesn't support dynamic fx exporter yet making SegFault flaky test",
-        version="1.15",
-        dynamic_only=True,
-    )
     @skip_if_no_torchvision
     def test_resnet18(self):
         # TODO(bowbao): Note [training vs eval in dynamo_export]
@@ -314,11 +273,6 @@
         "[ONNXRuntimeError] : 2 : INVALID_ARGUMENT : "
         "Got invalid dimensions for input: arg0 for the following indices index: 0 Got: 3 Expected: 1"
     )
-    @pytorch_test_common.skip_min_ort_version(
-        reason="ORT doesn't support dynamic fx exporter yet making SegFault flaky test",
-        version="1.15",
-        dynamic_only=True,
-    )
     @skip_if_no_torchvision
     def test_shufflenet_v2(self):
         # TODO(bowbao): see Note [training vs eval in dynamo_export]
@@ -334,11 +288,6 @@
             atol=1e-5,
         )
 
-    @pytorch_test_common.skip_min_ort_version(
-        reason="ORT doesn't support dynamic fx exporter yet making SegFault flaky test",
-        version="1.15",
-        dynamic_only=True,
-    )
     def test_add(self):
         class DynamicAdd(torch.nn.Module):
             def forward(self, x, y):
@@ -355,11 +304,6 @@
             additional_test_inputs=[((another_x, another_y),)],
         )
 
-    @pytorch_test_common.skip_min_ort_version(
-        reason="ORT doesn't support dynamic fx exporter yet making SegFault flaky test",
-        version="1.15",
-        dynamic_only=True,
-    )
     def test_sigmoid_add(self):
         class DynamicAdd(torch.nn.Module):
             def __init__(self, *args, **kwargs) -> None:
@@ -381,11 +325,6 @@
             DynamicAdd(), (x, y), additional_test_inputs=[((input_x, input_y),)]
         )
 
-    @pytorch_test_common.skip_min_ort_version(
-        reason="ORT doesn't support dynamic fx exporter yet making SegFault flaky test",
-        version="1.15",
-        dynamic_only=True,
-    )
     def test_matmul(self):
         class DynamicMatMul(torch.nn.Module):
             def forward(self, x, y):
@@ -455,11 +394,6 @@
             Squeeze(), (d3, d4), additional_test_inputs=[((d1, d3),)]
         )
 
-    @pytorch_test_common.skip_min_ort_version(
-        reason="ORT doesn't support dynamic fx exporter yet making SegFault flaky test",
-        version="1.15",
-        dynamic_only=True,
-    )
     def test_slice(self):
         class DynamicSliceExportMod(torch.nn.Module):
             def forward(self, x):
@@ -476,13 +410,6 @@
             additional_test_inputs=[((y,),)],
         )
 
-    # TODO(titaiwang): This is also detected flaky in static shape:
-    # https://github.com/pytorch/pytorch/issues/98622
-    @pytorch_test_common.skip_min_ort_version(
-        reason="ORT doesn't support dynamic fx exporter yet making SegFault flaky test",
-        version="1.15",
-        dynamic_only=False,
-    )
     def test_mutation(self):
         class MutationModel(torch.nn.Module):
             def forward(self, x):
@@ -493,11 +420,6 @@
             MutationModel(), (torch.randn(12),), has_mutation=True
         )
 
-    @pytorch_test_common.skip_min_ort_version(
-        reason="ORT doesn't support dynamic fx exporter yet making SegFault flaky test",
-        version="1.15",
-        dynamic_only=False,
-    )
     def test_arange(self):
         class ArangeModel(torch.nn.Module):
             def forward(self, input):
@@ -569,11 +491,9 @@
             additional_test_inputs=[((x2,),)],
         )
 
-    @pytorch_test_common.skip_min_ort_version(
-        reason="ORT doesn't support dynamic fx exporter yet making SegFault flaky test",
-        version="1.15",
-        dynamic_only=True,
-    )
+    # NOTE:The test was meant to test the empty bounding box case, but it is not
+    # supported. When we have vision model examples, we will have a better test case
+    # to demonstrate in FX and FX exporter.
     def test_view_dynamic_zero_dim(self):
         class ViewModel(torch.nn.Module):
             def forward(self, input):
@@ -581,18 +501,14 @@
                 return input.view(1, -1)
 
         x = torch.ones(2)
-        another_x = torch.empty((0,))
+        # y = torch.empty(0)
         self.run_test_with_fx_to_onnx_exporter_and_onnx_runtime(
             ViewModel(),
             (x,),
-            additional_test_inputs=[((another_x,),)],
-        )
-
-    @pytorch_test_common.skip_min_ort_version(
-        reason="ORT doesn't support dynamic fx exporter yet making SegFault flaky test",
-        version="1.15",
-        dynamic_only=True,
-    )
+            # additional_test_inputs=[((y,),)],  # TODO: Without `additional_test_inputs` arg, dynamic shape cannot be verified
+            skip_dynamic_shapes_check=True,  # Has static shape for dynamic_shapes=True due to 0/1 specialization
+        )
+
     def test_flatten_dynamic_axes(self):
         class MyModule(torch.nn.Module):
             def forward(self, x):
@@ -606,11 +522,6 @@
             model, (x,), additional_test_inputs=[((y,),)]
         )
 
-    @pytorch_test_common.skip_min_ort_version(
-        reason="ORT doesn't support dynamic fx exporter yet making SegFault flaky test",
-        version="1.15",
-        dynamic_only=True,
-    )
     def test_none_input(self):
         class NoneInputModel(torch.nn.Module):
             def forward(
@@ -624,18 +535,6 @@
             NoneInputModel(), (torch.randn(1, 2), None, torch.randn(1, 2))
         )
 
-<<<<<<< HEAD
-    @pytorch_test_common.skip_min_ort_version(
-        reason="ORT doesn't support dynamic fx exporter yet making SegFault flaky test",
-        version="1.15",
-        dynamic_only=True,
-    )
-    def test_gpt2_tiny(self):
-        model_name = "sshleifer/tiny-gpt2"
-        # Download pytorch model
-        model = transformers.AutoModel.from_pretrained(model_name)
-        tokenizer = transformers.AutoTokenizer.from_pretrained(model_name)
-=======
     def test_operator_with_data_dependent_output(self):
         def func(x):
             # Repro from llama. Emits `torch.ops.aten._local_scalar_dense`.
@@ -681,7 +580,6 @@
             position_ids = torch.arange(0, seq, dtype=torch.long)
             position_ids = position_ids.unsqueeze(0).view(-1, seq)
             return input_ids, attention_mask, position_ids
->>>>>>> 256fed02
 
         # Encoded inputs
         input_ids, attention_mask, position_ids = input_generator(2, 128)
@@ -694,9 +592,6 @@
         ) = input_generator(3, 256)
 
         self.run_test_with_fx_to_onnx_exporter_and_onnx_runtime(
-<<<<<<< HEAD
-            model, [], inputs, additional_test_inputs=[((), another_inputs)]
-=======
             model,
             (input_ids,),
             input_kwargs={
@@ -723,7 +618,6 @@
 
         self.run_test_with_fx_to_onnx_exporter_and_onnx_runtime(
             CustomModule(), (torch.randn(1, 2, 3),)
->>>>>>> 256fed02
         )
 
     @_beartype.beartype
@@ -786,7 +680,6 @@
                 # all files that contains real initializers.
 
                 options = torch.onnx.ExportOptions(
-                    opset_version=self.opset_version,
                     dynamic_shapes=self.dynamic_shapes,
                     op_level_debug=self.op_level_debug,
                 )
@@ -801,8 +694,9 @@
                     *fake_args,
                     export_options=export_options,
                 )
-
                 onnx_model = export_output.model_proto
+
+            onnx_test_common.assert_dynamic_shapes(export_output, self.dynamic_shapes)
 
             # Tasks done by the following block.
             #  1. Iterate through all tensors stored in ctx.paths (the file content is loaded torch.load)
@@ -920,6 +814,42 @@
             create_pytorch_only_extra_kwargs,
         )
 
+
+def _parameterized_class_attrs_and_values_with_fake_options():
+    input_values = []
+    input_values.extend(
+        itertools.product((True, False), (True, False), (True, False), (True, False))
+    )
+    return {
+        "attrs": [
+            "op_level_debug",
+            "dynamic_shapes",
+            "load_checkpoint_during_init",
+            "export_within_fake_mode",
+        ],
+        "input_values": input_values,
+    }
+
+
+@parameterized.parameterized_class(
+    **_parameterized_class_attrs_and_values_with_fake_options(),
+    class_name_func=_parameterize_class_name,
+)
+class TestFxToOnnxFakeTensorWithOnnxRuntime(onnx_test_common._TestONNXRuntime):
+    """ONNX export test for specific Fake Tensor scenarios
+
+    TODO: Should we merge this with  `TestFxToOnnxWithOnnxRuntime`? Considerably increases export time
+    """
+
+    op_level_debug: bool
+    dynamic_shapes: bool
+    load_checkpoint_during_init: bool
+    export_within_fake_mode: bool
+
+    def setUp(self):
+        super().setUp()
+        self.ort_version = onnxruntime.__version__
+
     @_beartype.beartype
     def _test_fake_tensor_mode_exporter(
         self,
@@ -927,6 +857,8 @@
         create_model: Callable,
         create_args: Callable,
         create_kwargs: Callable,
+        load_checkpoint_during_init: bool,
+        export_within_fake_mode: bool,
     ):
         """Test helper for FakeTensorMode-enabled exporter.
 
@@ -935,6 +867,9 @@
             create_model: A function that creates a model.
             create_args: A function that creates positional inputs for the model.
             create_kwargs: A function that creates keyword inputs for ther model.
+            load_checkpoint_during_init: Whether to load a checkpoint during model initialization.
+                (after or during model creation, but before exporting starts)
+            export_within_fake_mode: Whether to call torch.onnx._dynamo_export within torch._subclasses.FakeTensorMode
 
         This test contains several steps.
 
@@ -956,23 +891,37 @@
         ) as tmp_checkpoint_file:
             # Dump state_dict to a file to simulate how HuggingFace model is initialized.
             # The file will be loaded via .load_state_dict(...)
-            torch.save(real_model.state_dict(), tmp_checkpoint_file.name)
+            state_dict = real_model.state_dict()
+            torch.save(state_dict, tmp_checkpoint_file.name)
 
             with torch.onnx.enable_fake_mode() as fake_context:
                 fake_args = create_args()
                 fake_kwargs = create_kwargs()
                 fake_model = create_model()
-
-            # Export the model with fake inputs and parameters
-            export_options = torch.onnx.ExportOptions(
-                opset_version=self.opset_version,
-                dynamic_shapes=self.dynamic_shapes,
-                op_level_debug=self.op_level_debug,
-                fake_context=fake_context,
-            )
-            export_output = torch.onnx.dynamo_export(
-                fake_model, *fake_args, **fake_kwargs, export_options=export_options
-            )
+                if load_checkpoint_during_init:
+                    fake_model.load_state_dict(torch.load(tmp_checkpoint_file.name))
+
+                # Export the model with fake inputs and parameters
+                export_options = torch.onnx.ExportOptions(
+                    dynamic_shapes=self.dynamic_shapes,
+                    op_level_debug=self.op_level_debug,
+                    fake_context=fake_context,
+                )
+
+                if export_within_fake_mode:
+                    export_output = torch.onnx.dynamo_export(
+                        fake_model,
+                        *fake_args,
+                        **fake_kwargs,
+                        export_options=export_options,
+                    )
+
+            if not export_within_fake_mode:
+                export_output = torch.onnx.dynamo_export(
+                    fake_model, *fake_args, **fake_kwargs, export_options=export_options
+                )
+
+            onnx_test_common.assert_dynamic_shapes(export_output, self.dynamic_shapes)
 
             with tempfile.NamedTemporaryFile(suffix=".onnx") as tmp_onnx_file:
                 export_output.save(
@@ -987,7 +936,9 @@
                     real_model(*args, **kwargs)
                 )
                 # ORT outputs.
-                args_not_none = export_output.adapt_torch_inputs_to_onnx(*args)
+                args_not_none = export_output.adapt_torch_inputs_to_onnx(
+                    *args, **kwargs
+                )
 
                 ort_outputs = onnx_test_common.run_ort(
                     tmp_onnx_file.name,
@@ -999,9 +950,6 @@
                 for ref_output, ort_output in zip(ref_outputs, ort_outputs):
                     torch.testing.assert_close(ref_output, torch.tensor(ort_output))
 
-    @pytorch_test_common.skip_op_level_debug_test(
-        "op_level_debug_test does not support FakeTensor yet."
-    )
     def test_fake_tensor_mode_simple(self):
         def create_model() -> nn.Module:
             class Model(torch.nn.Module):
@@ -1018,16 +966,13 @@
         def create_args():
             return (torch.rand(5, 2, 2),)
 
-        def create_pytorch_only_extra_kwargs():
+        def create_kwargs():
             return {}
 
         self._test_fake_tensor_mode_exporter(
             "simple",
             create_model,
             create_args,
-<<<<<<< HEAD
-            create_pytorch_only_extra_kwargs,
-=======
             create_kwargs,
             load_checkpoint_during_init=self.load_checkpoint_during_init,
             export_within_fake_mode=self.export_within_fake_mode,
@@ -1132,7 +1077,6 @@
             create_kwargs,
             load_checkpoint_during_init=self.load_checkpoint_during_init,
             export_within_fake_mode=self.export_within_fake_mode,
->>>>>>> 256fed02
         )
 
 
