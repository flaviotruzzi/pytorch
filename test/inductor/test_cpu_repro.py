--- conflicted
+++ resolved
@@ -1,5 +1,6 @@
 # Owner(s): ["module: inductor"]
 import contextlib
+import copy
 import itertools
 import math
 import sys
@@ -14,6 +15,7 @@
 from torch._dynamo.testing import rand_strided
 from torch._dynamo.utils import same
 from torch._inductor import codecache, config, metrics
+from torch._inductor.codegen.common import OptimizationContext
 from torch._inductor.codegen.cpp import (
     CppOverrides,
     CppVecKernelChecker,
@@ -45,17 +47,46 @@
 
 
 vec_dtypes = test_torchinductor.vec_dtypes
+_lowp_fp_dtypes = (
+    torch.bfloat16,
+    torch.float16,
+)
 run_and_get_cpp_code = test_torchinductor.run_and_get_cpp_code
 TestCase = test_torchinductor.TestCase
 aten = torch.ops.aten
 check_model = test_torchinductor.check_model
 
 
+class LstmModule(torch.nn.Module):
+    def __init__(
+        self,
+        input_size,
+        hidden_size,
+        num_layers,
+        bias=True,
+        bidirectional=False,
+        batch_first=False,
+    ):
+        super().__init__()
+        self.lstm = torch.nn.LSTM(
+            input_size=input_size,
+            hidden_size=hidden_size,
+            num_layers=num_layers,
+            bias=bias,
+            bidirectional=bidirectional,
+            batch_first=batch_first,
+        )
+
+    def forward(self, x, h=None):
+        x, h = self.lstm(x, h)
+        return x, h
+
+
 class CPUReproTests(TestCase):
     common = check_model
 
     def test_conv_stride_constraints(self):
-        for fmt in [torch.channels_last, torch.contiguous_format]:
+        for fmt in [torch.contiguous_format, torch.channels_last]:
             # TorchDispatch doesn't work in our cuda invocation for some reason
             m = torch.nn.Conv2d(5, 6, [3, 3])
 
@@ -77,6 +108,13 @@
                 def __torch_dispatch__(self, func, types, args=(), kwargs=None):
                     kwargs = kwargs if kwargs else {}
                     if func == torch.ops.aten.convolution.default:
+                        # For CPU and mkldnn enable, we always using channles last
+                        nonlocal fmt
+                        if (
+                            torch.backends.mkldnn.enabled
+                            and torch.backends.mkldnn.is_available()
+                        ):
+                            fmt = torch.channels_last
                         test_self.assertTrue(args[0].is_contiguous(memory_format=fmt))
                         test_self.assertTrue(args[1].is_contiguous(memory_format=fmt))
                         nonlocal conv_seen
@@ -93,7 +131,7 @@
     def test_conv2d_bn_mixed_dtype(self):
         class Model(torch.nn.Module):
             def __init__(self):
-                super(Model, self).__init__()
+                super().__init__()
                 self.conv = torch.nn.Conv2d(
                     3,
                     16,
@@ -315,6 +353,173 @@
                     (v,),
                 )
 
+    @unittest.skipIf(not torch._C._has_mkldnn, "MKLDNN is not enabled")
+    @patch("torch.cuda.is_available", lambda: False)
+    @torch._dynamo.config.patch(dynamic_shapes=True)
+    @torch._dynamo.config.patch(assume_static_by_default=False)
+    @torch._dynamo.config.patch(allow_rnn=True)
+    @config.patch(freezing=True)
+    def _test_lstm_packed(self, params_dict, change_input_sizes=False):
+        from torch._dynamo.utils import counters
+
+        for (
+            unbatched,
+            input_size,
+            hidden_size,
+            num_layers,
+            bidirectional,
+            bias,
+            empty_state,
+            batch_first,
+            batch_size,
+            seq_len,
+        ) in itertools.product(*list(params_dict.values())):
+            dtypes = [torch.float]
+            if torch.ops.mkldnn._is_mkldnn_bf16_supported():
+                dtypes.append(torch.bfloat16)
+            for dtype in dtypes:
+                counters.clear()
+                num_directions = 2 if bidirectional else 1
+
+                seq_len_var = seq_len + 3
+                if unbatched:
+                    v = torch.randn(seq_len, input_size)
+                    v_var = torch.randn(seq_len_var, input_size)
+                    h = torch.randn(num_layers * num_directions, hidden_size)
+                    c = torch.randn(num_layers * num_directions, hidden_size)
+                else:
+                    if batch_first:
+                        v = torch.randn(batch_size, seq_len, input_size)
+                        v_var = torch.randn(batch_size, seq_len_var, input_size)
+                    else:
+                        v = torch.randn(seq_len, batch_size, input_size)
+                        v_var = torch.randn(seq_len_var, batch_size, input_size)
+                    h = torch.randn(
+                        num_layers * num_directions, batch_size, hidden_size
+                    )
+                    c = torch.randn(
+                        num_layers * num_directions, batch_size, hidden_size
+                    )
+
+                mod = LstmModule(
+                    input_size,
+                    hidden_size,
+                    num_layers,
+                    bias,
+                    bidirectional,
+                    batch_first,
+                ).eval()
+                maybe_autocast = (
+                    torch.cpu.amp.autocast()
+                    if dtype == torch.bfloat16
+                    else contextlib.nullcontext()
+                )
+
+                with torch.no_grad(), maybe_autocast:
+                    inps = [v]
+                    if not empty_state:
+                        inps.append((h, c))
+
+                    fn_opt = torch._dynamo.optimize("inductor")(mod)
+                    code = run_and_get_cpp_code(fn_opt, *inps)
+
+                    # Check that _flat_weights are not functional_tensor, otherwise
+                    # deepcopy will fail during recompilation.
+                    fn_opt_copy = copy.deepcopy(fn_opt)
+                    _flat_weights = fn_opt_copy.lstm._flat_weights
+                    for _flat_weight in _flat_weights:
+                        self.assertFalse(torch._is_functional_tensor(_flat_weight))
+
+                    self.assertTrue("aten.mkldnn_rnn_layer" in code)
+                    self.assertEqual(fn_opt(*inps), mod(*inps))
+                    self.assertEqual(
+                        counters["inductor"]["pattern_matcher_count"],
+                        num_layers * num_directions
+                        + 2,  # num of mkldnn_rnn_layer call + 2 view call on the concatenated hy, cy.
+                    )
+
+                    # Change input sizes
+                    if change_input_sizes:
+                        inps_var = [v_var]
+                        self.assertEqual(fn_opt(*inps_var), mod(*inps_var))
+
+    @slowTest
+    def test_lstm_packed(self):
+        params_dict = {
+            "unbatched": [True, False],
+            "input_size": [1, 2],
+            "hidden_size": [5, 32],
+            "num_layers": [1, 3],
+            "bidirectional": [False, True],
+            "bias": [False, True],
+            "empty_state": [False, True],
+            "batch_first": [True, False],
+            "batch_size": [1, 2],
+            "seq_len": [1, 3],
+        }
+        self._test_lstm_packed(params_dict)
+
+    def test_lstm_packed_change_input_sizes(self):
+        params_dict = {
+            "unbatched": [False],
+            "input_size": [2],
+            "hidden_size": [5],
+            "num_layers": [3],
+            "bidirectional": [True],
+            "bias": [True],
+            "empty_state": [False],
+            "batch_first": [False],
+            "batch_size": [2],
+            "seq_len": [3],
+        }
+        self._test_lstm_packed(params_dict, change_input_sizes=True)
+
+    @torch._dynamo.config.patch(dynamic_shapes=True)
+    @torch._dynamo.config.patch(assume_static_by_default=False)
+    @torch._dynamo.config.patch(allow_rnn=True)
+    def test_pack_padded_sequence_lstm(self):
+        embedding_dim = 12
+        hidden_dim = 10
+        batch_size = 24
+        num_layers = 1
+        bidirectional = True
+        num_direc = 2
+        max_lens = 96
+
+        sent = torch.randn(batch_size, max_lens, embedding_dim)
+        hid_0 = torch.rand(num_layers * num_direc, batch_size, hidden_dim)
+        hid_1 = torch.randn(num_layers * num_direc, batch_size, hidden_dim)
+
+        sent_lens = torch.Tensor(
+            [1, 2, 3, 4, 5, 1, 3, 2, 96, 5, 3, 1, 1, 2, 1, 2, 3, 6, 1, 2, 4, 6, 2, 1]
+        )
+
+        assert sent_lens.shape[0] == batch_size
+        assert sent_lens.max().item() == max_lens
+
+        hidden_0 = hid_0.clone().requires_grad_(False)
+        hidden_1 = hid_1.clone().requires_grad_(False)
+        embeds = torch.nn.utils.rnn.pack_padded_sequence(
+            sent, sent_lens, batch_first=True, enforce_sorted=False
+        )
+
+        mod = LstmModule(
+            embedding_dim,
+            hidden_dim,
+            num_layers=num_layers,
+            bias=True,
+            bidirectional=bidirectional,
+            batch_first=True,
+        ).eval()
+
+        with torch.no_grad():
+            inps = [embeds, (hidden_0, hidden_1)]
+            fn_opt = torch._dynamo.optimize("inductor")(mod)
+            code = run_and_get_cpp_code(fn_opt, *inps)
+            # This case is unsupported
+            self.assertFalse("torch.ops.mkldnn._lstm" in code)
+            self.assertEqual(fn_opt(*inps), mod(*inps))
+
     @patch("torch.cuda.is_available", lambda: False)
     def test_conv_transpose2d_has_output_size_input(self):
         # https://github.com/pytorch/pytorch/issues/100344.
@@ -465,24 +670,27 @@
         )
 
     @patch("torch.cuda.is_available", lambda: False)
-    def test_max_reduction_bfloat16(self):
+    def test_max_reduction_lowp_fp(self):
         def fn(x):
             return torch.ops.aten.max(x, 1, keepdim=True)[0].float()
 
-        self.common(
-            fn,
-            (torch.randn(1, 32, 4, 4).bfloat16(),),
-        )
-
-    @patch("torch.cuda.is_available", lambda: False)
-    def test_vec_transpose_bf16(self):
-        def fn(x):
-            return x.to(memory_format=torch.channels_last).bfloat16()
-
-        self.common(
-            fn,
-            (torch.randn(2, 3, 4, 4),),
-        )
+        for dtype in _lowp_fp_dtypes:
+            self.common(
+                fn,
+                (torch.randn(1, 32, 4, 4).to(dtype),),
+            )
+
+    @patch("torch.cuda.is_available", lambda: False)
+    def test_vec_transpose_lowp_fp(self):
+        for dtype in _lowp_fp_dtypes:
+
+            def fn(x):
+                return x.to(memory_format=torch.channels_last).to(dtype)
+
+            self.common(
+                fn,
+                (torch.randn(2, 3, 4, 4),),
+            )
 
     def test_load_inf_bf16(self):
         def fn1(x):
@@ -498,7 +706,7 @@
             )
 
     @patch("torch.cuda.is_available", lambda: False)
-    def test_fp32_load_with_to_bf16(self):
+    def test_fp32_load_with_to_lowp_fp(self):
         # From llama model.
         class Model(torch.nn.Module):
             def __init__(self):
@@ -511,11 +719,12 @@
                 self.cache_k[:bsz, 1 : 1 + seqlen] = xk
                 return self.cache_k
 
-        ref_model = Model().eval()
-        opt_model = torch.compile()(Model().eval())
-        x = torch.randn(4, 2, 2).bfloat16()
-        xk = torch.randn(4, 2, 2, 2).bfloat16()
-        self.assertEqual(opt_model(x, xk), ref_model(x, xk))
+        for dtype in _lowp_fp_dtypes:
+            ref_model = Model().eval()
+            opt_model = torch.compile()(Model().eval())
+            x = torch.randn(4, 2, 2).to(dtype)
+            xk = torch.randn(4, 2, 2, 2).to(dtype)
+            self.assertEqual(opt_model(x, xk), ref_model(x, xk))
 
     @unittest.skipIf(
         not codecache.valid_vec_isa_list(), "Does not support vectorization"
@@ -565,6 +774,23 @@
                 256,
             ),
         )
+
+    @unittest.skipIf(
+        not codecache.valid_vec_isa_list(), "Does not support vectorization"
+    )
+    @patch("torch.cuda.is_available", lambda: False)
+    def test_to_uint8_rounding_method(self):
+        def fn(x):
+            return x.to(torch.uint8)
+
+        numerical_testsuit = [4.4, 4.5, 4.6, 5.5]
+        for numerical_number in numerical_testsuit:
+            x = torch.ones(17) * numerical_number
+            with config.patch({"cpp.simdlen": None}):
+                torch._dynamo.reset()
+                metrics.reset()
+                self.common(fn, (x,))
+                assert metrics.generated_cpp_vec_kernel_count == 1
 
     @unittest.skipIf(
         not codecache.valid_vec_isa_list(), "Does not support vectorization"
@@ -1040,47 +1266,48 @@
             set(cpp_op_list).issubset(union), f"unexpected: {set(cpp_op_list) - union}"
         )
 
-    def test_atomic_add_bf16(self):
+    def test_atomic_add_lowp_fp(self):
         def fn(test_args):
             res = torch.gather(**test_args)
             return res
 
-        input_tensor_for_ref = torch.tensor(
-            [[3.0, -5.0]], dtype=torch.bfloat16, requires_grad=True
-        )
-        input_tensor_for_opt = torch.tensor(
-            [[3.0, -5.0]], dtype=torch.bfloat16, requires_grad=True
-        )
-
-        test_args_for_ref = {
-            "input": input_tensor_for_ref,
-            "dim": 1,
-            "index": torch.tensor([[1]]),
-        }
-        test_args_for_opt = {
-            "input": input_tensor_for_opt,
-            "dim": 1,
-            "index": torch.tensor([[1]]),
-        }
-
-        opt_fn = torch.compile(fn)
-
-        ref_fwd = fn(test_args_for_ref)
-        res_fwd = opt_fn(test_args_for_opt)
-        self.assertEqual(res_fwd, ref_fwd)
-
-        torch.manual_seed(1)
-        bwd_tensor_for_ref = torch.randn(ref_fwd.shape, dtype=torch.bfloat16)
-        torch.manual_seed(1)
-        bwd_tensor_for_opt = torch.randn(res_fwd.shape, dtype=torch.bfloat16)
-        self.assertEqual(bwd_tensor_for_ref, bwd_tensor_for_opt)
-
-        ref_fwd.backward(bwd_tensor_for_ref)
-        res_fwd.backward(bwd_tensor_for_opt)
-
-        ref_grad = test_args_for_ref["input"].grad
-        res_grad = test_args_for_opt["input"].grad
-        self.assertEqual(ref_grad, res_grad)
+        for dtype in _lowp_fp_dtypes:
+            input_tensor_for_ref = torch.tensor(
+                [[3.0, -5.0]], dtype=dtype, requires_grad=True
+            )
+            input_tensor_for_opt = torch.tensor(
+                [[3.0, -5.0]], dtype=dtype, requires_grad=True
+            )
+
+            test_args_for_ref = {
+                "input": input_tensor_for_ref,
+                "dim": 1,
+                "index": torch.tensor([[1]]),
+            }
+            test_args_for_opt = {
+                "input": input_tensor_for_opt,
+                "dim": 1,
+                "index": torch.tensor([[1]]),
+            }
+
+            opt_fn = torch.compile(fn)
+
+            ref_fwd = fn(test_args_for_ref)
+            res_fwd = opt_fn(test_args_for_opt)
+            self.assertEqual(res_fwd, ref_fwd)
+
+            torch.manual_seed(1)
+            bwd_tensor_for_ref = torch.randn(ref_fwd.shape, dtype=dtype)
+            torch.manual_seed(1)
+            bwd_tensor_for_opt = torch.randn(res_fwd.shape, dtype=dtype)
+            self.assertEqual(bwd_tensor_for_ref, bwd_tensor_for_opt)
+
+            ref_fwd.backward(bwd_tensor_for_ref)
+            res_fwd.backward(bwd_tensor_for_opt)
+
+            ref_grad = test_args_for_ref["input"].grad
+            res_grad = test_args_for_opt["input"].grad
+            self.assertEqual(ref_grad, res_grad)
 
     @unittest.skipIf(
         not codecache.valid_vec_isa_list(), "Does not support vectorization"
@@ -1282,24 +1509,25 @@
 
             self.assertEqual(model(x), model_f(x))
 
-    def test_redundant_to_node_elimination_bf16(self):
+    def test_redundant_to_node_elimination_lowp_fp(self):
         def fn(x, y):
             res = x + y
             res = torch.mean(res)
             return res
 
-        x = torch.randn((2, 9), dtype=torch.bfloat16)
-        y = torch.randn((2, 9), dtype=torch.bfloat16)
-
-        for torch_compile_debug in [True, False]:
-            with config.patch(
-                {"trace.enabled": torch_compile_debug, "cpp.simdlen": None}
-            ):
-                torch._dynamo.reset()
-                metrics.reset()
-                self.common(fn, (x, y))
-                if codecache.valid_vec_isa_list():
-                    assert metrics.generated_cpp_vec_kernel_count == 1
+        for dtype in _lowp_fp_dtypes:
+            x = torch.randn((2, 9), dtype=dtype)
+            y = torch.randn((2, 9), dtype=dtype)
+
+            for torch_compile_debug in [True, False]:
+                with config.patch(
+                    {"trace.enabled": torch_compile_debug, "cpp.simdlen": None}
+                ):
+                    torch._dynamo.reset()
+                    metrics.reset()
+                    self.common(fn, (x, y))
+                    if codecache.valid_vec_isa_list():
+                        assert metrics.generated_cpp_vec_kernel_count == 1
 
     def test_do_not_insert_to_dtype_for_memory_copy_only_kernel(self):
         def fn(x):
@@ -1392,6 +1620,17 @@
             shape_env=None,
             num_static_inputs=0,
         )
+
+        def set_opt_dtype(graph):
+            for node in graph.nodes:
+                if node.target == "constant":
+                    if OptimizationContext.key in node.meta:
+                        opt_ctx = node.meta[OptimizationContext.key]
+                    else:
+                        opt_ctx = OptimizationContext()
+                    opt_ctx.dtype = node.args[-1]
+                    node.meta[OptimizationContext.key] = opt_ctx
+
         with patch.object(graph_lowering, "wrapper_code", ""), V.set_graph_handler(
             graph_lowering
         ):
@@ -1402,48 +1641,56 @@
             ) as vec_checker:
                 i32_iinfo = np.iinfo(np.int32)
                 f32_iinfo = np.finfo(np.float32)
+                set_opt_dtype(_graph)
                 InterpreterShim(_graph, submodules).run(
                     V.get_ops_handler(), i32_iinfo.max, f32_iinfo.max
                 )
                 self.assertTrue(vec_checker.simd_vec)
 
                 vec_checker.simd_vec = True
+                set_opt_dtype(_graph)
                 InterpreterShim(_graph, submodules).run(
                     V.get_ops_handler(), i32_iinfo.min, f32_iinfo.min
                 )
                 self.assertTrue(vec_checker.simd_vec)
 
                 vec_checker.simd_vec = True
+                set_opt_dtype(_graph)
                 InterpreterShim(_graph, submodules).run(
                     V.get_ops_handler(), i32_iinfo.min, np.inf
                 )
                 self.assertTrue(vec_checker.simd_vec)
 
                 vec_checker.simd_vec = True
+                set_opt_dtype(_graph)
                 InterpreterShim(_graph, submodules).run(
                     V.get_ops_handler(), i32_iinfo.min, -np.inf
                 )
                 self.assertTrue(vec_checker.simd_vec)
 
                 vec_checker.simd_vec = True
+                set_opt_dtype(_graph)
                 InterpreterShim(_graph, submodules).run(
                     V.get_ops_handler(), i32_iinfo.min - 1, f32_iinfo.min
                 )
                 self.assertFalse(vec_checker.simd_vec)
 
                 vec_checker.simd_vec = True
+                set_opt_dtype(_graph)
                 InterpreterShim(_graph, submodules).run(
                     V.get_ops_handler(), i32_iinfo.max + 1, f32_iinfo.max
                 )
                 self.assertFalse(vec_checker.simd_vec)
 
                 vec_checker.simd_vec = True
+                set_opt_dtype(_graph)
                 InterpreterShim(_graph, submodules).run(
                     V.get_ops_handler(), i32_iinfo.min, f32_iinfo.min * (1 + 1e-5)
                 )
                 self.assertFalse(vec_checker.simd_vec)
 
                 vec_checker.simd_vec = True
+                set_opt_dtype(_graph)
                 InterpreterShim(_graph, submodules).run(
                     V.get_ops_handler(), i32_iinfo.max, f32_iinfo.max * (1 + 1e-5)
                 )
@@ -1871,16 +2118,17 @@
             self.assertEqual(metrics.generated_kernel_count, 1)
             self.assertTrue(same(fn(a, b, c, idx), opt_fn(a, b, c, idx)))
 
-    def test_bf16_neg_abs(self):
+    def test_lowp_fp_neg_abs(self):
         def fn(x):
             return x.neg().abs()
 
-        metrics.reset()
-        x = torch.randn(100, 100).bfloat16()
-        opt_fn = torch._dynamo.optimize("inductor")(fn)
-        self.assertTrue(same(fn(x), opt_fn(x)))
-        assert metrics.cpp_to_dtype_count == 0
-        assert metrics.generated_cpp_vec_kernel_count == 1
+        for dtype in _lowp_fp_dtypes:
+            metrics.reset()
+            x = torch.randn(100, 100).to(dtype)
+            opt_fn = torch._dynamo.optimize("inductor")(fn)
+            self.assertTrue(same(fn(x), opt_fn(x)))
+            assert metrics.cpp_to_dtype_count == 0
+            assert metrics.generated_cpp_vec_kernel_count == 1
 
     def test_transpose_non_contiguous(self):
         def fn(a):
@@ -2026,20 +2274,31 @@
         x = torch.rand(16)
         self.common(f, (x,))
 
-    def test_to_channels_last_bfloat16(self):
+    def test_constant_store(self):
+        # https://github.com/pytorch/pytorch/issues/104515
+        def f(a):
+            a[0, [3, 3]] = -float("inf")
+            return a
+
+        x = torch.rand(4, 5)
+        self.common(f, (x,))
+
+    def test_to_channels_last_lowp_fp(self):
         def f(a):
             return a.to(memory_format=torch.channels_last)
 
-        x = torch.rand(2, 3, 14, 14).bfloat16()
-        self.common(f, (x,))
-
-    def test_broadcast_mul_bfloat16(self):
+        for dtype in _lowp_fp_dtypes:
+            x = torch.rand(2, 3, 14, 14).to(dtype)
+            self.common(f, (x,))
+
+    def test_broadcast_mul_lowp_fp(self):
         def f(a, b):
             return a * b
 
-        a = torch.randn(2, 16, 16).bfloat16()
-        b = torch.randn(2, 1, 1).bfloat16()
-        self.common(f, (a, b))
+        for dtype in _lowp_fp_dtypes:
+            a = torch.randn(2, 16, 16).to(dtype)
+            b = torch.randn(2, 1, 1).to(dtype)
+            self.common(f, (a, b))
 
     def test_linear_buffer_reuse(self):
         class M(torch.nn.Module):
@@ -2111,8 +2370,6 @@
         )
         self.assertEqual(metrics.generated_kernel_count, 1)
 
-<<<<<<< HEAD
-=======
     def test_scalar_mul_bfloat16(self):
         def f(x):
             return torch.ops.aten.mul.Tensor(x, 1.7015043497085571)
@@ -2140,7 +2397,6 @@
         y = torch.randn(8, 8, 3136, 8)
         self.common(fn, (x, y))
 
->>>>>>> 256fed02
 
 if __name__ == "__main__":
     from torch._dynamo.test_case import run_tests
