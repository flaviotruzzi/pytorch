--- conflicted
+++ resolved
@@ -11,7 +11,9 @@
 from torch._subclasses.fake_tensor import DynamicOutputShapeException, DataDependentOutputException
 
 from torch._decomp import decomposition_table
-from torch.fx.experimental.symbolic_shapes import sym_float, eval_guards, bind_symbols, fx_placeholder_vals
+from torch.fx.experimental.symbolic_shapes import (
+    sym_float, eval_guards, bind_symbols, fx_placeholder_vals, fx_placeholder_targets
+)
 from torch.testing._internal.common_device_type import ops
 from torch._C import _disabled_torch_function_impl
 from torch.fx.experimental.proxy_tensor import make_fx, DecompositionInterpreter, get_isolated_graphmodule
@@ -27,8 +29,6 @@
 HAS_CUDA = torch.cuda.is_available()
 
 
-<<<<<<< HEAD
-=======
 def strip_end(s, suffix):
     if suffix and s.endswith(suffix):
         return s[:-len(suffix)]
@@ -43,7 +43,6 @@
     )
 
 
->>>>>>> d978395f
 def process_failures():
     """
     Takes file containing failures like
@@ -843,9 +842,7 @@
         self.assertTrue(eval_guards(gm, torch.randn(4, 5)))
         self.assertEqual(repr(bind_symbols(gm, torch.randn(4, 5))), "{s0: 4, s1: 5}")
         self.assertFalse(eval_guards(gm, torch.randn(25, 5)))
-        # TODO: There should eventually be guards for contiguity, but they're
-        # not currently being done yet
-        assert len(gm.shape_env.guards) == 1, "\n" + gm.shape_env.format_guards()
+        self.assertExpectedInline(show_guards(gm), """x.size()[0] < 20""")
 
     @unittest.skipIf(not HAS_CUDA, 'CUDA-only test')
     def test_cpu_scalar_cuda(self):
@@ -975,7 +972,7 @@
         gm = self._test_dynamic(f, [(1, 6), (8, 1)], test_inputs)
         self.assertTrue(eval_guards(gm, torch.randn(1, 10), torch.randn(6, 1)))
         self.assertFalse(eval_guards(gm, torch.randn(1, 2), torch.randn(4, 1)))
-        assert len(gm.shape_env.guards) == 1
+        self.assertExpectedInline(show_guards(gm), """2*a.size()[1]*b.size()[0] > 20""")
 
     def test_new_empty(self):
         def f(a, b):
@@ -1143,7 +1140,7 @@
             return final_vals
 
         fx_g = _trace(f, 2, 4, 8, 16, 32)
-        self._assert_no_guards(fx_g, 1)
+        self.assertExpectedInline(show_guards(fx_g), """""")
 
 
 
