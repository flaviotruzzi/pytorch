# Owner(s): ["module: optimizer"]

import math
import unittest
import functools
import itertools
from copy import deepcopy

import torch
import torch.optim as optim
from torch.nn import Parameter
from torch.optim import Adam, SGD, Optimizer
from torch.optim.lr_scheduler import (
    StepLR,
    ConstantLR,
    LinearLR,
    ExponentialLR,
    ReduceLROnPlateau,
    PolynomialLR,
)
from torch.testing._internal.common_utils import (
    TestCase,
    load_tests,
    gradcheck,
    skipIfRocm,
    skipIfTorchDynamo
)

from torch._dynamo import disable as disable_dynamo

from torch.testing._internal.common_cuda import TEST_MULTIGPU, TEST_CUDA
from torch.testing._internal.common_device_type import largeTensorTest
from typing import Dict, Any, Tuple
from torch.optim.optimizer import register_optimizer_step_pre_hook, register_optimizer_step_post_hook
from unittest.mock import patch

# load_tests from common_utils is used to automatically filter tests for
# sharding on sandcastle. This line silences flake warnings
load_tests = load_tests


def rosenbrock(tensor):
    assert tensor.size() == torch.Size([2]), f"Requires tensor with 2 scalars but got {tensor.size()}"
    x, y = tensor
    return (1 - x) ** 2 + 100 * (y - x**2) ** 2


def drosenbrock(tensor):
    assert tensor.size() == torch.Size([2]), f"Requires tensor with 2 scalars but got {tensor.size()}"
    x, y = tensor
    return torch.tensor((-400 * x * (y - x**2) - 2 * (1 - x), 200 * (y - x**2)))

@skipIfTorchDynamo("This is a TEMPORARY stopgap, see https://github.com/pytorch/pytorch/issues/103322")
class TestOptim(TestCase):
    exact_dtype = True

    def _test_rosenbrock_sparse(
        self,
        constructor,
        scheduler_constructors=None,
        sparse_only=False,
        maximize=False,
    ):
        if scheduler_constructors is None:
            scheduler_constructors = []
        # For rosenbrock tests, it is mandated that the param is a tensor with 2 numbers
        param_t = torch.tensor([1.5, 1.5])

        param = Parameter(param_t)
        optimizer = constructor([param])
        schedulers = []
        for scheduler_constructor in scheduler_constructors:
            schedulers.append(scheduler_constructor(optimizer))

        if not sparse_only:
            param_c = Parameter(param_t.clone())
            optimizer_c = constructor([param_c])

        solution = torch.tensor([1, 1])
        with torch.no_grad():
            initial_dist = param.dist(solution)

        def eval(param, sparse_grad, w):
            # Depending on w, provide only the x or y gradient
            optimizer.zero_grad()
            loss = rosenbrock(param)
            loss.backward()
            grad = drosenbrock(param)
            # NB: We torture test the optimizer by returning an
            # uncoalesced sparse tensor
            if w:
                i = torch.LongTensor([[0, 0]])
                x = grad[0]
                v = torch.tensor([x / 4.0, x - x / 4.0])
            else:
                i = torch.LongTensor([[1, 1]])
                y = grad[1]
                v = torch.tensor([y - y / 4.0, y / 4.0])
            x = torch.sparse_coo_tensor(i, v, (2,), dtype=v.dtype)
            with torch.no_grad():
                if sparse_grad:
                    param.grad = x
                else:
                    param.grad = x.to_dense()
            return loss

        for i in range(2000):
            # Do cyclic coordinate descent
            w = i % 2
            optimizer.step(functools.partial(eval, param, True, w))
            for scheduler in schedulers:
                if isinstance(scheduler, ReduceLROnPlateau):
                    scheduler.step(rosenbrock(param))
                else:
                    scheduler.step()
            if not sparse_only:
                optimizer_c.step(functools.partial(eval, param_c, False, w))
                self.assertEqual(param, param_c)

        if not maximize:
            self.assertLessEqual(param.dist(solution), initial_dist)
        else:
            self.assertGreaterEqual(rosenbrock(param), rosenbrock(param_t))

    def _test_basic_cases_template(
        self,
        weight_tensor,
        bias_tensor,
        input_tensor,
        constructor,
        scheduler_constructors,
        constructor_accepts_maximize=True,
        constructor_accepts_foreach=False,
    ):
        maximize_options = {False, constructor_accepts_maximize}
        foreach_options = {False, constructor_accepts_foreach}

        four_arg_constructor = constructor
        if constructor_accepts_maximize and constructor_accepts_foreach:
            pass
        elif constructor_accepts_maximize:

            def four_arg_constructor(weight, bias, maximize, foreach):
                self.assertFalse(foreach)
                return constructor(weight, bias, maximize)

        elif constructor_accepts_foreach:

            def four_arg_constructor(weight, bias, maximize, foreach):
                self.assertFalse(maximize)
                return constructor(weight, bias, foreach)

        else:

            def four_arg_constructor(weight, bias, maximize, foreach):
                self.assertFalse(maximize or foreach)
                return constructor(weight, bias)

        for maximize, foreach in itertools.product(maximize_options, foreach_options):
            with torch.no_grad():
                weight = Parameter(weight_tensor.clone().detach())
                bias = Parameter(bias_tensor.clone().detach())
                input = input_tensor.clone().detach().requires_grad_()
            optimizer = four_arg_constructor(weight, bias, maximize, foreach)
            schedulers = []
            for scheduler_constructor in scheduler_constructors:
                schedulers.append(scheduler_constructor(optimizer))

            # to check if the optimizer can be printed as a string
            optimizer.__repr__()

            def fn():
                optimizer.zero_grad()
                y = weight.mv(input)
                if y.is_cuda and bias.is_cuda and y.get_device() != bias.get_device():
                    y = y.cuda(bias.get_device())
                loss = (y + bias).pow(2).sum()
                loss.backward()
                return loss

            initial_value = fn().item()
            for _ in range(200):
                optimizer.step(fn)
                for scheduler in schedulers:
                    if isinstance(scheduler, ReduceLROnPlateau):
                        val_loss = fn()
                        scheduler.step(val_loss)
                    else:
                        scheduler.step()
            if maximize:
                self.assertGreater(fn().item(), initial_value)
            else:
                self.assertLess(fn().item(), initial_value)

    # Note: disable dynamo on this function
    # This allows us to continue running actual logic of the optimizer
    # tests in dynamo without tracing this test code which has a lot of unsupported
    # behavior
    @disable_dynamo(recursive=False)
    def _test_state_dict(self, weight, bias, input, constructor, atol=None, rtol=None):
        weight = Parameter(weight)
        bias = Parameter(bias)
        with torch.no_grad():
            input = input.clone().detach().requires_grad_()

        # Note: Disable dynamo on this function
        # This avoids a bug where input_cuda is not detected in the environment
        # because it currently is not defined in the local environmet. Unable to repro
        # anywhere else however and this is test code that we don't need to spend
        # time getting dynamo to trace unless the issue repros in real models.
        @disable_dynamo(recursive=False)
        def fn_base(optimizer, weight, bias):
            optimizer.zero_grad()
            i = input_cuda if weight.is_cuda else input
            loss = (weight.mv(i) + bias).pow(2).sum()
            loss.backward()
            return loss

        optimizer = constructor(weight, bias)
        fn = functools.partial(fn_base, optimizer, weight, bias)

        # Prime the optimizer
        for _i in range(20):
            optimizer.step(fn)
        # Clone the weights and construct new optimizer for them
        with torch.no_grad():
            weight_c = Parameter(weight.clone().detach())
            bias_c = Parameter(bias.clone().detach())
        optimizer_c = constructor(weight_c, bias_c)
        fn_c = functools.partial(fn_base, optimizer_c, weight_c, bias_c)
        # Load state dict
        state_dict = deepcopy(optimizer.state_dict())
        state_dict_c = deepcopy(optimizer.state_dict())
        optimizer_c.load_state_dict(state_dict_c)
        # Run both optimizers in parallel
        for _ in range(20):
            optimizer.step(fn)
            optimizer_c.step(fn_c)
            self.assertEqual(weight, weight_c)
            self.assertEqual(bias, bias_c)
        # Make sure state dict wasn't modified
        self.assertEqual(state_dict, state_dict_c)
        # Make sure state dict is deterministic with equal but not identical parameters
        self.assertEqual(optimizer.state_dict(), optimizer_c.state_dict())
        # Make sure repeated parameters have identical representation in state dict
        optimizer_c.param_groups.extend(optimizer_c.param_groups)
        self.assertEqual(
            optimizer.state_dict()["param_groups"][-1],
            optimizer_c.state_dict()["param_groups"][-1],
        )

        # Make sure that optimizers that support maximize can load older models
        old_state_dict = deepcopy(optimizer.state_dict())
        state_dict_no_maximize = deepcopy(optimizer.state_dict())
        if "maximize" in state_dict_no_maximize["param_groups"][0]:
            for group in state_dict_no_maximize["param_groups"]:
                del group["maximize"]
            optimizer.load_state_dict(state_dict_no_maximize)
            # Make sure we can still step
            optimizer.step()
            # Undo these changes before proceeding!
            optimizer.load_state_dict(old_state_dict)
        # Make sure that optimizers that support foreach can load older models
        state_dict_no_foreach = deepcopy(optimizer.state_dict())
        if "foreach" in state_dict_no_foreach["param_groups"][0]:
            for group in state_dict_no_foreach["param_groups"]:
                del group["foreach"]
            optimizer.load_state_dict(state_dict_no_foreach)
            # Make sure we can still step
            optimizer.step()
            # Undo these changes before proceeding!
            optimizer.load_state_dict(old_state_dict)

        # Make sure that loading optimizers with step not wrapped in tensor can work
        state_dict = optimizer.state_dict()
        if "step" in state_dict["state"][0] and torch.is_tensor(
            state_dict["state"][0]["step"]
        ):
            for state in state_dict["state"].values():
                state["step"] = state["step"].item()
            optimizer.load_state_dict(state_dict)
            optimizer.step()

        # Check that state dict can be loaded even when we cast parameters
        # to a different type and move to a different device.
        if not torch.cuda.is_available():
            return

        with torch.no_grad():
            input_cuda = input.clone().detach().to(dtype=torch.float32, device="cuda")
            weight_cuda = Parameter(
                weight.clone().detach().to(dtype=torch.float32, device="cuda")
            )
            bias_cuda = Parameter(
                bias.clone().detach().to(dtype=torch.float32, device="cuda")
            )
        optimizer_cuda = constructor(weight_cuda, bias_cuda)
        fn_cuda = functools.partial(fn_base, optimizer_cuda, weight_cuda, bias_cuda)

        state_dict = deepcopy(optimizer.state_dict())
        state_dict_c = deepcopy(optimizer.state_dict())
        optimizer_cuda.load_state_dict(state_dict_c)

        # Make sure state dict wasn't modified
        self.assertEqual(state_dict, state_dict_c)

        # Make sure that device of state['step'] is still CPU
        new_state_dict = optimizer_cuda.state_dict()
        if "step" in state_dict["state"][0] and torch.is_tensor(
            state_dict["state"][0]["step"]
        ):
            for state in new_state_dict["state"].values():
                self.assertEqual(state["step"].device.type, "cpu")

        for _i in range(20):
            optimizer.step(fn)
            optimizer_cuda.step(fn_cuda)
            self.assertEqual(weight, weight_cuda)
            self.assertEqual(bias, bias_cuda, atol=atol, rtol=rtol)

        # validate deepcopy() copies all public attributes
        def getPublicAttr(obj):
            return {k for k in obj.__dict__ if not k.startswith("_")}

        self.assertEqual(getPublicAttr(optimizer), getPublicAttr(deepcopy(optimizer)))

    def _test_basic_cases(
        self,
        constructor,
        scheduler_constructors=None,
        ignore_multidevice=False,
        constructor_accepts_maximize=False,
        constructor_accepts_foreach=False,
        atol=None,
        rtol=None,
    ):
        if scheduler_constructors is None:
            scheduler_constructors = []

        def make_two_arg_constructor(
            constructor, maximize: bool, foreach: bool
        ):
            if constructor_accepts_maximize and constructor_accepts_foreach:
                return lambda weight, bias: constructor(weight, bias, maximize, foreach)
            if constructor_accepts_maximize:
                return lambda weight, bias: constructor(weight, bias, maximize)
            if constructor_accepts_foreach:
                return lambda weight, bias: constructor(weight, bias, foreach)
            return constructor

        for maximize, foreach in itertools.product(
            {False, constructor_accepts_maximize},
            {False, constructor_accepts_foreach},
        ):
            self._test_state_dict(
                torch.randn(10, 5),
                torch.randn(10),
                torch.randn(5),
                make_two_arg_constructor(constructor, maximize, foreach),
                atol=atol,
                rtol=rtol,
            )
        self._test_basic_cases_template(
            torch.randn(10, 5),
            torch.randn(10),
            torch.randn(5),
            constructor,
            scheduler_constructors,
            constructor_accepts_maximize,
            constructor_accepts_foreach,
        )
        # non-contiguous parameters
        self._test_basic_cases_template(
            torch.randn(10, 5, 2)[..., 0],
            torch.randn(10, 2)[..., 0],
            torch.randn(5),
            constructor,
            scheduler_constructors,
            constructor_accepts_maximize,
            constructor_accepts_foreach,
        )
        # CUDA
        if not torch.cuda.is_available():
            return
        self._test_basic_cases_template(
            torch.randn(10, 5).cuda(),
            torch.randn(10).cuda(),
            torch.randn(5).cuda(),
            constructor,
            scheduler_constructors,
            constructor_accepts_maximize,
            constructor_accepts_foreach,
        )
        # Multi-GPU
        if not torch.cuda.device_count() > 1 or ignore_multidevice:
            return
        self._test_basic_cases_template(
            torch.randn(10, 5).cuda(0),
            torch.randn(10).cuda(1),
            torch.randn(5).cuda(0),
            constructor,
            scheduler_constructors,
            constructor_accepts_maximize,
            constructor_accepts_foreach,
        )

    def _test_complex_optimizer(self, optimizer_constructor):
        complex_param = torch.randn(5, 5, dtype=torch.complex64, requires_grad=True)
        real_param = torch.view_as_real(complex_param).detach().clone().requires_grad_()
        complex_opt = optimizer_constructor(complex_param)
        real_opt = optimizer_constructor(real_param)

        for _ in range(3):
            complex_param.grad = torch.randn_like(complex_param)
            real_param.grad = torch.view_as_real(complex_param.grad)
            complex_opt.step()
            real_opt.step()

            self.assertEqual(torch.view_as_real(complex_param), real_param)

    def _test_complex_2d(self, optimizer_constructor):
        a1 = torch.randn(2, dtype=torch.complex64, requires_grad=True)
        a1_real = a1.real.clone().detach()
        a1_imag = a1.imag.clone().detach()
        a1_real.requires_grad_()
        a1_imag.requires_grad_()
        optim1 = optimizer_constructor([a1])
        optim2 = optimizer_constructor([a1_real, a1_imag])

        for _ in range(10):
            optim1.zero_grad()
            optim2.zero_grad()
            a2 = torch.complex(a1_real, a1_imag)
            rosenbrock(a1).abs().backward()
            rosenbrock(a2).abs().backward()

            self.assertEqual(a1.grad.real, a1_real.grad)
            self.assertEqual(a1.grad.imag, a1_imag.grad)

            optim1.step()
            optim2.step()
            self.assertEqual(a1.real, a1_real)
            self.assertEqual(a1.imag, a1_imag)

    def _build_params_dict(self, weight, bias, **kwargs):
        return [{"params": [weight]}, dict(params=[bias], **kwargs)]

    def _build_params_dict_single(self, weight, bias, **kwargs):
        return [dict(params=bias, **kwargs)]

    def test_sgd(self):
        self._test_basic_cases(
            lambda weight, bias, maximize, foreach: optim.SGD(
                [weight, bias], lr=1e-3, maximize=maximize, foreach=foreach
            ),
            constructor_accepts_maximize=True,
            constructor_accepts_foreach=True,
        )
        self._test_basic_cases(
            lambda weight, bias, maximize, foreach: optim.SGD(
                self._build_params_dict(weight, bias, lr=1e-2),
                lr=1e-3,
                maximize=maximize,
                foreach=foreach,
            ),
            constructor_accepts_maximize=True,
            constructor_accepts_foreach=True,
        )
        self._test_basic_cases(
            lambda weight, bias, maximize, foreach: optim.SGD(
                self._build_params_dict_single(weight, bias, lr=1e-2),
                lr=1e-3,
                maximize=maximize,
                foreach=foreach,
            ),
            constructor_accepts_maximize=True,
            constructor_accepts_foreach=True,
        )
        self._test_basic_cases(
            lambda weight, bias, maximize, foreach: optim.SGD(
                self._build_params_dict_single(weight, bias, lr=1e-2),
                maximize=maximize,
                foreach=foreach,
            ),
            constructor_accepts_maximize=True,
            constructor_accepts_foreach=True,
        )
        self._test_basic_cases(
            lambda weight, bias, maximize, foreach: optim.SGD(
                [weight, bias], lr=1e-3, maximize=maximize, foreach=foreach
            ),
            scheduler_constructors=[lambda opt: StepLR(opt, gamma=0.9, step_size=10)],
            constructor_accepts_maximize=True,
            constructor_accepts_foreach=True,
        )
        self._test_basic_cases(
            lambda weight, bias, maximize, foreach: optim.SGD(
                [weight, bias], lr=1e-3, maximize=maximize, foreach=foreach
            ),
            scheduler_constructors=[
                lambda opt: LinearLR(
                    opt, start_factor=0.4, end_factor=0.8, total_iters=4
                )
            ],
            constructor_accepts_maximize=True,
            constructor_accepts_foreach=True,
        )
        self._test_basic_cases(
            lambda weight, bias, maximize, foreach: optim.SGD(
                [weight, bias], lr=1e-3, maximize=maximize, foreach=foreach
            ),
            scheduler_constructors=[lambda opt: ConstantLR(opt, factor=0.4, total_iters=4)],
            constructor_accepts_maximize=True,
            constructor_accepts_foreach=True,
        )
        self._test_basic_cases(
            lambda weight, bias, maximize, foreach: optim.SGD(
                [weight, bias], lr=1e-3, maximize=maximize, foreach=foreach
            ),
            scheduler_constructors=[lambda opt: PolynomialLR(opt, power=0.9, total_iters=4)],
            constructor_accepts_maximize=True,
            constructor_accepts_foreach=True,
        )
        self._test_basic_cases(
            lambda weight, bias, maximize, foreach: optim.SGD(
                [weight, bias], lr=1e-3, maximize=maximize, foreach=foreach
            ),
            scheduler_constructors=[
                lambda opt: StepLR(opt, gamma=0.9, step_size=10),
                lambda opt: LinearLR(
                    opt, start_factor=0.4, end_factor=0.6, total_iters=4
                ),
            ],
            constructor_accepts_maximize=True,
            constructor_accepts_foreach=True,
        )
        self._test_basic_cases(
            lambda weight, bias, maximize, foreach: optim.SGD(
                [weight, bias], lr=1e-3, maximize=maximize, foreach=foreach
            ),
            [
                lambda opt: StepLR(opt, gamma=0.9, step_size=10),
                lambda opt: ReduceLROnPlateau(opt),
            ],
            constructor_accepts_maximize=True,
            constructor_accepts_foreach=True,
        )
        self._test_basic_cases(
            lambda weight, bias, maximize, foreach: optim.SGD(
                [weight, bias], lr=1e-3, maximize=maximize, foreach=foreach
            ),
            [
                lambda opt: StepLR(opt, gamma=0.99, step_size=10),
                lambda opt: ExponentialLR(opt, gamma=0.99),
                lambda opt: ReduceLROnPlateau(opt),
            ],
            constructor_accepts_maximize=True,
            constructor_accepts_foreach=True,
        )
        self._test_basic_cases(
            lambda weight, bias, maximize, foreach: optim.SGD(
                [weight, bias],
                lr=1e-3,
                momentum=0.5,
                maximize=maximize,
                foreach=foreach,
            ),
            constructor_accepts_maximize=True,
            constructor_accepts_foreach=True,
        )
        self._test_basic_cases(
            lambda weight, bias, maximize, foreach: optim.SGD(
                [weight, bias],
                lr=1e-3,
                momentum=0.5,
                weight_decay=1,
                maximize=maximize,
                foreach=foreach,
            ),
            constructor_accepts_maximize=True,
            constructor_accepts_foreach=True,
        )
        self._test_basic_cases(
            lambda weight, bias, maximize, foreach: optim.SGD(
                [weight, bias],
                nesterov=True,
                lr=1e-3,
                momentum=0.5,
                weight_decay=1,
                maximize=maximize,
                foreach=foreach,
            ),
            constructor_accepts_maximize=True,
            constructor_accepts_foreach=True,
        )
        with self.assertRaisesRegex(ValueError, "Invalid momentum value: -0.5"):
            optim.SGD(None, lr=1e-2, momentum=-0.5)

    def test_sgd_sparse(self):
        for foreach in (False, True):
            self._test_rosenbrock_sparse(
                lambda params: optim.SGD(params, lr=4.8e-3, foreach=foreach)
            )
            self._test_rosenbrock_sparse(
                lambda params: optim.SGD(params, lr=0.0048, foreach=foreach),
                scheduler_constructors=[lambda opt: StepLR(opt, gamma=0.99999, step_size=300)],
            )

    def test_sgd_complex(self):
        for foreach in (False, True):
            self._test_complex_optimizer(
                lambda param: optim.SGD([param], lr=0.001, foreach=foreach)
            )
            self._test_complex_optimizer(
                lambda param: optim.SGD([param], lr=0.001, momentum=1, foreach=foreach)
            )
            self._test_complex_optimizer(
                lambda param: optim.SGD(
                    [param], lr=0.001, momentum=1, weight_decay=1, foreach=foreach
                )
            )
            self._test_complex_optimizer(
                lambda param: optim.SGD(
                    [param],
                    lr=0.001,
                    nesterov=True,
                    momentum=1,
                    weight_decay=1,
                    foreach=foreach,
                )
            )
            self._test_complex_optimizer(
                lambda param: optim.SGD(
                    [param],
                    lr=0.001,
                    momentum=1,
                    dampening=0.5,
                    weight_decay=1,
                    foreach=foreach,
                )
            )

    def _test_derived_optimizers_varying_tensors(self, optimizer_with_kwargs, kwarg):
        if not torch.cuda.is_available():
            return
        assert kwarg in ("foreach", "fused")

        # Specifically test that inputting params of different dtypes and devices
        # is handled equivalently on the foreach and fused implementations as the
        # single tensor implementations. We need multiple GPUs (vs just a CPU and
        # GPU) because fused adam only works on GPUs. (Thus we only run the tests
        # that call into this helper when TEST_MULTIGPU.)
        params = [
            torch.rand(2, 3, dtype=torch.float64, device='cuda:0', requires_grad=True),
            torch.rand(2, 3, dtype=torch.float32, device='cuda:0', requires_grad=True),
            torch.rand(2, 3, dtype=torch.float16, device='cuda:0', requires_grad=True),
            torch.rand(2, 3, dtype=torch.bfloat16, device='cuda:0', requires_grad=True),
            torch.rand(2, 3, dtype=torch.float64, device='cuda:1', requires_grad=True),
            torch.rand(2, 3, dtype=torch.float32, device='cuda:1', requires_grad=True),
            torch.rand(2, 3, dtype=torch.float16, device='cuda:1', requires_grad=True),
            torch.rand(2, 3, dtype=torch.bfloat16, device='cuda:1', requires_grad=True),
            torch.randint(1024, (2, 3), dtype=torch.int64, device='cuda:1', requires_grad=False),
        ]

        for p in params:
            if p.requires_grad:
                p.grad = torch.rand_like(p, device=p.device, dtype=p.dtype)

        kIterations = 7 if kwarg == "foreach" else 1
        for optimizer_constructor, kwargs in optimizer_with_kwargs:
            res, state = [], []
            for enabled in (False, True):
                kwargs_clone = deepcopy(kwargs)
                kwargs_clone[kwarg] = enabled

                params_clone = []
                for p in params:
                    p_clone = p.clone().detach()
                    if p.requires_grad:
                        p_clone.requires_grad = True
                        p_clone.grad = p.grad.clone().detach()
                        params_clone.append(p_clone)

                optimizer = optimizer_constructor(params_clone, **kwargs_clone)
                for _ in range(kIterations):
                    optimizer.step()

                state.append(optimizer.state)
                res.append(params_clone)

            st_state = state[0]
            mt_state = state[1]
            for st_p, mt_p in zip(res[0], res[1]):
                self.assertEqual(st_p, mt_p)

                # check that optimizer states are the same
                st_p_state = st_state[st_p]
                mt_p_state = mt_state[mt_p]

                for k in st_p_state:
                    actual = mt_p_state[k]
                    # If `torch.optim.Adam` is `__init__`ed with either `fused=True` or `capturable=True`,
                    # `step` Tensor is 1D while usually it's 0D.
                    if (
                        k == "step"
                        and isinstance(actual, torch.Tensor)
                        and actual.ndim == 1
                    ):
                        actual = actual[0]
                    self.assertEqual(st_p_state[k], actual)

    def _test_derived_optimizers(self, optimizer_pairs_with_flags, flag):
        if not torch.cuda.is_available():
            return
        assert flag in ("foreach", "fused")

        # why 7? iteration 7 is where we start to see differences for RAdam
        # params interacting with the small eps value, because that's right
        # after rho_t becomes greater than 5 in step 6.
        kIterations = 7
        device = "cuda"
        for optimizer_constructor, params in optimizer_pairs_with_flags:
            res, state = [], []
            for flag_value in (False, True):
                input = torch.tensor(
                    [0.1, 0.2, 0.3, 0.4, 0.5, 0.6], dtype=torch.float64, device=device
                ).reshape(3, 2)

                torch.manual_seed(1)
                model = torch.nn.Sequential(
                    torch.nn.Linear(2, 3),
                    torch.nn.Sigmoid(),
                    torch.nn.Linear(3, 1),
                    torch.nn.Sigmoid(),
                )
                model.to(dtype=torch.float64, device=device)
                params_with_flags = deepcopy(params)
                params_with_flags[flag] = flag_value

                # foreach/fused optimizers should be tested with a param_groups['params'] with
                # zero_size tensor as its last param.
                # ref: https://github.com/pytorch/pytorch/issues/100701
                empty_params = [torch.empty((), device=device, dtype=torch.float64)]

                optimizer = optimizer_constructor(
                    list(model.parameters()) + empty_params, **params_with_flags
                )

                for i in range(kIterations):
                    optimizer.zero_grad()
                    output = model(input)
                    loss = output.sum()
                    loss.backward()

                    # Test that step behaves as expected (a no-op) when grads are set to None
                    if i == 0:
                        optimizer.zero_grad(set_to_none=True)

                    optimizer.step()

                state.append(optimizer.state)
                res.append(model.parameters())

            st_state = state[0]
            mt_state = state[1]
            for st_p, mt_p in zip(res[0], res[1]):
                self.assertEqual(st_p, mt_p)

                # check that optimizer states are the same
                st_p_state = st_state[st_p]
                mt_p_state = mt_state[mt_p]

                for k in st_p_state:
                    self.assertEqual(st_p_state[k], mt_p_state[k])

    def _test_foreach_memory(self, optimizer_pairs_with_flags):
        if not torch.cuda.is_available():
            return

        device = "cuda"
        nparams = 10
        for optimizer_constructor, kwargs in optimizer_pairs_with_flags:
            max_mems = []
            for flag_value in (False, True):
                kwargs_with_flags = deepcopy(kwargs)
                kwargs_with_flags['foreach'] = flag_value

                # The 128 is critical here! Our CUDACachingAllocator allocates in blocks of 512,
                # meaning any tensor that occupies <512 bytes of memory will allocate a whole
                # 512 bytes anyway. We use 128 (since datasize would be 4 bytes) so that param
                # is size 512 exactly, making our later calculations for intermediate_size easy.
                param = torch.rand(128, device=device)
                params = [torch.rand_like(param) for _ in range(nparams)]

                optimizer = optimizer_constructor(
                    params, **kwargs_with_flags
                )

                for p in params:
                    p.grad = torch.rand_like(p)

                optimizer.step()
                import gc
                gc.collect()
                torch.cuda.reset_peak_memory_stats()
                optimizer.step()
                gc.collect()
                max_mems.append(torch.cuda.max_memory_allocated())

            st_max_mem, mt_max_mem = max_mems
            intermediate_size = nparams * param.nelement() * param.element_size()
            nintermediates = 1  # we expect a budget of 1 intermediate most of the time
            if (('capturable' in kwargs_with_flags and kwargs_with_flags['capturable']) or
                    optimizer_constructor.__name__ == "Adadelta"):
                # with capturable in Adam(W), we have 2 extra intermediates for the bias_corrections
                # with Adadelta, we have 2 extra for (acc_delta + eps) and (square_avg + eps)
                nintermediates = 3
            elif optimizer_constructor.__name__ in ["NAdam", "Adagrad", "RMSprop"]:
                # NAdam uses two intermediates at the same time (grads & exp_avg_sq_sqrt)
                # Adagrad uses std and grads at the same time
                # RMSprop uses avg and grads
                nintermediates = 2

            self.assertLessEqual(mt_max_mem, st_max_mem + intermediate_size * nintermediates)

    @property
    def _multi_tensor_optimizer_configs(self):
        return [
            (optim.Adam, dict(weight_decay=1.0, amsgrad=False)),
            (optim.Adam, dict(weight_decay=0.0, amsgrad=True)),
            (optim.Adam, dict(weight_decay=0.0, amsgrad=False, maximize=True)),
            (optim.Adam, dict(weight_decay=1.0, amsgrad=True, maximize=True)),
            (optim.Adam, dict(weight_decay=0.0, amsgrad=False, capturable=True, maximize=True)),
            (optim.Adam, dict(weight_decay=1.0, amsgrad=True, capturable=True, maximize=True)),
            (
                optim.Adam,
                dict(lr=torch.tensor(.001), weight_decay=1.0, amsgrad=True,
                     capturable=True, maximize=True)
            ),
            (optim.AdamW, dict(weight_decay=1.0, amsgrad=False)),
            (optim.AdamW, dict(weight_decay=0.0, amsgrad=True)),
            (optim.AdamW, dict(weight_decay=1.0, amsgrad=True, maximize=True)),
            (optim.AdamW, dict(weight_decay=0.0, amsgrad=False, maximize=True)),
            (optim.AdamW, dict(weight_decay=1.0, amsgrad=True, capturable=True, maximize=True)),
            (optim.AdamW, dict(weight_decay=0.0, amsgrad=False, capturable=True, maximize=True)),
            (
                optim.AdamW,
                dict(lr=torch.tensor(.001), weight_decay=0.0, amsgrad=False,
                     capturable=True, maximize=True)
            ),
            (optim.NAdam, dict(weight_decay=0.0, momentum_decay=6e-3)),
            (optim.NAdam, dict(weight_decay=1.0, momentum_decay=6e-3)),
            (optim.NAdam, dict(weight_decay=0.0, momentum_decay=4e-3)),
            (optim.NAdam, dict(weight_decay=0.01, momentum_decay=4e-3)),
            (
                optim.SGD,
                dict(lr=0.2, momentum=1, dampening=0, weight_decay=1, nesterov=True),
            ),
            (
                optim.SGD,
                dict(lr=0.2, momentum=1, dampening=0.5, weight_decay=1, nesterov=False),
            ),
            (optim.RAdam, dict(weight_decay=0, eps=1e-6)),
            (optim.RAdam, dict(weight_decay=0)),
            (optim.RAdam, dict(weight_decay=1, eps=1e-6)),
            (optim.RAdam, dict(weight_decay=1)),
            (optim.RMSprop, dict(weight_decay=1, momentum=1, centered=True)),
            (optim.RMSprop, dict(weight_decay=1, momentum=0, centered=True)),
            (optim.RMSprop, dict(weight_decay=1, momentum=1, centered=False)),
            (optim.RMSprop, dict(weight_decay=0, momentum=1, centered=False)),
            (optim.Rprop, dict(lr=1e-2, etas=(0.5, 1.2), step_sizes=(1e-6, 50))),
            (optim.ASGD, dict(weight_decay=0)),
            (optim.ASGD, dict(weight_decay=1)),
            (optim.ASGD, dict(weight_decay=0, maximize=True)),
            (optim.ASGD, dict(weight_decay=1, maximize=True)),
            (optim.Adamax, dict(weight_decay=0)),
            (optim.Adamax, dict(weight_decay=1)),
            (optim.Adamax, dict(weight_decay=0, maximize=True)),
            (optim.Adamax, dict(weight_decay=1, maximize=True)),
            (optim.Adadelta, dict(weight_decay=0)),
            (optim.Adadelta, dict(weight_decay=1)),
            (optim.Adadelta, dict(weight_decay=0, maximize=True)),
            (optim.Adadelta, dict(weight_decay=1, maximize=True)),
            (optim.Adagrad, dict(weight_decay=0)),
            (optim.Adagrad, dict(weight_decay=1)),
            (optim.Adagrad, dict(weight_decay=0, maximize=True)),
            (optim.Adagrad, dict(weight_decay=1, maximize=True)),
        ]

    def test_multi_tensor_optimizers(self):
        self._test_derived_optimizers(self._multi_tensor_optimizer_configs, "foreach")

    @unittest.skipIf(not TEST_MULTIGPU, "only one GPU detected")
    def test_multi_tensor_optimizers_with_varying_tensors(self):
        self._test_derived_optimizers_varying_tensors(self._multi_tensor_optimizer_configs, "foreach")

    @unittest.skipIf(not torch.cuda.is_available(), "Requires a GPU")
    @largeTensorTest("72GB", "cuda")
    def test_multi_tensor_optimizers_with_large_tensors(self):
        for optimizer_ctor, optimizer_params in self._multi_tensor_optimizer_configs:
            # note(crcrpar): H100 wasn't sufficient for Adamax, surprisingly
            if optimizer_ctor == optim.Adamax:
                continue
            params = [torch.ones(2 ** 32, device="cuda", dtype=torch.float16)]
            params[0].grad = torch.zeros_like(params[0])
            optimizer = optimizer_ctor(params, foreach=True, **optimizer_params)
            optimizer.step()

    def test_peak_mem_multi_tensor_optimizers(self):
        configs = [
            (o, d) for (o, d) in self._multi_tensor_optimizer_configs if o.__name__ in [
                "Adadelta", "Adagrad", "Adamax", "Adam", "AdamW", "ASGD", "NAdam",
                "RAdam", "RMSprop"
            ]
        ]
        self._test_foreach_memory(configs)

    @property
    def _fused_optimizer_configs(self):
        return tuple(itertools.product(
            (optim.Adam, optim.AdamW),
            (
                dict(weight_decay=1., lr=torch.tensor(0.001), amsgrad=False, capturable=True, maximize=True),
                dict(weight_decay=1., amsgrad=False, capturable=True, maximize=True),
                dict(weight_decay=1., amsgrad=False, maximize=True),
                dict(weight_decay=1., amsgrad=True),
                dict(weight_decay=0., amsgrad=False),
                dict(weight_decay=0., amsgrad=True, capturable=True, maximize=True),
                dict(weight_decay=0., amsgrad=True, maximize=True),
            ),
        ))

    def test_fused_optimizers(self):
        self._test_derived_optimizers(self._fused_optimizer_configs, "fused")

    @unittest.skipIf(not TEST_MULTIGPU, "only one GPU detected")
    def test_fused_optimizers_with_varying_tensors(self):
        self._test_derived_optimizers_varying_tensors(self._fused_optimizer_configs, "fused")

    @unittest.skipIf(not torch.cuda.is_available(), "Requires a GPU")
    @largeTensorTest("64GB", "cuda")
    def test_fused_optimizers_with_large_tensors(self):
        for optimizer_ctor, optimizer_params in self._fused_optimizer_configs:
            params = [torch.ones(2 ** 32, device="cuda", dtype=torch.float16)]
            params[0].grad = torch.zeros_like(params[0])
            optimizer = optimizer_ctor(params, fused=True, **optimizer_params)
            optimizer.step()

    def test_adam(self):
        self._test_basic_cases(
            lambda weight, bias, maximize, foreach: optim.Adam(
                [weight, bias], lr=1e-3, maximize=maximize, foreach=foreach
            ),
            constructor_accepts_maximize=True,
            constructor_accepts_foreach=True,
        )
        self._test_basic_cases(
            lambda weight, bias, maximize, foreach: optim.Adam(
                self._build_params_dict(weight, bias, lr=1e-2),
                lr=1e-3,
                maximize=maximize,
                foreach=foreach,
            ),
            constructor_accepts_maximize=True,
            constructor_accepts_foreach=True,
        )
        self._test_basic_cases(
            lambda weight, bias, maximize, foreach: optim.Adam(
                [weight, bias],
                lr=1e-3,
                amsgrad=True,
                maximize=maximize,
                foreach=foreach,
            ),
            constructor_accepts_maximize=True,
            constructor_accepts_foreach=True,
        )
        self._test_basic_cases(
            lambda weight, bias, maximize, foreach: optim.Adam(
                [weight, bias],
                lr=1e-3,
                weight_decay=0.1,
                maximize=maximize,
                foreach=foreach,
            ),
            constructor_accepts_maximize=True,
            constructor_accepts_foreach=True,
        )
        self._test_basic_cases(
            lambda weight, bias, maximize, foreach: optim.Adam(
                self._build_params_dict(weight, bias, lr=1e-2),
                lr=1e-3,
                amsgrad=True,
                maximize=maximize,
                foreach=foreach,
            ),
            constructor_accepts_maximize=True,
            constructor_accepts_foreach=True,
        )
        self._test_basic_cases(
            lambda weight, bias, maximize, foreach: optim.Adam(
                self._build_params_dict(weight, bias, lr=1e-2),
                lr=1e-3,
                maximize=maximize,
                foreach=foreach,
            ),
            [lambda opt: ExponentialLR(opt, gamma=0.9)],
            constructor_accepts_maximize=True,
            constructor_accepts_foreach=True,
        )
        self._test_basic_cases(
            lambda weight, bias, maximize, foreach: optim.Adam(
                self._build_params_dict(weight, bias, lr=1e-2),
                lr=1e-3,
                maximize=maximize,
                foreach=foreach,
            ),
            [lambda opt: LinearLR(opt, start_factor=0.4, total_iters=4)],
            constructor_accepts_maximize=True,
            constructor_accepts_foreach=True,
        )
        self._test_basic_cases(
            lambda weight, bias, maximize, foreach: optim.Adam(
                self._build_params_dict(weight, bias, lr=1e-2),
                lr=1e-3,
                maximize=maximize,
                foreach=foreach,
            ),
            [lambda opt: ConstantLR(opt, factor=0.4, total_iters=4)],
            constructor_accepts_maximize=True,
            constructor_accepts_foreach=True,
        )
        self._test_basic_cases(
            lambda weight, bias, maximize, foreach: optim.Adam(
                [weight, bias],
                lr=1e-3,
                amsgrad=True,
                maximize=maximize,
                foreach=foreach,
            ),
            [
                lambda opt: ConstantLR(opt, factor=0.4, total_iters=4),
                lambda opt: ExponentialLR(opt, gamma=0.9),
            ],
            constructor_accepts_maximize=True,
            constructor_accepts_foreach=True,
        )
        self._test_basic_cases(
            lambda weight, bias, maximize, foreach: optim.Adam(
                [weight, bias],
                lr=1e-3,
                amsgrad=True,
                maximize=maximize,
                foreach=foreach,
            ),
            [
                lambda opt: ExponentialLR(opt, gamma=0.9),
                lambda opt: ReduceLROnPlateau(opt),
            ],
            constructor_accepts_maximize=True,
            constructor_accepts_foreach=True,
        )
        self._test_basic_cases(
            lambda weight, bias, maximize, foreach: optim.Adam(
                self._build_params_dict(weight, bias, lr=1e-2),
                lr=1e-3,
                amsgrad=True,
                maximize=maximize,
                foreach=foreach,
            ),
            [
                lambda opt: StepLR(opt, gamma=0.9, step_size=10),
                lambda opt: ReduceLROnPlateau(opt),
            ],
            constructor_accepts_maximize=True,
            constructor_accepts_foreach=True,
        )

        self._test_basic_cases(
            lambda weight, bias, maximize, foreach: optim.Adam(
                self._build_params_dict(weight, bias, lr=1e-2),
                lr=1e-3,
                maximize=maximize,
                foreach=foreach,
            ),
            [lambda opt: PolynomialLR(opt, total_iters=4, power=0.9)],
            constructor_accepts_maximize=True,
            constructor_accepts_foreach=True,
        )
        self._test_basic_cases(
            lambda weight, bias, maximize, foreach: optim.Adam(
                self._build_params_dict(weight, bias, lr=1e-2),
                lr=torch.tensor(1e-3),
                maximize=maximize,
                foreach=False,  # foreach for lr tensors tested in multi configs
            ),
            [lambda opt: PolynomialLR(opt, total_iters=4, power=0.9)],
            constructor_accepts_maximize=True,
            constructor_accepts_foreach=True,
        )
        self._test_complex_2d(optim.Adam)
<<<<<<< HEAD
        self._test_complex_2d(functools.partial(optim.Adam, foreach=True))
        self._test_complex_2d(functools.partial(optim.Adam, foreach=True, weight_decay=0.2))
=======
        self._test_complex_2d(functools.partial(optim.Adam, foreach=False))
        self._test_complex_2d(functools.partial(optim.Adam, foreach=False, amsgrad=True))
        self._test_complex_2d(functools.partial(optim.Adam, weight_decay=0.2))
        self._test_complex_2d(functools.partial(optim.Adam, weight_decay=0.2, amsgrad=True))
        self._test_complex_2d(functools.partial(
            optim.Adam, lr=torch.tensor(.001), weight_decay=0.2, amsgrad=True,
        ))
>>>>>>> 256fed02

        with self.assertRaisesRegex(
            ValueError, "Invalid beta parameter at index 0: 1.0"
        ):
            optim.Adam(None, lr=1e-2, betas=(1.0, 0.0))

        with self.assertRaisesRegex(ValueError, "Invalid weight_decay value: -1"):
            optim.Adam(None, lr=1e-2, weight_decay=-1)

        with self.assertRaisesRegex(
            ValueError, "lr as a Tensor is not supported for capturable=False and foreach=True"
        ):
            optim.Adam(None, lr=torch.tensor(0.001), foreach=True)

    def test_adamw(self):
        self._test_basic_cases(
            lambda weight, bias, maximize, foreach: optim.AdamW(
                [weight, bias], lr=1e-3, maximize=maximize, foreach=foreach
            ),
            constructor_accepts_maximize=True,
            constructor_accepts_foreach=True,
        )
        self._test_basic_cases(
            lambda weight, bias, maximize, foreach: optim.AdamW(
                self._build_params_dict(weight, bias, lr=1e-2),
                lr=1e-3,
                maximize=maximize,
                foreach=foreach,
            ),
            constructor_accepts_maximize=True,
            constructor_accepts_foreach=True,
        )
        self._test_basic_cases(
            lambda weight, bias, maximize, foreach: optim.AdamW(
                [weight, bias],
                lr=1e-3,
                weight_decay=1,
                maximize=maximize,
                foreach=foreach,
            ),
            constructor_accepts_maximize=True,
            constructor_accepts_foreach=True,
        )
        self._test_basic_cases(
            lambda weight, bias, maximize, foreach: optim.AdamW(
                [weight, bias],
                lr=1e-3,
                weight_decay=1,
                amsgrad=True,
                maximize=maximize,
                foreach=foreach,
            ),
            constructor_accepts_maximize=True,
            constructor_accepts_foreach=True,
        )
        self._test_basic_cases(
            lambda weight, bias, maximize, foreach: optim.AdamW(
                [weight, bias],
                lr=torch.tensor(1e-3),
                weight_decay=1,
                amsgrad=True,
                maximize=maximize,
                foreach=False,  # foreach for lr tensors tested in multi configs
            ),
            constructor_accepts_maximize=True,
            constructor_accepts_foreach=True,
        )
        self._test_complex_2d(optim.AdamW)
<<<<<<< HEAD
        self._test_complex_2d(functools.partial(optim.AdamW, foreach=True))
=======
        self._test_complex_2d(functools.partial(optim.AdamW, foreach=False))
        self._test_complex_2d(functools.partial(optim.AdamW, foreach=False, amsgrad=True))
        self._test_complex_2d(functools.partial(optim.AdamW, weight_decay=0.2))
        self._test_complex_2d(functools.partial(optim.AdamW, weight_decay=0.2, amsgrad=True))
        self._test_complex_2d(functools.partial(
            optim.AdamW, lr=torch.tensor(.001), weight_decay=0.2, amsgrad=True,
        ))
>>>>>>> 256fed02
        with self.assertRaisesRegex(ValueError, "Invalid weight_decay value: -1"):
            optim.AdamW(None, lr=1e-2, weight_decay=-1)

        with self.assertRaisesRegex(
            ValueError, "lr as a Tensor is not supported for capturable=False and foreach=True"
        ):
            optim.AdamW(None, lr=torch.tensor(0.001), foreach=True)

    def test_sparse_adam(self):
        self._test_rosenbrock_sparse(
            lambda params: optim.SparseAdam(params, lr=4e-2), [], True
        )
        self._test_rosenbrock_sparse(
            lambda params: optim.SparseAdam(params, lr=4e-2, maximize=True),
            scheduler_constructors=[],
            sparse_only=True,
            maximize=True,
        )
        with self.assertRaisesRegex(
            ValueError, "Invalid beta parameter at index 0: 1.0"
        ):
            optim.SparseAdam(None, lr=1e-2, betas=(1.0, 0.0))
        with self.assertRaisesRegex(
            ValueError, "SparseAdam requires dense parameter tensors"
        ):
            optim.SparseAdam([torch.zeros(3, layout=torch.sparse_coo)])
        with self.assertRaisesRegex(
            ValueError, "SparseAdam requires dense parameter tensors"
        ):
            optim.SparseAdam([{"params": [torch.zeros(3, layout=torch.sparse_coo)]}])

    # ROCm precision is too low to pass this test
    def test_adadelta(self):
        # Handles https://github.com/pytorch/pytorch/issues/69698
        self.rel_tol = 4e-3
        self._test_basic_cases(
            lambda weight, bias, maximize, foreach: optim.Adadelta(
                [weight, bias], maximize=maximize, foreach=foreach
            ),
            constructor_accepts_maximize=True,
            constructor_accepts_foreach=True,
        )
        self._test_basic_cases(
            lambda weight, bias, maximize, foreach: optim.Adadelta(
                self._build_params_dict(weight, bias, rho=0.95),
                maximize=maximize,
                foreach=foreach,
            ),
            constructor_accepts_maximize=True,
            constructor_accepts_foreach=True,
        )
        self._test_basic_cases(
            lambda weight, bias, maximize, foreach: optim.Adadelta(
                self._build_params_dict(weight, bias, rho=0.95),
                maximize=maximize,
                foreach=foreach,
            ),
            [
                lambda opt: StepLR(opt, gamma=0.9, step_size=10),
                lambda opt: ReduceLROnPlateau(opt),
            ],
            constructor_accepts_maximize=True,
            constructor_accepts_foreach=True,
        )
        self._test_basic_cases(
            lambda weight, bias, maximize, foreach: optim.Adadelta(
                [weight, bias], weight_decay=1, maximize=maximize, foreach=foreach
            ),
            constructor_accepts_maximize=True,
            constructor_accepts_foreach=True,
        )
        with self.assertRaisesRegex(ValueError, "Invalid rho value: 1.1"):
            optim.Adadelta(None, lr=1e-2, rho=1.1)

    def test_adadelta_complex(self):
        # Handles https://github.com/pytorch/pytorch/issues/69698
        self.rel_tol = 2e-2
        for optimizer in [optim.Adadelta]:
            self._test_complex_optimizer(lambda weight: optimizer([weight]))
            self._test_complex_optimizer(lambda weight: optimizer([weight], rho=0.95))
            self._test_complex_optimizer(
                lambda weight: optimizer([weight], rho=0.95, weight_decay=1)
            )

    def test_nadam(self):
        self._test_basic_cases(
            lambda weight, bias, foreach: optim.NAdam(
                self._build_params_dict(weight, bias, lr=1e-2), lr=1e-3, foreach=foreach
            ),
            constructor_accepts_foreach=True,
        )
        self._test_basic_cases(
            lambda weight, bias, foreach: optim.NAdam(
                [weight, bias], lr=1e-3, foreach=foreach
            ),
            constructor_accepts_foreach=True,
        )
        self._test_basic_cases(
            lambda weight, bias, foreach: optim.NAdam(
                [weight, bias],
                lr=1e-3,
                weight_decay=0.1,
                momentum_decay=6e-3,
                foreach=foreach,
            ),
            constructor_accepts_foreach=True,
        )
        self._test_basic_cases(
            lambda weight, bias, foreach: optim.NAdam(
                [weight, bias],
                lr=1e-3,
                weight_decay=0.1,
                momentum_decay=6e-3,
                foreach=foreach,
            ),
            [lambda opt: ExponentialLR(opt, gamma=0.9)],
            constructor_accepts_foreach=True,
        )
        with self.assertRaisesRegex(
            ValueError, "Invalid beta parameter at index 0: 1.0"
        ):
            optim.NAdam(None, lr=1e-2, betas=(1.0, 0.0))
        with self.assertRaisesRegex(ValueError, "Invalid momentum_decay value: -0.2"):
            optim.NAdam(None, lr=1e-2, momentum_decay=-0.2)

    def test_adagrad(self):
        self._test_basic_cases(
            lambda weight, bias, maximize, foreach: optim.Adagrad(
                [weight, bias], lr=1e-1, maximize=maximize, foreach=foreach
            ),
            constructor_accepts_maximize=True,
            constructor_accepts_foreach=True,
        )
        self._test_basic_cases(
            lambda weight, bias, maximize, foreach: optim.Adagrad(
                [weight, bias],
                lr=1e-1,
                initial_accumulator_value=0.1,
                maximize=maximize,
                foreach=foreach,
            ),
            constructor_accepts_maximize=True,
            constructor_accepts_foreach=True,
        )
        self._test_basic_cases(
            lambda weight, bias, maximize, foreach: optim.Adagrad(
                self._build_params_dict(weight, bias, lr=1e-2),
                lr=1e-1,
                maximize=maximize,
                foreach=foreach,
            ),
            constructor_accepts_maximize=True,
            constructor_accepts_foreach=True,
        )
        self._test_basic_cases(
            lambda weight, bias, maximize, foreach: optim.Adagrad(
                self._build_params_dict(weight, bias, lr=1e-2),
                lr=1e-1,
                maximize=maximize,
                foreach=foreach,
            ),
            [lambda opt: ReduceLROnPlateau(opt)],
            constructor_accepts_maximize=True,
            constructor_accepts_foreach=True,
        )
        self._test_basic_cases(
            lambda weight, bias, maximize, foreach: optim.Adagrad(
                self._build_params_dict(weight, bias, lr=1e-2),
                lr=1e-1,
                maximize=maximize,
                foreach=foreach,
            ),
            [
                lambda opt: ReduceLROnPlateau(opt),
                lambda opt: ExponentialLR(opt, gamma=0.99),
            ],
            constructor_accepts_maximize=True,
            constructor_accepts_foreach=True,
        )
        with self.assertRaisesRegex(ValueError, "Invalid lr_decay value: -0.5"):
            optim.Adagrad(None, lr=1e-2, lr_decay=-0.5)

    def test_adagrad_sparse(self):
        for foreach in (False, True):
            self._test_rosenbrock_sparse(
                lambda params: optim.Adagrad(params, lr=1e-1, foreach=foreach)
            )
            self._test_rosenbrock_sparse(
                lambda params: optim.Adagrad(params, lr=0.1, foreach=foreach),
                scheduler_constructors=[
                    lambda opt: StepLR(opt, gamma=1 - 1e-5, step_size=500),
                    lambda opt: ReduceLROnPlateau(opt, threshold=1e-4),
                ],
            )

    def test_adagrad_complex(self):
        for foreach in (False, True):
            self._test_complex_optimizer(
                lambda param: optim.Adagrad([param], lr=1e-1, foreach=foreach)
            )
            self._test_complex_optimizer(
                lambda param: optim.Adagrad(
                    [param],
                    lr=1e-1,
                    initial_accumulator_value=0.1,
                    foreach=foreach,
                )
            )

    def test_adamax(self):
        self._test_basic_cases(
            lambda weight, bias, maximize, foreach: optim.Adamax(
                [weight, bias], lr=1e-1, maximize=maximize, foreach=foreach
            ),
            constructor_accepts_maximize=True,
            constructor_accepts_foreach=True,
        )
        self._test_basic_cases(
            lambda weight, bias, maximize, foreach: optim.Adamax(
                self._build_params_dict(weight, bias, lr=1e-2),
                lr=1e-1,
                maximize=maximize,
                foreach=foreach,
            ),
            constructor_accepts_maximize=True,
            constructor_accepts_foreach=True,
        )
        self._test_basic_cases(
            lambda weight, bias, maximize, foreach: optim.Adamax(
                [weight, bias],
                lr=1e-1,
                weight_decay=1,
                maximize=maximize,
                foreach=foreach,
            ),
            constructor_accepts_maximize=True,
            constructor_accepts_foreach=True,
        )
        self._test_complex_2d(optim.Adamax)
        self._test_complex_2d(functools.partial(optim.Adamax, foreach=True))
        with self.assertRaisesRegex(
            ValueError, "Invalid beta parameter at index 1: 1.0"
        ):
            optim.Adamax(None, lr=1e-2, betas=(0.0, 1.0))

    def test_radam(self):
        self._test_basic_cases(
            lambda weight, bias, foreach: optim.RAdam(
                [weight, bias], lr=1e-3, foreach=foreach
            ),
            constructor_accepts_foreach=True,
        )
        self._test_basic_cases(
            lambda weight, bias, foreach: optim.RAdam(
                self._build_params_dict(weight, bias, lr=1e-2), lr=1e-3, foreach=foreach
            ),
            constructor_accepts_foreach=True,
        )
        self._test_basic_cases(
            lambda weight, bias, foreach: optim.RAdam(
                [weight, bias], lr=1e-3, weight_decay=0.1, foreach=foreach
            ),
            constructor_accepts_foreach=True,
        )
        self._test_basic_cases(
            lambda weight, bias, foreach: optim.RAdam(
                [weight, bias], lr=1e-3, foreach=foreach
            ),
            [
                lambda opt: ExponentialLR(opt, gamma=0.9),
                lambda opt: ReduceLROnPlateau(opt),
            ],
            constructor_accepts_foreach=True,
        )
        with self.assertRaisesRegex(
            ValueError, "Invalid beta parameter at index 0: 1.0"
        ):
            optim.RAdam(None, lr=1e-2, betas=(1.0, 0.0))

        with self.assertRaisesRegex(ValueError, "Invalid weight_decay value: -1"):
            optim.RAdam(None, lr=1e-2, weight_decay=-1)

    def test_rmsprop(self):
        for foreach in (False, True):
            self._test_basic_cases(
                lambda weight, bias, maximize, foreach: optim.RMSprop(
                    [weight, bias], lr=1e-2, maximize=maximize, foreach=foreach
                ),
                constructor_accepts_maximize=True,
                constructor_accepts_foreach=True,
            )
            self._test_basic_cases(
                lambda weight, bias, maximize, foreach: optim.RMSprop(
                    self._build_params_dict(weight, bias, lr=1e-3),
                    lr=1e-2,
                    maximize=maximize,
                    foreach=foreach,
                ),
                constructor_accepts_maximize=True,
                constructor_accepts_foreach=True,
            )
            self._test_basic_cases(
                lambda weight, bias, maximize, foreach: optim.RMSprop(
                    self._build_params_dict(weight, bias, lr=1e-3),
                    lr=1e-2,
                    centered=True,
                    maximize=maximize,
                    foreach=foreach,
                ),
                constructor_accepts_maximize=True,
                constructor_accepts_foreach=True,
            )
            self._test_basic_cases(
                lambda weight, bias, maximize, foreach: optim.RMSprop(
                    self._build_params_dict(weight, bias, lr=1e-3),
                    lr=1e-2,
                    centered=True,
                    momentum=0.1,
                    maximize=maximize,
                    foreach=foreach,
                ),
                constructor_accepts_maximize=True,
                constructor_accepts_foreach=True,
            )
            self._test_basic_cases(
                lambda weight, bias, maximize, foreach: optim.RMSprop(
                    self._build_params_dict(weight, bias, lr=1e-3),
                    lr=1e-2,
                    momentum=0.1,
                    maximize=maximize,
                    foreach=foreach,
                ),
                constructor_accepts_maximize=True,
                constructor_accepts_foreach=True,
            )
            self._test_basic_cases(
                lambda weight, bias, maximize, foreach: optim.RMSprop(
                    self._build_params_dict(weight, bias, lr=1e-3),
                    lr=1e-2,
                    momentum=0.1,
                    weight_decay=1,
                    maximize=maximize,
                    foreach=foreach,
                ),
                constructor_accepts_maximize=True,
                constructor_accepts_foreach=True,
            )
            self._test_complex_2d(lambda param: optim.RMSprop(param, foreach=foreach))
            self._test_complex_2d(
                lambda param: optim.RMSprop(param, centered=True, foreach=foreach)
            )
            self._test_complex_2d(
                lambda param: optim.RMSprop(param, momentum=0.1, foreach=foreach)
            )
            self._test_complex_2d(
                lambda param: optim.RMSprop(param, maximize=True, foreach=foreach)
            )
            self._test_complex_optimizer(
                lambda param: optim.RMSprop([param], foreach=foreach)
            )
            self._test_complex_optimizer(
                lambda param: optim.RMSprop([param], centered=True, foreach=foreach)
            )
            self._test_complex_optimizer(
                lambda param: optim.RMSprop([param], momentum=0.1, foreach=foreach)
            )
            self._test_complex_optimizer(
                lambda param: optim.RMSprop([param], maximize=True, foreach=foreach)
            )
            with self.assertRaisesRegex(ValueError, "Invalid momentum value: -1.0"):
                optim.RMSprop(None, lr=1e-2, momentum=-1.0, foreach=foreach)

    def test_asgd(self):
        for foreach in (False, True):
            self._test_basic_cases(
                lambda weight, bias, maximize, foreach: optim.ASGD(
                    [weight, bias], lr=1e-3, t0=100, maximize=maximize, foreach=foreach
                ),
                constructor_accepts_maximize=True,
                constructor_accepts_foreach=True,
            )
            self._test_basic_cases(
                lambda weight, bias, maximize, foreach: optim.ASGD(
                    self._build_params_dict(weight, bias, lr=1e-2),
                    lr=1e-3,
                    t0=100,
                    maximize=maximize,
                    foreach=foreach,
                ),
                constructor_accepts_maximize=True,
                constructor_accepts_foreach=True,
            )
            self._test_basic_cases(
                lambda weight, bias, maximize, foreach: optim.ASGD(
                    self._build_params_dict(weight, bias, lr=1e-2),
                    lr=1e-3,
                    weight_decay=1,
                    maximize=maximize,
                    foreach=foreach,
                ),
                constructor_accepts_maximize=True,
                constructor_accepts_foreach=True,
            )
            # Ref: https://github.com/pytorch/pytorch/issues/84560
            # self._test_complex_2d(optimizer)
            self._test_complex_optimizer(
                lambda params: optim.ASGD([params], foreach=foreach)
            )
            self._test_complex_optimizer(
                lambda params: optim.ASGD([params], maximize=True, foreach=foreach)
            )
            self._test_complex_optimizer(
                lambda params: optim.ASGD(
                    [params], maximize=True, weight_decay=0.9, foreach=foreach
                )
            )
            self._test_complex_optimizer(
                lambda params: optim.ASGD(
                    [params], maximize=False, weight_decay=0.9, foreach=foreach
                )
            )
            with self.assertRaisesRegex(ValueError, "Invalid weight_decay value: -0.5"):
                optim.ASGD(None, lr=1e-2, weight_decay=-0.5, foreach=foreach)

    @skipIfRocm
    @skipIfTorchDynamo()
    def test_rprop(self):
        is_cuda_sm86 = torch.cuda.is_available() and torch.cuda.get_device_capability(
            0
        ) == (8, 6)
        for foreach in (False, True):
            self._test_basic_cases(
                lambda weight, bias, maximize, foreach: optim.Rprop(
                    [weight, bias], lr=2e-4, maximize=maximize, foreach=foreach
                ),
                constructor_accepts_maximize=True,
                constructor_accepts_foreach=True,
            )
            self._test_basic_cases(
                lambda weight, bias, maximize, foreach: optim.Rprop(
                    self._build_params_dict(weight, bias, lr=1e-2),
                    lr=2e-4,
                    maximize=maximize,
                    foreach=foreach,
                ),
                constructor_accepts_maximize=True,
                constructor_accepts_foreach=True,
                atol=4e-5 if is_cuda_sm86 else None,
                rtol=3e-5 if is_cuda_sm86 else None,
            )
            self._test_complex_2d(lambda param: optim.Rprop(param, foreach=foreach))
            self._test_complex_optimizer(
                lambda param: optim.Rprop([param], lr=0.001, foreach=foreach)
            )
            self._test_complex_optimizer(
                lambda param: optim.Rprop(
                    [param], lr=0.001, maximize=True, foreach=foreach
                )
            )
            with self.assertRaisesRegex(ValueError, "Invalid eta values: 1.0, 0.5"):
                optim.Rprop(None, lr=1e-2, etas=(1.0, 0.5), foreach=foreach)

    def test_lbfgs(self):
        self._test_basic_cases(
            lambda weight, bias: optim.LBFGS([weight, bias]), ignore_multidevice=True
        )
        self._test_basic_cases(
            lambda weight, bias: optim.LBFGS(
                [weight, bias], line_search_fn="strong_wolfe"
            ),
            ignore_multidevice=True,
        )

    def test_lbfgs_returns_consistent_type(self):
        params = [torch.randn(10, 5), torch.randn(10)]
        opt1 = optim.LBFGS(params, 0.01, tolerance_grad=math.inf)
        opt2 = optim.LBFGS(params, 0.01, tolerance_grad=-math.inf)

        def closure():
            return torch.tensor([10])

        res1 = opt1.step(closure)
        res2 = opt2.step(closure)
        self.assertEqual(type(res1), type(res2))

    def test_invalid_param_type(self):
        self.assertRaisesRegex(
            TypeError,
            'params argument given to the optimizer should be an iterable of Tensors or dicts',
            lambda: optim.LBFGS(Parameter(torch.randn(5, 5)))
        )

    def test_duplicate_params_in_one_param_group(self):
        param = Parameter(torch.randn(1))
        with self.assertWarnsOnceRegex(UserWarning, '.*a parameter group with duplicate parameters.*'):
            optim.Adamax([param, param], lr=0.01)

    def test_duplicate_params_across_param_groups(self):
        param = Parameter(torch.randn(1))
        self.assertRaisesRegex(
            ValueError,
            'some parameters appear in more than one parameter group',
            lambda: optim.Adadelta([{'params': param}, {'params': param}])
        )

    def test_step_is_noop_when_params_have_no_grad(self):
        params = [torch.randn(2, 3, requires_grad=False) for _ in range(2)]
        old_params = [p.clone().detach() for p in params]

        def closure():
            return torch.tensor([1])

        optimizer_list = [
            optim.Adadelta,
            optim.AdamW,
            optim.Adam,
            optim.RAdam,
            optim.NAdam,
            optim.Adagrad,
            optim.Adamax,
            optim.RMSprop,
            optim.SGD,
            optim.SparseAdam,
            optim.ASGD,
            optim.LBFGS
        ]
        for optim_ctr in optimizer_list:
            opt = optim_ctr(params, lr=0.1)
            opt.step(closure)
        self.assertEqual(old_params, params)


    def test_step_is_noop_for_empty_grads(self):
        optimizers = [
            optim.Adadelta,
            optim.AdamW,
            optim.Adam,
            optim.RAdam,
            optim.NAdam,
            optim.Adagrad,
            optim.Adamax,
            optim.RMSprop,
            optim.SGD,
            optim.SparseAdam,
            optim.ASGD,
            optim.LBFGS
        ]
        param = torch.randn(5, 1, requires_grad=True)
        old_param = param.clone().detach()

        def closure():
            return torch.tensor([1])

        for optimizer in optimizers:
            opt = optimizer([param], lr=1e-5)
            param.grad = torch.zeros_like(param)
            if optimizer is optim.SparseAdam:
                # Intentionally construct a multidimensional empty v for the sparse grad
                # Single dim v passes the test while multidim correctly repros the issue
                # https://github.com/pytorch/pytorch/issues/82486
                i = torch.empty(1, 0)
                v = torch.empty(0, 1)
                param.grad = torch.sparse_coo_tensor(i, v, (5, 1))
            opt.step(closure)
            self.assertEqual(old_param, param)


    def test_fused_optimizer_does_not_step_if_foundinf(self):
        if not torch.cuda.is_available():
            self.skipTest("CUDA is required.")

        from torch.optim import adam, adamw

        num_tensors = 5
        for functional_optim, amsgrad, no_grad_scale in itertools.product((adam.adam, adamw.adamw), (False, True), (False, True)):
            params, grads, exp_avgs, exp_avg_sqs = [
                [torch.ones((1,), device="cuda") for _ in range(num_tensors)] for _ in range(4)]
            prev_params = [t.clone().detach() for t in params]
            max_exp_avg_sqs = [torch.ones((1,), device="cuda") for _ in range(num_tensors)] if amsgrad else []
            state_steps = [torch.ones((), dtype=torch.float32, device="cuda") for _ in range(num_tensors)]
            grad_scale = None if no_grad_scale else torch.ones((1,), dtype=torch.float32, device="cuda")
            found_inf = torch.ones((), dtype=torch.float32, device="cuda")

            functional_optim(
                params,
                grads,
                exp_avgs,
                exp_avg_sqs,
                max_exp_avg_sqs,
                state_steps,
                foreach=False,
                capturable=False,
                fused=True,
                amsgrad=amsgrad,
                beta1=0.9,
                beta2=0.99,
                lr=1e-2,
                weight_decay=0.0,
                eps=1e-8,
                maximize=False,
                grad_scale=grad_scale,
                found_inf=found_inf,
            )

            self.assertEqual(
                state_steps,
                [
                    torch.ones((), dtype=torch.float32, device="cuda")
                    for _ in range(num_tensors)
                ],
            )
            self.assertEqual(params, prev_params)


    @unittest.skipIf(not torch.cuda.is_available(), "CUDA is required.")
    def test_fused_optimizer_load_state_dict(self):
        # NOTE: This SIMULATES a fused/capturable optimizer with state moved to CPU, issue 103256
        # How do we get there? Users typically create CUDA models on fused optimizers and then
        # store checkpoints on CPU as CUDA memory is limited with torch.load(...map_location="cpu").
        # Since this is a unit test, it is more expedient to simulate what the state_dict
        # would look like, which is basically CPU tensors with fused/capturable flag = True.
        for optimC, kwarg in itertools.product((Adam, optim.AdamW), ("fused", "capturable")):
            input = torch.tensor([0.1, 0.2], dtype=torch.float32, device="cpu")
            optimizer = optimC([input])
            optimizer.zero_grad()
            input.grad = torch.rand_like(input)
            optimizer.step()
            optim_state_dict_cpu = deepcopy(optimizer.state_dict())
            optim_state_dict_cpu["param_groups"][0][kwarg] = True

            # load
            input_cuda = input.clone().detach().to(device="cuda")
            defaults = {kwarg: True}
            optimizer_cuda = optimC([input_cuda], **defaults)
            optimizer_cuda.load_state_dict(optim_state_dict_cpu)
            optimizer_cuda.zero_grad()
            input_cuda.grad = torch.rand_like(input_cuda)
            optimizer_cuda.step()


    @skipIfTorchDynamo()
    def test_post_hook(self):
        def post_hook(opt: Optimizer, args: Tuple[Any], kwargs: Dict[Any, Any]):
            nonlocal data
            data += 2

        params = [torch.Tensor([1, 1])]
        opt = SGD(params, lr=0.001)
        data = 2
        hook_handle = opt.register_step_post_hook(post_hook)

        opt.step()
        opt.step()
        # check if pre hooks were registered
        self.assertEqual(data, 6)

        # remove handles, take step and verify that hook is no longer registered
        hook_handle.remove()

        opt.step()
        self.assertEqual(data, 6)

    @skipIfTorchDynamo()
    def test_pre_hook(self):
        def pre_hook(opt: Optimizer, args: Tuple[Any], kwargs: Dict[Any, Any]):
            nonlocal data
            data += 2

        params = [torch.Tensor([1, 1])]
        opt = SGD(params, lr=0.001)
        data = 5
        hook_handle = opt.register_step_pre_hook(pre_hook)

        opt.step()
        opt.step()
        # check if pre hooks were registered
        self.assertEqual(data, 9)

        # remove handles, take step and verify that hook is no longer registered
        hook_handle.remove()

        opt.step()
        self.assertEqual(data, 9)

    @skipIfTorchDynamo()
    def test_pre_and_post_hook(self):
        def global_pre_hook(opt: Optimizer, args: Tuple[Any], kwargs: Dict[Any, Any]):
            nonlocal data
            data.append(0)

        def global_post_hook(opt: Optimizer, args: Tuple[Any], kwargs: Dict[Any, Any]):
            nonlocal data
            data.append(5)

        def local_pre_hook(opt: Optimizer, args: Tuple[Any], kwargs: Dict[Any, Any]):
            nonlocal data
            data.append(1)

        def local_post_hook(opt: Optimizer, args: Tuple[Any], kwargs: Dict[Any, Any]):
            nonlocal data
            data.append(2)

        params = [torch.Tensor([1, 1])]
        opt1 = SGD(params, lr=0.001)
        opt2 = Adam(params, lr=0.01)
        data = []

        # register global hooks to both optimizers
        global_pre_handle = register_optimizer_step_pre_hook(global_pre_hook)
        global_post_handle = register_optimizer_step_post_hook(global_post_hook)

        # register local hooks
        first_pre_handle = opt1.register_step_pre_hook(local_pre_hook)
        first_post_handle = opt1.register_step_post_hook(local_post_hook)
        second_pre_handle = opt2.register_step_pre_hook(local_pre_hook)
        second_post_handle = opt2.register_step_post_hook(local_post_hook)

        opt1.step()
        self.assertListEqual(data, [0, 1, 2, 5])
        opt2.step()
        self.assertListEqual(data, [0, 1, 2, 5, 0, 1, 2, 5])
        opt1.step()
        self.assertListEqual(data, [0, 1, 2, 5, 0, 1, 2, 5, 0, 1, 2, 5])

        # remove all hooks
        global_pre_handle.remove()
        global_post_handle.remove()
        first_pre_handle.remove()
        first_post_handle.remove()
        second_pre_handle.remove()
        second_post_handle.remove()

        opt1.step()
        opt2.step()
        self.assertListEqual(data, [0, 1, 2, 5, 0, 1, 2, 5, 0, 1, 2, 5])

    def test_fused_optimizer_raises(self):
        if not torch.cuda.is_available():
            self.skipTest("Requires CUDA devices")
        for optimizer_ctor in (torch.optim.Adam, torch.optim.AdamW):
            with self.assertRaisesRegex(RuntimeError, "`fused` and `foreach` cannot be `True` together."):
                optimizer_ctor([torch.empty((), device="cuda")], foreach=True, fused=True)
            with self.assertRaisesRegex(RuntimeError, "`fused` does not support `differentiable`"):
                optimizer_ctor([torch.empty((), device="cuda")], differentiable=True, fused=True)

<<<<<<< HEAD
=======
    @staticmethod
    def _state_dict_pre_hook(optimizer: Optimizer) -> None:
        optimizer.state["test"] = 1

    @staticmethod
    def _state_dict_post_hook(optimizer: Optimizer, state_dict: Dict[str, Any]) -> Dict[str, Any]:
        if "test" in state_dict["state"]:
            state_dict["state"].pop("test")
            state_dict["ran_state_dict_pre_hook"] = True
        else:
            state_dict["ran_state_dict_pre_hook"] = False
        return state_dict

    @staticmethod
    def _load_state_dict_pre_hook1(optimizer: Optimizer, state_dict: Dict[str, Any]) -> None:
        state_dict["param_groups"][0]["lr"] = 0.002

    @staticmethod
    def _load_state_dict_pre_hook2(optimizer: Optimizer, state_dict: Dict[str, Any]) -> Dict[str, Any]:
        # The typical use case for returning a state dict is to drastically modify the state dict.
        # I will simulate by simply making a deep copy and ensuring that my_state_dict still gets used
        my_state_dict = deepcopy(state_dict)
        my_state_dict["param_groups"][0]["lr"] = 0.003
        return my_state_dict

    @staticmethod
    def _load_state_dict_post_hook(optimizer: Optimizer) -> None:
        optimizer.state["ran_load_state_dict_pre_hook2"] = optimizer.param_groups[0]["lr"] == 0.003
        optimizer.state["ran_load_state_dict_post_hook"] = True

    def test_state_dict_pre_hook(self):
        param = torch.rand(2, 3, requires_grad=True)
        param.grad = torch.rand(2, 3, requires_grad=True)
        opt = SGD([param], lr=0.001)
        opt.register_state_dict_pre_hook(self._state_dict_pre_hook)
        state_dict = opt.state_dict()
        self.assertEqual(state_dict["state"]["test"], 1)

    def test_state_dict_post_hook(self):
        param = torch.rand(2, 3, requires_grad=True)
        param.grad = torch.rand(2, 3, requires_grad=True)
        opt = SGD([param], lr=0.001)
        opt.register_state_dict_post_hook(self._state_dict_post_hook)
        state_dict = opt.state_dict()
        self.assertEqual(state_dict["ran_state_dict_pre_hook"], False)

    def test_state_dict_pre_post_hook(self):
        param = torch.rand(2, 3, requires_grad=True)
        param.grad = torch.rand(2, 3, requires_grad=True)
        opt = SGD([param], lr=0.001)
        opt.register_state_dict_pre_hook(self._state_dict_pre_hook)
        opt.register_state_dict_post_hook(self._state_dict_post_hook)
        state_dict = opt.state_dict()
        self.assertFalse("test" in state_dict["state"])
        self.assertEqual(state_dict["ran_state_dict_pre_hook"], True)

    def test_load_state_dict_pre_hook_and_prepend(self):
        param = torch.rand(2, 3, requires_grad=True)
        param.grad = torch.rand(2, 3, requires_grad=True)
        opt = SGD([param], lr=0.001)
        state_dict = opt.state_dict()

        # usually one would have a new opt instance here, but it's all the same here
        opt.register_load_state_dict_pre_hook(self._load_state_dict_pre_hook1)
        opt.load_state_dict(state_dict)
        self.assertEqual(opt.param_groups[0]["lr"], 0.002)

        opt.register_load_state_dict_pre_hook(self._load_state_dict_pre_hook2, prepend=True)
        opt.load_state_dict(state_dict)
        # If prepend were False would be 0.003 but since prepend is True, the other hook overrides
        self.assertEqual(opt.param_groups[0]["lr"], 0.002)

    def test_load_state_dict_post_hook(self):
        param = torch.rand(2, 3, requires_grad=True)
        param.grad = torch.rand(2, 3, requires_grad=True)
        opt = SGD([param], lr=0.001)

        opt.register_load_state_dict_post_hook(self._load_state_dict_post_hook)
        opt.load_state_dict(opt.state_dict())
        self.assertFalse(opt.state["ran_load_state_dict_pre_hook2"])
        self.assertTrue(opt.state["ran_load_state_dict_post_hook"])

    def test_load_state_dict_pre_post_hook(self):
        param = torch.rand(2, 3, requires_grad=True)
        param.grad = torch.rand(2, 3, requires_grad=True)
        opt = SGD([param], lr=0.001)

        opt.register_load_state_dict_pre_hook(self._load_state_dict_pre_hook2)
        opt.register_load_state_dict_post_hook(self._load_state_dict_post_hook)
        opt.load_state_dict(opt.state_dict())
        self.assertTrue(opt.state["ran_load_state_dict_pre_hook2"])
        self.assertTrue(opt.state["ran_load_state_dict_post_hook"])

    @unittest.skipIf(not TEST_CUDA, "test requires CUDA")
    def test_get_load_state_dict_cast_hook_handle(self):
        param = torch.rand(2, 3, requires_grad=True, device="cpu")
        param.grad = torch.rand_like(param)
        opt = optim.Adadelta([param], lr=0.001)

        # Simulate saving and loading state_dict after init'ing state with step()
        opt.step()
        cpu_state_dict = opt.state_dict()

        param_cuda = torch.rand(2, 3, requires_grad=True, device="cuda")
        param_cuda.grad = torch.rand_like(param_cuda)
        opt_cuda = optim.Adadelta([param_cuda], lr=0.001)
        handle = opt_cuda.get_load_state_dict_cast_hook_handle()
        handle.remove()

        opt_cuda.load_state_dict(cpu_state_dict)

        # Assert that casting to CUDA did not happen for the param state
        # since the cast hook has been removed
        self.assertEqual(opt_cuda.state[param_cuda]["square_avg"].device, torch.device("cpu"))

>>>>>>> 256fed02

def _diff_fn(p, grad, opt_differentiable_state, opt_class, kwargs, *ignored):
    # Ignored is the list of values in `opt_differentiable_state`, we do this
    # for `gradcheck` to correctly track the state tensors as function inputs
    # because otherwise it can't unpack the values in the `opt_differentiable_state`
    # dict
    p = p.clone()
    p.grad = grad
    opt_differentiable_state = {
        k: v.clone() if isinstance(v, torch.Tensor) else v
        for k, v in opt_differentiable_state.items()
    }
    opt = opt_class([p], **kwargs)
    opt.state[p].update(opt_differentiable_state)
    opt.step()
    return (p,) + tuple(
        v
        for v in opt.state[p].values()
        if isinstance(v, torch.Tensor) and v.requires_grad
    )


@skipIfTorchDynamo("Differentiable optimizers not supported")
class TestDifferentiableOptimizer(TestCase):

    def test_sgd(self):
        p = torch.rand(10, requires_grad=True, dtype=torch.float64)
        grad = torch.rand(10, requires_grad=True, dtype=torch.float64)
        mbuff = torch.rand(10, requires_grad=True, dtype=torch.float64)
        state = {"momentum_buffer": mbuff}
        gradcheck(
            _diff_fn,
            (
                p,
                grad,
                state,
                torch.optim.SGD,
                {"lr": 0.9, "differentiable": True},
                *state.values(),
            ),
        )


    def test_adam(self):
        state = {}
        p = torch.rand(10, requires_grad=True, dtype=torch.float64)
        grad = torch.rand(10, requires_grad=True, dtype=torch.float64)
        # `step` is not a continuous variable (even though we define it as a float)
        # and so it shouldn't require gradients.
        state["step"] = torch.tensor(10.0, requires_grad=False, dtype=torch.float64)
        state["exp_avg"] = torch.rand(10, requires_grad=True, dtype=torch.float64)
        state["exp_avg_sq"] = torch.rand(10, requires_grad=True, dtype=torch.float64)
        state["max_exp_avg_sq"] = torch.rand(
            10, requires_grad=True, dtype=torch.float64
        )

        gradcheck(
            _diff_fn,
            (
                p,
                grad,
                state,
                torch.optim.Adam,
                {"lr": 0.9, "differentiable": True, "amsgrad": True},
                *state.values(),
            ),
        )


    def test_rmsprop(self):
        state = {}
        p = torch.rand(10, requires_grad=True, dtype=torch.float64)
        grad = torch.rand(10, requires_grad=True, dtype=torch.float64)
        state["step"] = 0
        state["square_avg"] = torch.rand(10, requires_grad=True, dtype=torch.float64)
        state["momentum_buffer"] = torch.rand(
            10, requires_grad=True, dtype=torch.float64
        )
        # This can cause issues with large values and nan due to sqrt ops
        state["grad_avg"] = 1e-2 * torch.rand(
            10, requires_grad=True, dtype=torch.float64
        )
        gradcheck(
            _diff_fn,
            (
                p,
                grad,
                state,
                torch.optim.RMSprop,
                {
                    "lr": 0.9,
                    "maximize": True,
                    "momentum": 0.9,
                    "differentiable": True,
                    "centered": True,
                    "weight_decay": 0.1,
                },
                *state.values(),
            ),
        )


    def test_adadelta(self):
        state = {}
        p = torch.rand(10, requires_grad=True, dtype=torch.float64)
        grad = torch.rand(10, requires_grad=True, dtype=torch.float64)
        # `step` is not a continuous variable (even though we define it as a float)
        # and so it shouldn't require gradients.
        state["step"] = torch.tensor(10.0, requires_grad=False, dtype=torch.float64)
        state["square_avg"] = torch.rand(10, requires_grad=True, dtype=torch.float64)
        state["acc_delta"] = torch.rand(10, requires_grad=True, dtype=torch.float64)
        gradcheck(
            _diff_fn,
            (
                p,
                grad,
                state,
                torch.optim.Adadelta,
                {"lr": 0.9, "weight_decay": 0.1, "differentiable": True},
                *state.values(),
            ),
        )


    def test_adagrad(self):
        state = {}
        p = torch.rand(10, requires_grad=True, dtype=torch.float64)
        grad = torch.rand(10, requires_grad=True, dtype=torch.float64)
        # `step` is not a continuous variable (even though we define it as a float)
        # and so it shouldn't require gradients.
        state["step"] = torch.tensor(10.0, requires_grad=False, dtype=torch.float64)
        state["sum"] = torch.rand(10, requires_grad=True, dtype=torch.float64)
        gradcheck(
            _diff_fn,
            (
                p,
                grad,
                state,
                torch.optim.Adagrad,
                {"lr": 0.9, "weight_decay": 0.1, "differentiable": True},
                *state.values(),
            ),
        )


    def test_adamax(self):
        state = {}
        p = torch.rand(10, requires_grad=True, dtype=torch.float64)
        grad = torch.rand(10, requires_grad=True, dtype=torch.float64)
        # `step` is not a continuous variable (even though we define it as a float)
        # and so it shouldn't require gradients.
        state["step"] = torch.tensor(10.0, requires_grad=False, dtype=torch.float64)
        state["exp_avg"] = torch.rand(10, requires_grad=True, dtype=torch.float64)
        state["exp_inf"] = torch.rand(10, requires_grad=True, dtype=torch.float64)
        gradcheck(
            _diff_fn,
            (
                p,
                grad,
                state,
                torch.optim.Adamax,
                {"lr": 0.9, "weight_decay": 0.1, "differentiable": True},
                *state.values(),
            ),
        )


    @skipIfTorchDynamo("The inplace mu update fails with dynamo, "
                       "since this is only happening when differentiable is enabled, skipping for now")
    def test_asgd(self):
        state = {}
        p = torch.rand(10, requires_grad=True, dtype=torch.float64)
        grad = torch.rand(10, requires_grad=True, dtype=torch.float64)
        # `step` `eta` & `mu` are not continuous variables (even though we define them as floats)
        # and so they shouldn't require gradients.
        state["step"] = torch.tensor(10.0, requires_grad=False, dtype=torch.float64)
        state["eta"] = torch.tensor(0.9, requires_grad=False, dtype=torch.float64)
        state["mu"] = torch.tensor(1.0, requires_grad=False, dtype=torch.float64)
        state["ax"] = torch.rand(10, requires_grad=True, dtype=torch.float64)

        gradcheck(
            _diff_fn,
            (
                p,
                grad,
                state,
                torch.optim.ASGD,
                {"lr": 0.9, "differentiable": True},
                *state.values(),
            ),
        )

    def test_rprop(self):
        state = {}
        p = torch.rand(10, requires_grad=True, dtype=torch.float64)
        grad = torch.rand(10, requires_grad=True, dtype=torch.float64)
        # `step` is not a continuous variable (even though we define it as a float)
        # and so it shouldn't require gradients.
        state["step"] = torch.tensor(10.0, requires_grad=False, dtype=torch.float64)
        state["prev"] = torch.rand(10, requires_grad=True, dtype=torch.float64)
        state["step_size"] = torch.rand(10, requires_grad=True, dtype=torch.float64)

        gradcheck(
            _diff_fn,
            (
                p,
                grad,
                state,
                torch.optim.Rprop,
                {"lr": 0.9, "differentiable": True},
                *state.values(),
            ),
        )

    def test_adamw(self):
        state = {}
        p = torch.rand(10, requires_grad=True, dtype=torch.float64)
        grad = torch.rand(10, requires_grad=True, dtype=torch.float64)
        # `step` is not a continuous variable (even though we define it as a float)
        # and so it shouldn't require gradients.
        state["step"] = torch.tensor(10.0, requires_grad=False, dtype=torch.float64)
        state["exp_avg"] = torch.rand(10, requires_grad=True, dtype=torch.float64)
        state["exp_avg_sq"] = torch.rand(10, requires_grad=True, dtype=torch.float64)
        state["max_exp_avg_sq"] = torch.rand(
            10, requires_grad=True, dtype=torch.float64
        )

        gradcheck(
            _diff_fn,
            (
                p,
                grad,
                state,
                torch.optim.AdamW,
                {"lr": 0.9, "differentiable": True, "amsgrad": True},
                *state.values(),
            ),
        )

    def test_nadam(self):
        state = {}
        p = torch.rand(10, requires_grad=True, dtype=torch.float64)
        grad = torch.rand(10, requires_grad=True, dtype=torch.float64)
        # `step` is not a continuous variable (even though we define it as a float)
        # and so it shouldn't require gradients.
        state["step"] = torch.tensor(10.0, requires_grad=False, dtype=torch.float64)
        state["exp_avg"] = torch.rand(10, requires_grad=True, dtype=torch.float64)
        state["exp_avg_sq"] = torch.rand(10, requires_grad=True, dtype=torch.float64)
        state["mu_product"] = torch.tensor(1.0, requires_grad=True, dtype=torch.float64)

        gradcheck(
            _diff_fn,
            (
                p,
                grad,
                state,
                torch.optim.NAdam,
                {"lr": 0.9, "differentiable": True},
                *state.values(),
            ),
        )

    def test_radam(self):
        state = {}
        p = torch.rand(10, requires_grad=True, dtype=torch.float64)
        grad = torch.rand(10, requires_grad=True, dtype=torch.float64)
        # `step` is not a continuous variable (even though we define it as a float)
        # and so it shouldn't require gradients.
        state["step"] = torch.tensor(10.0, requires_grad=False, dtype=torch.float64)
        state["exp_avg"] = torch.rand(10, requires_grad=True, dtype=torch.float64)
        state["exp_avg_sq"] = torch.rand(10, requires_grad=True, dtype=torch.float64)

        gradcheck(
            _diff_fn,
            (
                p,
                grad,
                state,
                torch.optim.RAdam,
                {"lr": 0.9, "differentiable": True},
                *state.values(),
            ),
        )


    @unittest.skipIf(not TEST_CUDA, "test requires CUDA")
    def test_defaults_changed_to_foreach(self):
        from torch.optim import (adam, adamw, nadam, sgd, radam, rmsprop, rprop,
                                 asgd, adamax, adadelta, adagrad)
        multi_optims = ((optim.Adam, adam, "_multi_tensor_adam"),
                        (optim.AdamW, adamw, "_multi_tensor_adamw"),
                        (optim.NAdam, nadam, "_multi_tensor_nadam"),
                        (optim.SGD, sgd, "_multi_tensor_sgd"),
                        (optim.RAdam, radam, "_multi_tensor_radam"),
                        (optim.RMSprop, rmsprop, "_multi_tensor_rmsprop"),
                        (optim.Rprop, rprop, "_multi_tensor_rprop"),
                        (optim.ASGD, asgd, "_multi_tensor_asgd"),
                        (optim.Adamax, adamax, "_multi_tensor_adamax"),
                        (optim.Adadelta, adadelta, "_multi_tensor_adadelta"),
                        (optim.Adagrad, adagrad, "_multi_tensor_adagrad"),)

        model = torch.nn.Linear(5, 5)
        model.to(dtype=torch.float64, device="cuda")
        input = torch.rand(2, 5, dtype=torch.float64, device="cuda")

        for opt, mod, func in multi_optims:
            defaults = {}
            if opt == optim.SGD:
                defaults["lr"] = 1e-2
            optimizer = opt(model.parameters(), **defaults)
            optimizer.zero_grad()
            output = model(input)
            loss = output.sum()
            loss.backward()
            with patch.object(mod, func) as mocked_foreach_impl:
                optimizer.step()
                self.assertTrue(mocked_foreach_impl.called)


if __name__ == "__main__":
    print("These tests should be run through test/test_optim.py instead")<|MERGE_RESOLUTION|>--- conflicted
+++ resolved
@@ -238,8 +238,6 @@
             optimizer_c.step(fn_c)
             self.assertEqual(weight, weight_c)
             self.assertEqual(bias, bias_c)
-        # Make sure state dict wasn't modified
-        self.assertEqual(state_dict, state_dict_c)
         # Make sure state dict is deterministic with equal but not identical parameters
         self.assertEqual(optimizer.state_dict(), optimizer_c.state_dict())
         # Make sure repeated parameters have identical representation in state dict
@@ -301,7 +299,7 @@
         state_dict_c = deepcopy(optimizer.state_dict())
         optimizer_cuda.load_state_dict(state_dict_c)
 
-        # Make sure state dict wasn't modified
+        # Make sure state_dict_c isn't modified by merely calling load_state_dict
         self.assertEqual(state_dict, state_dict_c)
 
         # Make sure that device of state['step'] is still CPU
@@ -312,7 +310,7 @@
             for state in new_state_dict["state"].values():
                 self.assertEqual(state["step"].device.type, "cpu")
 
-        for _i in range(20):
+        for _ in range(20):
             optimizer.step(fn)
             optimizer_cuda.step(fn_cuda)
             self.assertEqual(weight, weight_cuda)
@@ -691,7 +689,13 @@
             st_state = state[0]
             mt_state = state[1]
             for st_p, mt_p in zip(res[0], res[1]):
-                self.assertEqual(st_p, mt_p)
+                # Increasing the tolerance as we are collating lots of ops together for optimizers and
+                # the designated tolerances are for single op only.
+                single_rtol, single_atol = torch.testing._comparison.get_tolerances(mt_p.dtype, rtol=None, atol=None)
+                rtol = 5 * single_rtol
+                atol = 5 * single_atol
+
+                self.assertEqual(st_p, mt_p, rtol=rtol, atol=atol)
 
                 # check that optimizer states are the same
                 st_p_state = st_state[st_p]
@@ -699,15 +703,7 @@
 
                 for k in st_p_state:
                     actual = mt_p_state[k]
-                    # If `torch.optim.Adam` is `__init__`ed with either `fused=True` or `capturable=True`,
-                    # `step` Tensor is 1D while usually it's 0D.
-                    if (
-                        k == "step"
-                        and isinstance(actual, torch.Tensor)
-                        and actual.ndim == 1
-                    ):
-                        actual = actual[0]
-                    self.assertEqual(st_p_state[k], actual)
+                    self.assertEqual(st_p_state[k], actual, rtol=rtol, atol=atol)
 
     def _test_derived_optimizers(self, optimizer_pairs_with_flags, flag):
         if not torch.cuda.is_available():
@@ -815,6 +811,10 @@
                 # with capturable in Adam(W), we have 2 extra intermediates for the bias_corrections
                 # with Adadelta, we have 2 extra for (acc_delta + eps) and (square_avg + eps)
                 nintermediates = 3
+                if optimizer_constructor.__name__ == "NAdam":
+                    # with capturable in NAdam, we have 3 extra intermediates for the
+                    # bias_correction, mus, and mu_nexts
+                    nintermediates = 5
             elif optimizer_constructor.__name__ in ["NAdam", "Adagrad", "RMSprop"]:
                 # NAdam uses two intermediates at the same time (grads & exp_avg_sq_sqrt)
                 # Adagrad uses std and grads at the same time
@@ -852,6 +852,18 @@
             (optim.NAdam, dict(weight_decay=1.0, momentum_decay=6e-3)),
             (optim.NAdam, dict(weight_decay=0.0, momentum_decay=4e-3)),
             (optim.NAdam, dict(weight_decay=0.01, momentum_decay=4e-3)),
+            (optim.NAdam, dict(weight_decay=0.0, momentum_decay=6e-3, capturable=True)),
+            (optim.NAdam, dict(weight_decay=0.01, momentum_decay=4e-3, capturable=True)),
+            (optim.NAdam, dict(weight_decay=0.0, momentum_decay=4e-3, decoupled_weight_decay=True)),
+            (
+                optim.NAdam,
+                dict(weight_decay=0.01, momentum_decay=4e-3, decoupled_weight_decay=True),
+            ),
+            (
+                optim.NAdam,
+                dict(weight_decay=0.01, momentum_decay=4e-3,
+                     decoupled_weight_decay=True, capturable=True),
+            ),
             (
                 optim.SGD,
                 dict(lr=0.2, momentum=1, dampening=0, weight_decay=1, nesterov=True),
@@ -859,6 +871,14 @@
             (
                 optim.SGD,
                 dict(lr=0.2, momentum=1, dampening=0.5, weight_decay=1, nesterov=False),
+            ),
+            (
+                optim.SGD,
+                dict(lr=0.2, momentum=1, dampening=0, weight_decay=1, nesterov=True, maximize=True),
+            ),
+            (
+                optim.SGD,
+                dict(lr=0.2, momentum=1, dampening=0.5, weight_decay=1, nesterov=False, maximize=True),
             ),
             (optim.RAdam, dict(weight_decay=0, eps=1e-6)),
             (optim.RAdam, dict(weight_decay=0)),
@@ -869,6 +889,7 @@
             (optim.RMSprop, dict(weight_decay=1, momentum=1, centered=False)),
             (optim.RMSprop, dict(weight_decay=0, momentum=1, centered=False)),
             (optim.Rprop, dict(lr=1e-2, etas=(0.5, 1.2), step_sizes=(1e-6, 50))),
+            (optim.Rprop, dict(lr=1e-2, etas=(0.5, 1.2), step_sizes=(1e-6, 50), maximize=True)),
             (optim.ASGD, dict(weight_decay=0)),
             (optim.ASGD, dict(weight_decay=1)),
             (optim.ASGD, dict(weight_decay=0, maximize=True)),
@@ -910,7 +931,7 @@
         configs = [
             (o, d) for (o, d) in self._multi_tensor_optimizer_configs if o.__name__ in [
                 "Adadelta", "Adagrad", "Adamax", "Adam", "AdamW", "ASGD", "NAdam",
-                "RAdam", "RMSprop"
+                "RAdam", "RMSprop", "RProp", "SGD"
             ]
         ]
         self._test_foreach_memory(configs)
@@ -1099,10 +1120,6 @@
             constructor_accepts_foreach=True,
         )
         self._test_complex_2d(optim.Adam)
-<<<<<<< HEAD
-        self._test_complex_2d(functools.partial(optim.Adam, foreach=True))
-        self._test_complex_2d(functools.partial(optim.Adam, foreach=True, weight_decay=0.2))
-=======
         self._test_complex_2d(functools.partial(optim.Adam, foreach=False))
         self._test_complex_2d(functools.partial(optim.Adam, foreach=False, amsgrad=True))
         self._test_complex_2d(functools.partial(optim.Adam, weight_decay=0.2))
@@ -1110,7 +1127,6 @@
         self._test_complex_2d(functools.partial(
             optim.Adam, lr=torch.tensor(.001), weight_decay=0.2, amsgrad=True,
         ))
->>>>>>> 256fed02
 
         with self.assertRaisesRegex(
             ValueError, "Invalid beta parameter at index 0: 1.0"
@@ -1179,9 +1195,6 @@
             constructor_accepts_foreach=True,
         )
         self._test_complex_2d(optim.AdamW)
-<<<<<<< HEAD
-        self._test_complex_2d(functools.partial(optim.AdamW, foreach=True))
-=======
         self._test_complex_2d(functools.partial(optim.AdamW, foreach=False))
         self._test_complex_2d(functools.partial(optim.AdamW, foreach=False, amsgrad=True))
         self._test_complex_2d(functools.partial(optim.AdamW, weight_decay=0.2))
@@ -1189,7 +1202,6 @@
         self._test_complex_2d(functools.partial(
             optim.AdamW, lr=torch.tensor(.001), weight_decay=0.2, amsgrad=True,
         ))
->>>>>>> 256fed02
         with self.assertRaisesRegex(ValueError, "Invalid weight_decay value: -1"):
             optim.AdamW(None, lr=1e-2, weight_decay=-1)
 
@@ -1303,6 +1315,30 @@
                 lr=1e-3,
                 weight_decay=0.1,
                 momentum_decay=6e-3,
+                foreach=foreach,
+            ),
+            [lambda opt: ExponentialLR(opt, gamma=0.9)],
+            constructor_accepts_foreach=True,
+        )
+        # NAdamW tests
+        self._test_basic_cases(
+            lambda weight, bias, foreach: optim.NAdam(
+                [weight, bias],
+                lr=1e-3,
+                weight_decay=0.1,
+                momentum_decay=6e-3,
+                decoupled_weight_decay=True,
+                foreach=foreach,
+            ),
+            constructor_accepts_foreach=True,
+        )
+        self._test_basic_cases(
+            lambda weight, bias, foreach: optim.NAdam(
+                [weight, bias],
+                lr=1e-3,
+                weight_decay=0.1,
+                momentum_decay=6e-3,
+                decoupled_weight_decay=True,
                 foreach=foreach,
             ),
             [lambda opt: ExponentialLR(opt, gamma=0.9)],
@@ -1765,8 +1801,8 @@
 
         num_tensors = 5
         for functional_optim, amsgrad, no_grad_scale in itertools.product((adam.adam, adamw.adamw), (False, True), (False, True)):
-            params, grads, exp_avgs, exp_avg_sqs = [
-                [torch.ones((1,), device="cuda") for _ in range(num_tensors)] for _ in range(4)]
+            params, grads, exp_avgs, exp_avg_sqs = (
+                [torch.ones((1,), device="cuda") for _ in range(num_tensors)] for _ in range(4))
             prev_params = [t.clone().detach() for t in params]
             max_exp_avg_sqs = [torch.ones((1,), device="cuda") for _ in range(num_tensors)] if amsgrad else []
             state_steps = [torch.ones((), dtype=torch.float32, device="cuda") for _ in range(num_tensors)]
@@ -1935,8 +1971,6 @@
             with self.assertRaisesRegex(RuntimeError, "`fused` does not support `differentiable`"):
                 optimizer_ctor([torch.empty((), device="cuda")], differentiable=True, fused=True)
 
-<<<<<<< HEAD
-=======
     @staticmethod
     def _state_dict_pre_hook(optimizer: Optimizer) -> None:
         optimizer.state["test"] = 1
@@ -2052,7 +2086,6 @@
         # since the cast hook has been removed
         self.assertEqual(opt_cuda.state[param_cuda]["square_avg"].device, torch.device("cpu"))
 
->>>>>>> 256fed02
 
 def _diff_fn(p, grad, opt_differentiable_state, opt_class, kwargs, *ignored):
     # Ignored is the list of values in `opt_differentiable_state`, we do this
@@ -2315,6 +2348,18 @@
             ),
         )
 
+        gradcheck(
+            _diff_fn,
+            (
+                p,
+                grad,
+                state,
+                torch.optim.NAdam,
+                {"lr": 0.9, "decoupled_weight_decay": True, "differentiable": True},
+                *state.values(),
+            ),
+        )
+
     def test_radam(self):
         state = {}
         p = torch.rand(10, requires_grad=True, dtype=torch.float64)
