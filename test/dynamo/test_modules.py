# Owner(s): ["module: dynamo"]

import collections
import itertools
import traceback
import types
import unittest
from copy import deepcopy
from functools import partial
from typing import Tuple
from unittest.mock import patch

import torch

import torch._dynamo.test_case
import torch._dynamo.testing
from torch._dynamo.eval_frame import unsupported
from torch._dynamo.mutation_guard import GenerationTracker
from torch._dynamo.testing import expectedFailureDynamic, same
from torch.nn import functional as F
from torch.nn.modules.lazy import LazyModuleMixin
from torch.nn.parameter import Parameter, UninitializedParameter

try:
    from . import test_functions
except ImportError:
    import test_functions


class BasicModule(torch.nn.Module):
    def __init__(self):
        super().__init__()
        self.linear1 = torch.nn.Linear(10, 10)
        self.scale = torch.randn(1, 10)

    def forward(self, x):
        return F.relu(self.linear1(x)) * self.scale


class FnMember(torch.nn.Module):
    def __init__(self):
        super().__init__()
        self.linear1 = torch.nn.Linear(10, 10)
        self.activation = F.relu

    def forward(self, x):
        x = self.linear1(x)
        if self.activation:
            x = self.activation(x)
        return x


class FnMemberCmp(torch.nn.Module):
    def __init__(self, activation):
        super().__init__()
        self.linear1 = torch.nn.Linear(10, 10)
        self.activation = activation

    def forward(self, x):
        x = self.linear1(x)
        if self.activation is not None:
            x = self.activation(x)
        if self.activation is None:
            x = torch.sigmoid(x)
        return x


class SubmoduleExample(torch.nn.Module):
    def __init__(self):
        super().__init__()
        self.layer1 = BasicModule()
        self.layer2 = BasicModule()
        self.scale = torch.randn(1, 10)

    def forward(self, x):
        x = self.layer1(x)
        x = self.layer2(x)
        return x * self.scale


class IsTrainingCheck(torch.nn.Module):
    def __init__(self):
        super().__init__()
        self.linear1 = torch.nn.Linear(10, 10)
        self.linear2 = torch.nn.Linear(10, 10)
        self.train(True)

    def forward(self, x):
        if self.training:
            mod = self.linear1
        else:
            mod = self.linear2
        return F.relu(mod(x))


class IsEvalCheck(IsTrainingCheck):
    def __init__(self):
        super().__init__()
        self.train(False)


class ModuleMethodCall(torch.nn.Module):
    def __init__(self):
        super().__init__()
        self.layer1 = BasicModule()
        self.layer2 = BasicModule()
        self.scale = torch.randn(1, 10)

    def call_and_scale(self, mod, x):
        x = mod(x)
        return x * self.scale

    def forward(self, x):
        x1 = self.call_and_scale(self.layer1, x)
        x2 = self.call_and_scale(self.layer2, x)
        return x1 + x2


class UnsupportedMethodCall(torch.nn.Module):
    def __init__(self):
        super().__init__()
        self.layer1 = BasicModule()
        self.scale = torch.randn(1, 10)

    def call_and_scale(self, mod, x):
        x = mod(x)
        x = x * self.scale
        return unsupported(x, x)

    def forward(self, x):
        x1 = self.call_and_scale(self.layer1, x)
        return x + x1


class UnsupportedModule(torch.nn.Module):
    def __init__(self):
        super().__init__()
        self.layer1 = BasicModule()
        self.scale = torch.randn(1, 10)

    def forward(self, x):
        x = self.layer1(x) * self.scale
        return unsupported(x, x)


class UnsupportedModuleCall(torch.nn.Module):
    def __init__(self):
        super().__init__()
        self.mod = UnsupportedModule()

    def forward(self, x):
        return 1 + self.mod(x * 1.5)


class ModuleWithStaticForward(torch.nn.Module):
    @staticmethod
    def forward(x):
        return x * torch.sigmoid(x)


class ModuleCallModuleWithStaticForward(torch.nn.Module):
    def __init__(self):
        super().__init__()
        self.mod = ModuleWithStaticForward()

    def forward(self, x):
        return self.mod(x)


class ModuleStaticMethodCall(torch.nn.Module):
    def __init__(self):
        super().__init__()
        self.layer1 = BasicModule()
        self.layer2 = BasicModule()
        self.scale = torch.randn(1, 10)

    @staticmethod
    def call_and_scale(scale, mod, x):
        x = mod(x)
        return x * scale

    def forward(self, x):
        x1 = self.call_and_scale(self.scale, self.layer1, x)
        x2 = self.call_and_scale(self.scale, self.layer2, x)
        return x1 + x2


class ModuleClassMethodCall(torch.nn.Module):
    def __init__(self):
        super().__init__()
        self.layer1 = BasicModule()
        self.layer2 = BasicModule()
        self.scale = torch.randn(1, 10)

    @classmethod
    def call_and_scale(cls, scale, mod, x):
        x = mod(x)
        return x * scale

    def forward(self, x):
        x1 = self.call_and_scale(self.scale, self.layer1, x)
        x2 = self.call_and_scale(self.scale, self.layer2, x)
        return x1 + x2


class ModuleProperty(torch.nn.Module):
    def __init__(self):
        super().__init__()
        self.scale = torch.randn(1, 10)

    @property
    def scale_alias(self):
        return self.scale

    def forward(self, x):
        return x * self.scale_alias


class ConstLoop(torch.nn.Module):
    def __init__(self):
        super().__init__()
        self.linear1 = torch.nn.Linear(10, 10)
        self.count = 3

    def forward(self, x):
        for i in range(self.count):
            x = torch.sigmoid(self.linear1(x))
        return x


class ViaModuleCall(torch.nn.Module):
    def __init__(self):
        super().__init__()
        self.linear1 = torch.nn.Linear(10, 10)

    def forward(self, x):
        return test_functions.constant3(torch.sigmoid(self.linear1(x)), x)


class IsNoneLayer(torch.nn.Module):
    def __init__(self):
        super().__init__()
        self.layer1 = torch.nn.Linear(10, 10)
        self.layer2 = None
        self.train(True)

    def forward(self, x):
        if self.layer1 is not None:
            x = self.layer1(x)
        if self.layer2 is not None:
            x = self.layer2(x)
        return x


class LayerList(torch.nn.Module):
    def __init__(self):
        super().__init__()
        self.layers = [
            torch.nn.Linear(10, 10),
            torch.nn.ReLU(),
            torch.nn.Linear(10, 10),
        ]

    def forward(self, x):
        for layer in self.layers:
            x = layer(x)
        return x


class ModuleList(torch.nn.Module):
    def __init__(self):
        super().__init__()
        self.layers = torch.nn.ModuleList(
            [
                torch.nn.Linear(10, 10),
                torch.nn.ReLU(),
                torch.nn.Linear(10, 10),
                torch.nn.ReLU(),
            ]
        )

    def forward(self, x):
        for i in range(len(self.layers)):
            x = self.layers[i](x)

        for layer in self.layers:
            x = layer(x)

        for layer, val in zip(self.layers, (x, x, x, x)):
            x = layer(x) + val

        for layer, val in zip(self.layers, (1, 2, 3, 4)):
            x = layer(x) + val

        for idx, layer in enumerate(self.layers):
            x = layer(x) * idx

        for idx, layer in enumerate(self.layers[::-1]):
            x = layer(x) * idx

        return x


class CustomGetItemModuleList(torch.nn.Module):
    def __init__(self):
        super().__init__()
        self.layers = torch.nn.ModuleList(
            [
                torch.nn.Linear(10, 10),
                torch.nn.ReLU(),
                torch.nn.Linear(10, 10),
                torch.nn.ReLU(),
            ]
        )

    def __getitem__(self, idx: int):
        return self.layers[idx]

    def __len__(self) -> int:
        return len(self.layers)

    def forward(self, x):
        for i in range(len(self)):
            x = self[i](x)

        return x


class ModuleDict(torch.nn.Module):
    def __init__(self):
        super().__init__()
        self.layers = torch.nn.ModuleDict(
            {
                "0": torch.nn.Linear(10, 10),
            }
        )

    def forward(self, x):
        # TODO(future PR): handle more logic
        x = self.layers["0"](x)
        return x


class ParameterDict(torch.nn.Module):
    def __init__(self):
        super().__init__()
        self.layers = torch.nn.ParameterDict(
            {
                "0": torch.nn.Parameter(torch.randn(10, 10)),
            }
        )

    def forward(self, x):
        x = self.layers["0"].mm(x)
        return x


class CustomGetItemParameterDict(torch.nn.Module):
    def __init__(self):
        super().__init__()
        self.layers = torch.nn.ParameterDict(
            {
                "0": torch.nn.Parameter(torch.randn(10, 10)),
            }
        )

    def __getitem__(self, key: str) -> torch.nn.Module:
        return self.layers[key]

    def forward(self, x):
        x = self["0"].mm(x)
        return x


class CustomGetItemModuleDict(torch.nn.Module):
    def __init__(self):
        super().__init__()
        self.layers = torch.nn.ModuleDict(
            {
                "0": torch.nn.Linear(10, 10),
            }
        )

    def __getitem__(self, key: str) -> torch.nn.Module:
        return self.layers[key]

    def forward(self, x):
        x = self["0"](x)
        return x


class TensorList(torch.nn.Module):
    def __init__(self):
        super().__init__()
        self.layers = (
            torch.randn((1, 10)),
            torch.randn((10, 1)),
            torch.randn((1, 10)),
            torch.randn((10, 1)),
        )

    def forward(self, x):
        for layer in self.layers:
            x = x * layer
        return x


class Children(torch.nn.Module):
    def __init__(self):
        super().__init__()
        self.l1 = torch.nn.Linear(10, 10)
        self.l2 = torch.nn.ReLU()
        self.l3 = torch.nn.Linear(10, 10)
        self.l4 = torch.nn.ReLU()

    def forward(self, x):
        for block in self.children():
            x = block(x)
        return x


class NamedChildren(torch.nn.Module):
    def __init__(self):
        super().__init__()
        self.l1 = torch.nn.Linear(10, 10)
        self.l2 = torch.nn.ReLU()
        self.l3 = torch.nn.Linear(10, 10)
        self.l4 = torch.nn.ReLU()

    def forward(self, x):
        for _, block in self.named_children():
            x = block(x)
        return x


class IntArg(torch.nn.Module):
    def __init__(self):
        super().__init__()
        self.layer1 = torch.nn.Linear(10, 10)

    def forward(self, x, offset=1):
        x = F.relu(self.layer1(x)) + offset
        return x


class Seq(torch.nn.Module):
    def __init__(self):
        super().__init__()
        self.layers = torch.nn.Sequential(
            torch.nn.Linear(10, 10),
            torch.nn.ReLU(),
            torch.nn.Linear(10, 10),
            torch.nn.ReLU(),
        )

    def forward(self, x):
        return self.layers(x)


class Cfg:
    def __init__(self):
        self.val = 0.5
        self.count = 3


class CfgModule(torch.nn.Module):
    def __init__(self):
        super().__init__()
        self.cfg = Cfg()
        self.layer = torch.nn.Linear(10, 10)

    def forward(self, x):
        for i in range(self.cfg.count):
            x = self.layer(x + self.cfg.val)
        return x


class StringMember(torch.nn.Module):
    def __init__(self):
        super().__init__()
        self.linear1 = torch.nn.Linear(10, 10)
        self.mode = "some_string"

    def forward(self, x):
        if self.mode == "some_string":
            return F.relu(self.linear1(x))


class _Block(torch.nn.Module):
    def forward(self, x):
        return 1.5 * torch.cat(x, 1)


class _DenseBlock(torch.nn.ModuleDict):
    _version = 2

    def __init__(
        self,
        num_layers: int = 3,
    ) -> None:
        super().__init__()
        for i in range(num_layers):
            self.add_module("denselayer%d" % (i + 1), _Block())

    def forward(self, init_features):
        features = [init_features]
        for name, layer in self.items():
            new_features = layer(features)
            features.append(new_features)
        return torch.cat(features, 1)


class DenseNetBlocks(torch.nn.Module):
    def __init__(self):
        super().__init__()
        self.layers = _DenseBlock()

    def forward(self, x):
        return self.layers(x)


class MaterializedModule(torch.nn.Module):
    """Once the below lazy module is initialized with its first input,
    it is transformed into this module."""

    param: Parameter

    def __init__(self):
        super().__init__()
        self.register_parameter("param", None)

    def forward(self, x):
        return x


class LazyModule(LazyModuleMixin, MaterializedModule):
    param: UninitializedParameter
    cls_to_become = MaterializedModule

    def __init__(self):
        super().__init__()
        self.param = UninitializedParameter()

    def initialize_parameters(self, x):
        # force graph break to ensure this was not inlined
        torch._dynamo.graph_break()
        self.param.materialize(x.shape)


class LazyMLP(torch.nn.Module):
    def __init__(self):
        super().__init__()
        self.fc1 = torch.nn.LazyLinear(10)
        self.relu1 = torch.nn.ReLU()
        self.fc2 = torch.nn.LazyLinear(1)
        self.relu2 = torch.nn.ReLU()

    def forward(self, input):
        x = self.relu1(self.fc1(input))
        y = self.relu2(self.fc2(x))
        return y


class LazyLayerWithListInput(LazyModuleMixin, torch.nn.Module):
    def __init__(self):
        super().__init__()

    def initialize_parameters(self, input):
        with torch.no_grad():
            self._param = torch.nn.Parameter(torch.empty(input[0].shape).fill_(0.5))

    def forward(self, input):
        x = 0
        for i in range(len(input)):
            x = x + input[i]
        return x


class LazyModuleWithListInput(torch.nn.Module):
    def __init__(self):
        super().__init__()
        self.layer = LazyLayerWithListInput()

    def forward(self, input):
        return self.layer(input[:-1])


class LazyModuleWithLazySubmodule(LazyModuleMixin, torch.nn.Module):
    def __init__(self):
        super().__init__()

    def initialize_parameters(self, input):
        with torch.no_grad():
            self.layer = LazyLayerWithListInput()

    def forward(self, x):
        return self.layer(x)


class LazyParentModule(LazyModuleMixin, torch.nn.Module):
    def __init__(self):
        super().__init__()

    def impl(self, x):
        return x.cos() + self._val


class LazyChildModuleNoClsToBecome(LazyParentModule):
    def __init__(self):
        super().__init__()

    def forward(self, x):
        return super().impl(x.sin())

    def initialize_parameters(self, input):
        self._val = torch.nn.Parameter(torch.ones(2, 2))


def requires_grad1(module: torch.nn.Module, recurse: bool = False) -> bool:
    requires_grad = any(p.requires_grad for p in module.parameters(recurse))
    return requires_grad


def requires_grad2(module: torch.nn.Module, recurse: bool = False) -> bool:
    requires_grad = any(p.requires_grad for p in module.parameters(recurse))
    return requires_grad


class ParametersModule1(torch.nn.Module):
    def __init__(self):
        super().__init__()
        self.linear1 = torch.nn.Linear(10, 10)
        self.scale = torch.nn.Parameter(torch.randn(1, 10))

    def forward(self, x):
        if not requires_grad1(self):
            return F.relu(self.linear1(x)) * self.scale
        else:
            return x + 1


class ParametersModule2(ParametersModule1):
    def forward(self, x):
        if not requires_grad2(self):
            return F.relu(self.linear1(x)) * self.scale
        else:
            return x + 1


class ParametersModule3(ParametersModule1):
    def forward(self, x):
        ones = torch.ones(10, dtype=next(self.parameters()).dtype)
        return F.relu(self.linear1(x)) * self.scale + ones


class SuperModule(BasicModule):
    def forward(self, x):
        x = super().forward(x)
        return x + 10.0


class SuperModule2(BasicModule):
    def forward(self, x):
        return BasicModule.forward(self, x)


class ComplicatedSuperParent(torch.nn.Module):
    @classmethod
    def custom_add(cls, x):
        x = x + x
        return x


class SuperChildCallsClassMethod(ComplicatedSuperParent):
    @classmethod
    def child_func(cls, x):
        x = super().custom_add(x)
        return x

    def forward(self, x):
        x = self.child_func(x)
        return x


class HasAttrModule(torch.nn.Module):
    def __init__(self):
        super().__init__()
        self.scale = torch.nn.Parameter(torch.randn(1, 10))

    def forward(self, x):
        x = F.relu(x)
        if hasattr(self, "scale"):
            x *= self.scale
        if hasattr(self, "scale2"):
            x *= self.scale2
        return x


class EnumValues(torch.nn.ModuleDict):
    def __init__(
        self,
        num_layers: int = 3,
    ) -> None:
        super().__init__()
        for i in range(num_layers):
            self.add_module("denselayer%d" % (i + 1), _Block())

    def forward(self, init_features):
        features = [init_features]
        for idx, layer in enumerate(self.values()):
            new_features = layer(features)
            features.append(new_features)
        return torch.cat(features, 1)


class AccessByKeys(torch.nn.ModuleDict):
    def __init__(
        self,
        num_layers: int = 3,
    ) -> None:
        super().__init__()
        for i in range(num_layers):
            self.add_module("denselayer%d" % (i + 1), _Block())

    def forward(self, init_features):
        features = [init_features]
        for k in self.keys():
            new_features = self[k](features)
            features.append(new_features)
        return torch.cat(features, 1)


class CallForwardDirectly(torch.nn.Module):
    def __init__(self):
        super().__init__()
        self.layer1 = BasicModule()
        self.layer2 = torch.nn.Linear(10, 10)

    def forward(self, x):
        x = self.layer1.forward(x)
        x = self.layer2.forward(x)
        return x


class ConvCallForwardDirectly(torch.nn.Module):
    def __init__(self):
        super().__init__()
        self.layer = torch.nn.Conv2d(3, 64, 3, 1, 1, bias=False)

    def forward(self, x):
        return self.layer.forward(x)


class ConvTransposeCallForwardDirectly(torch.nn.Module):
    def __init__(self):
        super().__init__()
        self.layer = torch.nn.ConvTranspose2d(4, 4, 4)

    def forward(self, x):
        return self.layer.forward(x)


class ConvCallSuperForwardDirectly(torch.nn.Conv1d):
    def __init__(self, in_channels, out_channels, kernel_size, **kwargs):
        super(ConvCallSuperForwardDirectly, self).__init__(
            in_channels=in_channels,
            out_channels=out_channels,
            kernel_size=kernel_size,
            **kwargs,
        )

    def forward(self, inputs, mask=None):
        outputs = super(ConvCallSuperForwardDirectly, self).forward(inputs)
        return outputs


class ConvTransposeCallSuperForwardDirectly(torch.nn.ConvTranspose2d):
    def __init__(self, in_channels, out_channels, kernel_size, **kwargs):
        super(ConvTransposeCallSuperForwardDirectly, self).__init__(
            in_channels=in_channels,
            out_channels=out_channels,
            kernel_size=kernel_size,
            **kwargs,
        )

    def forward(self, x):
        if x.numel() > 0:
            return super(ConvTransposeCallSuperForwardDirectly, self).forward(x)
        output_shape = [
            ((i - 1) * d - 2 * p + (di * (k - 1) + 1) + op)
            for i, p, di, k, d, op in zip(
                x.shape[-2:],
                self.padding,
                self.dilation,
                self.kernel_size,
                self.stride,
                self.output_padding,
            )
        ]
        output_shape = [x.shape[0], self.bias.shape[0]] + output_shape
        return _NewEmptyTensorOp.apply(x, output_shape)


class ModuleNameString(torch.nn.Module):
    def __init__(self):
        super().__init__()
        self.linear1 = torch.nn.Linear(10, 10)

    def forward(self, x):
        if self.__class__.__name__ == "ABC":
            return 10
        if self.linear1.__class__.__name__ == "Linear":
            return F.relu(self.linear1(x) + 10)
        return 11


class SelfMutatingModule(torch.nn.Module):
    def __init__(self, layer):
        super().__init__()
        self.layer = layer
        self.counter = 0

    def forward(self, x):
        result = self.layer(x) + self.counter
        self.counter += 1
        return F.relu(result)


class ModuleAttributePrecedenceBase(torch.nn.Module):
    def linear(self, x):
        return x * 2.0


class ModuleAttributePrecedence(ModuleAttributePrecedenceBase):
    def __init__(self):
        super().__init__()
        self.activation = torch.nn.ReLU()
        self.linear = torch.nn.Linear(10, 10)
        self.initializer = torch.ones([10, 10])
        self.scale = 0.5

    def activation(self, x):
        return x * 1.2

    def initializer(self):
        return torch.zeros([10, 10])

    def scale(self):
        return 2.0

    def forward(self, x):
        # object attribute takes precedence unless it's a nn.Module
        return self.activation(self.linear(self.initializer + x)) * self.scale


class ModuleForwardHasGraphBreak(torch.nn.Module):
    def __init__(self):
        super().__init__()
        self.layer1 = BasicModule()
        self.layer2 = BasicModule()
        self.layer3 = torch.nn.Sequential(BasicModule(), BasicModule())
        self.layer4 = torch.nn.ModuleList(
            [
                torch.nn.Linear(10, 10),
                torch.nn.ReLU(),
                torch.nn.Linear(10, 10),
                torch.nn.ReLU(),
            ]
        )
        self.layer5 = torch.nn.ModuleDict(
            {
                "0": torch.nn.Linear(10, 10),
            }
        )
        self.scale = torch.randn(1, 10)

    def forward(self, x):
        """
        This is used to test if the results of functions like `named_parameters`
        can be reconstructed correctly after graph break.

        https://github.com/pytorch/torchdynamo/issues/1931
        """
        x = self.layer1(x)
        params1 = dict(self.named_parameters())
        params2 = list(self.parameters())
        buffers1 = dict(self.named_buffers())
        buffers2 = list(self.buffers())
        modules1 = dict(self.named_modules())
        modules2 = list(self.modules())
        torch._dynamo.graph_break()
        y = modules2
        y = modules1
        y = buffers2
        y = buffers1
        y = params2
        y = params1
        x = (
            self.layer2(x)
            + y["layer3.1.linear1.weight"]
            + y["layer4.2.weight"]
            + y["layer5.0.weight"]
        )
        return x * self.scale


class ModuleGuardNameIsValid(torch.nn.ModuleDict):
    # Guard names should be valid python identifier as we use eval() to get
    # corresponding guard value. Some guard names come from source(module path)
    # where special symbols are valid. But they are not valid python identifier,
    # we should identify these pattern and rewrite them with getattr.
    def __init__(self):
        super().__init__()
        for i in range(2):
            self.add_module("l@yer-%d" % (i + 1), BasicModule())

    def forward(self, x):
        for layer in self.values():
            x = layer(x)
        return x


class SequentialWithDuplicatedModule(torch.nn.Module):
    # Sequential module(self.layer) contains three duplicated ReLU module.
    def __init__(self):
        super(SequentialWithDuplicatedModule, self).__init__()
        self.relu = torch.nn.ReLU()
        self.layer = torch.nn.Sequential(
            torch.nn.Linear(10, 20),
            self.relu,
            torch.nn.Linear(20, 20),
            self.relu,
            torch.nn.Linear(20, 10),
            self.relu,
        )

    def forward(self, x):
        return self.layer(x)


class SequentialWithDuplicatedModule2(torch.nn.Module):
    def __init__(self):
        super(SequentialWithDuplicatedModule2, self).__init__()
        self.relu = torch.nn.ReLU()
        self.layer = torch.nn.Sequential(
            collections.OrderedDict(
                [
                    ("linear1", torch.nn.Linear(10, 20)),
                    ("relu1", self.relu),
                    ("linear2", torch.nn.Linear(20, 20)),
                    ("relu2", self.relu),
                    ("linear3", torch.nn.Linear(20, 10)),
                    ("relu3", self.relu),
                ]
            )
        )

    def forward(self, x):
        return self.layer(x)


class ModuleComparison(torch.nn.Module):
    def __init__(self):
        super().__init__()
        self.layer0 = torch.nn.Linear(10, 10)
        self.layer1 = torch.nn.Linear(10, 10)
        self.layer2 = torch.nn.Linear(10, 10)

    @property
    def encoder_layers(self):
        return [self.layer0, self.layer1, self.layer2]

    def forward(self, x):
        for layer in self.encoder_layers:
            output = layer(x)
            if layer is None or layer == self.layer0:
                output = F.relu6(output)
            else:
                output = F.relu(output)
        return output


class ModulePatch1(torch.nn.Module):
    pass


class ModulePatch2(torch.nn.Module):
    def forward(self, x):
        return x - 1


def make_test(fn, expected_ops=None):
    def test_fn(self):
        return torch._dynamo.testing.standard_test(
            self, fn=fn, nargs=1, expected_ops=expected_ops
        )

    fn.eval()
    return test_fn


class NNModuleTests(torch._dynamo.test_case.TestCase):
    test_seq = make_test(Seq())
    test_basicmodule1 = make_test(BasicModule())
    test_basicmodule2 = make_test(BasicModule())
    test_submodules1 = make_test(SubmoduleExample())
    test_submodules2 = make_test(SubmoduleExample())
    test_modulemethod1 = make_test(ModuleMethodCall())
    test_modulemethod2 = make_test(ModuleMethodCall())
    test_module_call_module_with_static_forward = make_test(
        ModuleCallModuleWithStaticForward()
    )
    test_module_static_method = make_test(ModuleStaticMethodCall())
    test_fnmember = make_test(FnMember())
    test_fnmembercmp1 = make_test(FnMemberCmp(F.relu))
    test_fnmembercmp2 = make_test(FnMemberCmp(None))
    test_constloop = make_test(ConstLoop())
    test_istraining1 = make_test(IsTrainingCheck())
    test_istraining2 = make_test(IsTrainingCheck())
    test_iseval1 = make_test(IsEvalCheck())
    test_iseval2 = make_test(IsEvalCheck())
    test_viamodulecall = make_test(ViaModuleCall())
    test_isnonelayer = make_test(IsNoneLayer())
    test_layerlist = make_test(LayerList())
    test_tensorlist = make_test(TensorList())
    test_intarg = make_test(IntArg())
    test_cfgmod = make_test(CfgModule())
    test_stringmember = make_test(StringMember())
    test_modulelist = make_test(ModuleList())
    test_modulelist = make_test(CustomGetItemModuleList())
    test_moduledict = make_test(ModuleDict())
    test_moduledict = make_test(CustomGetItemModuleDict())
    test_parameterdict = make_test(ParameterDict())
    test_parameterdict = make_test(CustomGetItemParameterDict())
    test_super1 = make_test(SuperModule())
    test_super2 = make_test(SuperModule2())
    test_super_class_method = make_test(SuperChildCallsClassMethod())
    test_children = make_test(Children())
    test_named_children = make_test(NamedChildren())
    test_densenet = make_test(DenseNetBlocks())
    test_parameters1 = make_test(ParametersModule1())
    test_parameters2 = make_test(ParametersModule2())
    test_parameters3 = make_test(ParametersModule3(), expected_ops=5)
    test_hasattr = make_test(HasAttrModule())
    test_enumvalues = make_test(EnumValues())
    test_access_by_keys = make_test(AccessByKeys())
    test_module_class_method = make_test(ModuleClassMethodCall())
    test_module_property = make_test(ModuleProperty())
    test_forward_directly = make_test(CallForwardDirectly())
    test_module_name_string = make_test(ModuleNameString())
    test_module_attribute_precedence = make_test(ModuleAttributePrecedence())
    test_module_guard_name_is_valid = make_test(ModuleGuardNameIsValid())
    test_sequential_with_duplicated_module = make_test(SequentialWithDuplicatedModule())
    test_sequential_with_duplicated_module2 = make_test(
        SequentialWithDuplicatedModule2()
    )
    test_module_comparison = make_test(ModuleComparison())

    def test_module_forward_has_graph_break(self):
        m = ModuleForwardHasGraphBreak()
        x = torch.rand([10, 10])
        ref = m(x)
        opt_m = torch._dynamo.optimize("eager")(m)
        res = opt_m(x)
        self.assertTrue(torch.allclose(ref, res))

    def test_unsupportedmethod(self):
        m = UnsupportedMethodCall()
        i = torch.randn(10)
        cnt = torch._dynamo.testing.CompileCounter()
        opt_m = torch._dynamo.optimize(cnt)(m)
        r = opt_m(i)
        self.assertTrue(torch._dynamo.testing.same(r, m(i)))
        self.assertEqual(cnt.op_count, 5)

    def test_unsupportedmodule(self):
        m = UnsupportedModuleCall()
        i = torch.randn(10)
        cnt = torch._dynamo.testing.CompileCounter()
        opt_m = torch._dynamo.optimize(cnt)(m)
        r = opt_m(i)
        self.assertTrue(torch._dynamo.testing.same(r, m(i)))
        self.assertEqual(cnt.op_count, 6)

    def test_self_mutating1(self):
        m1 = torch.nn.Linear(10, 10)
        m2 = SelfMutatingModule(m1)
        m3 = SelfMutatingModule(m1)
        m4 = SelfMutatingModule(m1)
        i = torch.randn(10)
        out2 = [m2(i), m2(i), m2(i)]
        cnt = torch._dynamo.testing.CompileCounter()
        opt_m3 = torch._dynamo.optimize_assert(cnt)(m3)
        opt_m4 = torch._dynamo.optimize_assert(cnt)(m4)
        out3 = [opt_m3(i), opt_m3(i), opt_m3(i)]
        out4 = [opt_m4(i), opt_m4(i), opt_m4(i)]
        self.assertTrue(torch._dynamo.testing.same(out2, out3))
        self.assertTrue(torch._dynamo.testing.same(out2, out4))
        self.assertEqual(cnt.frame_count, 3)

    @patch.object(torch._dynamo.config, "raise_on_ctx_manager_usage", False)
    def test_generation_tag(self):
        cnt = torch._dynamo.testing.CompileCounter()

        # guarantee that we have installed
        # the generation tagging function
        with torch._dynamo.optimize_assert(cnt):
            pass

        m1 = torch.nn.Linear(10, 10)
        prev_generation = GenerationTracker.get_generation_value(m1)
        cur_generation = prev_generation + 1

        with torch._dynamo.optimize_assert(cnt):
            m2 = torch.nn.Linear(10, 10)

        self.assertEqual(GenerationTracker.get_generation_value(m1), prev_generation)
        self.assertEqual(GenerationTracker.get_generation_value(m2), cur_generation)
        # check that newly constructed instances
        # also have the same generation (even if copied from an old instance)
        m3 = deepcopy(m1)
        self.assertEqual(GenerationTracker.get_generation_value(m3), cur_generation)

    def test_simple_torch_function(self):
        def foo(x):
            # function call, twice to test wrapping
            x = F.sigmoid(x)
            x = F.sigmoid(x)
            # method call, twice to test wrapping
            x = x.sigmoid()
            x = x.sigmoid()
            return x

        class TensorProxy(torch.Tensor):
            @classmethod
            def __torch_function__(cls, func, types, args=(), kwargs=None):
                return super().__torch_function__(func, types, args, kwargs)

        torch._dynamo.config.traceable_tensor_subclasses.add(TensorProxy)

        try:
            x = torch.randn(1).as_subclass(TensorProxy)
            cnt = torch._dynamo.testing.CompileCounter()
            out1 = foo(x)
            opt_foo = torch._dynamo.optimize(cnt, nopython=True)(foo)
            out2 = opt_foo(x)

            self.assertEqual(cnt.op_count, 4)
            self.assertTrue(torch._dynamo.testing.same(out1, out2))

        finally:
            torch._dynamo.config.traceable_tensor_subclasses.remove(TensorProxy)

    def test_torch_function_with_closure(self):
        def run():
            counter = 0

            def foo(x):
                # function call, twice to test wrapping
                x = F.sigmoid(x)
                x = F.sigmoid(x)
                # method call, twice to test wrapping
                x = x.sigmoid()
                x = x.sigmoid()
                return x

            class TensorProxy(torch.Tensor):
                @classmethod
                def __torch_function__(cls, func, types, args=(), kwargs=None):
                    nonlocal counter
                    # for now, only support reads from closure cells
                    # TODO(future PR): support writes as well
                    counter + 1
                    return super().__torch_function__(func, types, args, kwargs)

            torch._dynamo.config.traceable_tensor_subclasses.add(TensorProxy)

            try:
                x = torch.randn(1).as_subclass(TensorProxy)
                x = torch.randn(1)
                cnt = torch._dynamo.testing.CompileCounter()
                out1 = foo(x)
                opt_foo = torch._dynamo.optimize(cnt, nopython=True)(foo)
                out2 = opt_foo(x)

                self.assertEqual(cnt.op_count, 4)
                self.assertTrue(torch._dynamo.testing.same(out1, out2))
            finally:
                torch._dynamo.config.traceable_tensor_subclasses.remove(TensorProxy)

        run()

    @patch.object(torch._dynamo.config, "raise_on_ctx_manager_usage", False)
    def test_nn_moduledict_contains(self):
        class M(torch.nn.Module):
            def __init__(self, module_dict):
                super().__init__()
                self.module_dict = module_dict

            def forward(self, x):
                if "foo" in self.module_dict:
                    x = torch.mul(x, 1.0)
                x = torch.add(x, 1.0)
                return x

        module_dict = torch.nn.ModuleDict({"foo": torch.nn.Conv2d(1, 1, 1)})
        m = M(module_dict)
        data = torch.randn(1)
        out1 = m(data)
        cnt = torch._dynamo.testing.CompileCounter()
        opt_m = torch._dynamo.optimize(cnt, nopython=True)(m)
        out2 = opt_m(data)
        self.assertEqual(cnt.op_count, 2)
        self.assertTrue(torch._dynamo.testing.same(out1, out2))

        module_dict = torch.nn.ModuleDict({"bar": torch.nn.Conv2d(1, 1, 1)})
        m = M(module_dict)
        data = torch.randn(1)
        out1 = m(data)
        cnt = torch._dynamo.testing.CompileCounter()
        torch._dynamo.reset()
        opt_m = torch._dynamo.optimize(cnt, nopython=True)(m)
        out2 = opt_m(data)

        self.assertEqual(cnt.op_count, 1)
        self.assertTrue(torch._dynamo.testing.same(out1, out2))

        module_dict = torch.nn.ModuleDict({"cat": torch.nn.Conv2d(1, 1, 1)})
        pre = m(data)
        cnt.clear()

        with torch._dynamo.optimize(cnt, nopython=False):
            opt_pre = m(data)
            m = M(module_dict)
            data = torch.randn(1)
            out1 = m(data)

        out_post = m(data)
        self.assertEqual(cnt.frame_count, 1)
        self.assertEqual(cnt.op_count, 1)
        self.assertTrue(torch._dynamo.testing.same(pre, opt_pre))
        self.assertTrue(torch._dynamo.testing.same(out1, out_post))

    # RuntimeError: SymIntArrayRef expected to contain only concrete integers
    @expectedFailureDynamic
    def test_lazy_module1(self):
        input_shape = (16, 3, 6, 7, 8)

        cnt = torch._dynamo.testing.CompileCounter()
        module = LazyModule()

        def test_static_module():
            input = torch.ones(*input_shape)
            module(input)

        # test no graph break
        opt_test_static_module = torch._dynamo.optimize(cnt, nopython=True)(
            test_static_module
        )
        opt_test_static_module()

        self.assertTrue(
            isinstance(module, MaterializedModule),
            "Module should be transformed to an instance of MaterializedModule.",
        )
        self.assertEqual(module.param.shape, input_shape)

        # test when mapped to UnspecializedNNModule
        module = LazyModule()

        def test_unspecialized():
            nonlocal module
            module = LazyModule()
            input = torch.ones(*input_shape)
            module(input)

        opt_test_unspecialized = torch._dynamo.optimize(cnt)(test_unspecialized)
        opt_test_unspecialized()

        self.assertTrue(
            isinstance(module, MaterializedModule),
            "Module should be transformed to an instance of MaterializedModule.",
        )
        self.assertEqual(module.param.shape, input_shape)

        # test with a static module in torch.*
        module = torch.nn.modules.LazyBatchNorm3d(
            affine=False, track_running_stats=False
        )

        cnt = torch._dynamo.testing.CompileCounter()

        torch._dynamo.reset()

        def test_torch_static():
            input = torch.ones(*input_shape)
            return module(input)  # fully materialized

        # test no graph break
        opt_test_torch_static = torch._dynamo.optimize(cnt, nopython=True)(
            test_torch_static
        )
        opt_test_torch_static()
        out = opt_test_torch_static()

        self.assertTrue(same(out, module(torch.ones(*input_shape))))

        self.assertTrue(
            isinstance(module, torch.nn.modules.batchnorm.BatchNorm3d),
            "Module should be transformed to an instance of BatchNorm3d.",
        )
        self.assertEqual(cnt.frame_count, 1, "No guards should have triggered.")

    # RuntimeError: SymIntArrayRef expected to contain only concrete integers
    @expectedFailureDynamic
    def test_lazy_module2(self):
        # Test FX graph 'call_module' works well if argument is lazy module
        m = LazyMLP()
        x = torch.rand([10, 10])
        opt_m = torch._dynamo.optimize("eager", nopython=True)(m)
        # We should run compile mode firstly, otherwise the module
        # would be initialized when running eager mode.
        res = opt_m(x)
        ref = m(x)
        self.assertTrue(torch.allclose(ref, res))

    # RuntimeError: SymIntArrayRef expected to contain only concrete integers
    @expectedFailureDynamic
    @unittest.skipIf(not torch.cuda.is_available(), "requires cuda")
    def test_lazy_module3(self):
        m = LazyMLP()
        x = torch.rand([10, 10])
        cnt = torch._dynamo.testing.CompileCounter()
        opt_m = torch._dynamo.optimize(cnt, nopython=True)(m)
        # first iteration
        res = opt_m(x)
        ref = m(x)
        self.assertTrue(torch.allclose(ref, res))
        # move to cuda and second iteration
        m = m.to("cuda")
        x = x.to("cuda")
        res = opt_m(x)
        ref = m(x)
        self.assertTrue(torch.allclose(ref, res))
        self.assertEqual(cnt.frame_count, 2)

    # RuntimeError: SymIntArrayRef expected to contain only concrete integers
    @expectedFailureDynamic
    def test_lazy_module4(self):
        m = LazyMLP()
        x = torch.rand([10, 10])
        cnt = torch._dynamo.testing.CompileCounter()
        opt_m = torch._dynamo.optimize(cnt, nopython=True)(m)
        # first iteration
        res = opt_m(x)
        ref = m(x)
        self.assertTrue(torch.allclose(ref, res))
        # input shape changed and second iteration
        x = torch.rand([20, 20])
        try:
            opt_m(x)
        except RuntimeError:
            self.assertIn("must have same reduction dim", traceback.format_exc())

    # RuntimeError: SymIntArrayRef expected to contain only concrete integers
    @expectedFailureDynamic
    def test_lazy_module5(self):
        # Test lazy module works well with list/tuple input
        m = LazyModuleWithListInput()
        x = [torch.rand([5, 5])] * 3 + [None]
        opt_m = torch._dynamo.optimize("eager", nopython=True)(m)
        res = opt_m(x)
        ref = m(x)
        self.assertTrue(torch.allclose(ref, res))

    # RuntimeError: SymIntArrayRef expected to contain only concrete integers
    @expectedFailureDynamic
    def test_lazy_module6(self):
        # Test new lazy submodule in lazy module's initialize_parameters
        m = LazyModuleWithLazySubmodule()
        x = [torch.rand([5, 5])] * 3
        opt_m = torch._dynamo.optimize("eager", nopython=True)(m)
        res = opt_m(x)
        ref = m(x)
        self.assertTrue(torch.allclose(ref, res))

    def test_lazy_module_no_cls_to_become(self):
        # make sure super() works in the case where cls_to_become is None
        m = LazyChildModuleNoClsToBecome()
        x = torch.rand(2, 2)
        opt_m = torch._dynamo.optimize("eager", nopython=True)(m)
        res = opt_m(x)
        ref = m(x)
        self.assertTrue(torch.allclose(ref, res))

    def test_call_fn_with_non_const_inputs_safe(self):
        class ModuleSpecialFwd(torch.nn.Module):
            def __init__(self):
                super().__init__()
                self.conv = torch.nn.Conv2d(
                    in_channels=3, out_channels=20, kernel_size=(5, 5)
                )

            def _conv_forward(self, x):
                return self.conv._conv_forward(x, self.conv.weight, self.conv.bias)

            def forward(self, x):
                return self._conv_forward(x)

        mod = ModuleSpecialFwd()
        rx = torch.randn([3, 10, 10])
        real = mod(rx)
        graph, _ = torch._dynamo.export(mod, rx)
        self.assertTrue(torch._dynamo.testing.same(real, graph(rx)))

    def test_conv_call_forward_directly(self):
        m = ConvCallForwardDirectly()
        x = torch.rand([4, 3, 9, 9])
        ref = m(x)
        opt_m = torch.compile(backend="eager", fullgraph=True)(m)
        res = opt_m(x)
        self.assertTrue(torch.allclose(ref, res))

    def test_conv_transpose_call_forward_directly(self):
        m = ConvTransposeCallForwardDirectly()
        x = torch.rand([4, 4, 4, 4])
        ref = m(x)
        opt_m = torch.compile(backend="eager", fullgraph=True)(m)
        res = opt_m(x)
        self.assertTrue(torch.allclose(ref, res))

    def test_conv_call_super_forward_directly(self):
        x = torch.randn(4, 4)
        m = ConvCallSuperForwardDirectly(4, 4, 4)
        ref = m(x)
        opt_m = torch.compile(backend="eager", fullgraph=True)(m)
        res = opt_m(x)
        self.assertTrue(torch.allclose(ref, res))

    def test_conv_transpose_call_super_forward_directly(self):
        x = torch.randn(4, 4, 4)
        m = ConvTransposeCallSuperForwardDirectly(4, 4, 4)
        ref = m(x)
        opt_m = torch.compile(backend="eager", fullgraph=True)(m)
        res = opt_m(x)
        self.assertTrue(torch.allclose(ref, res))


class MockModule(torch.nn.Module):
    def __init__(self):
        super().__init__()
        self.relu = torch.nn.ReLU()
        self.linear = torch.nn.Linear(10, 10)
        self.register_buffer("buf0", torch.randn(10, 10))

    def forward(self, x):
        return self.relu(self.linear(x) + self.buf0)


class OptimizedModuleTest(torch._dynamo.test_case.TestCase):
    def test_nn_module(self):
        mod = MockModule()
        cnt = torch._dynamo.testing.CompileCounter()
        opt_mod = torch._dynamo.optimize(cnt)(mod)
        self.assertIsInstance(opt_mod, torch._dynamo.OptimizedModule)

        x = torch.randn(10, 10)
        self.assertTrue(torch._dynamo.testing.same(mod(x), opt_mod(x)))
        self.assertEqual(cnt.frame_count, 1)

    def test_to(self):
        mod = MockModule()
        cnt = torch._dynamo.testing.CompileCounter()
        opt_mod = torch._dynamo.optimize(cnt)(mod)
        x = torch.randn(10, 10)
        self.assertTrue(torch._dynamo.testing.same(mod(x), opt_mod(x)))
        self.assertEqual(cnt.frame_count, 1)

        # Ensure that there is no recompilation
        opt_mod(x)
        self.assertEqual(cnt.frame_count, 1)

        opt_mod = opt_mod.to(device="cpu").to(dtype=torch.float64)
        self.assertIsInstance(opt_mod, torch._dynamo.OptimizedModule)
        x = torch.randn(10, 10).to(dtype=torch.float64)
        opt_mod(x)
        # Ensure that there is a recompilation
        self.assertEqual(cnt.frame_count, 2)

        # Ensure that there is no recompilation
        opt_mod(x)
        self.assertEqual(cnt.frame_count, 2)

        torch._dynamo.reset()
        opt_mod(x)
        self.assertEqual(cnt.frame_count, 3)

    def test_attr(self):
        class MockModule(torch.nn.Module):
            def __init__(self):
                super().__init__()
                self.linear = torch.nn.Linear(10, 10)
                self.register_buffer("buf0", torch.randn(10, 10))

            def forward(self, x):
                return self.r(torch.sin(x)) + self.buf0

        mod = MockModule()
        opt_mod = torch._dynamo.optimize("eager")(mod)

        # Check parameteres and buffers
        for p1, p2 in zip(mod.parameters(), opt_mod.parameters()):
            self.assertTrue(id(p1) == id(p2))
        for b1, b2 in zip(mod.buffers(), opt_mod.buffers()):
            self.assertTrue(id(b1) == id(b2))

        def get_parameter_dtype(mod: torch.nn.Module):
            parameters_and_buffers = itertools.chain(mod.parameters(), mod.buffers())
            return next(parameters_and_buffers).dtype

        opt_mod = torch._dynamo.optimize("eager")(get_parameter_dtype)
        out_dtype = opt_mod(mod)
        self.assertEqual(out_dtype, torch.float32)

    def test_dir(self):
        class MockModule(torch.nn.Module):
            def __init__(self):
                super().__init__()
                self.linear = torch.nn.Linear(10, 10)
                self.register_buffer("buf0", torch.randn(10, 10))
                self.register_parameter(
                    name="param0", param=torch.nn.Parameter(torch.randn(10, 10))
                )

            def forward(self, x):
                return self.r(torch.sin(x)) + self.buf0

        mod = MockModule()
        mod_keys = dir(mod)
        opt_mod = torch._dynamo.optimize("eager")(mod)
        opt_mod_keys = dir(opt_mod)

        # Check user-defined attributes, parameters and buffers
        self.assertIn("linear", opt_mod_keys)
        self.assertIn("buf0", opt_mod_keys)
        self.assertIn("param0", opt_mod_keys)

        # Check all attributes, parameters and buffers
        self.assertTrue(len(set(mod_keys).difference(opt_mod_keys)) == 0)

    def test_recursion(self):
        mod = MockModule()
        cnt = torch._dynamo.testing.CompileCounter()
        opt_mod = torch._dynamo.optimize(cnt)(mod)

        for _ in range(5):
            opt_mod = torch._dynamo.optimize(cnt)(opt_mod)
        opt_mod(torch.randn(10, 10))
        self.assertEqual(cnt.frame_count, 1)

    def test_composition(self):
        class InnerModule(torch.nn.Module):
            def __init__(self):
                super().__init__()
                self.relu = torch.nn.ReLU()

            def forward(self, x):
                return self.relu(torch.sin(x))

        opt_inner_mod = InnerModule()

        class OuterModule(torch.nn.Module):
            def __init__(self):
                super().__init__()
                self.mod = opt_inner_mod

            def forward(self, x):
                return self.mod(torch.cos(x))

        outer_mod = OuterModule()
        cnt = torch._dynamo.testing.CompileCounter()
        opt_outer_mod = torch._dynamo.optimize(cnt)(outer_mod)

        x = torch.randn(4)
        self.assertIsInstance(opt_outer_mod, torch._dynamo.OptimizedModule)
        self.assertTrue(torch._dynamo.testing.same(outer_mod(x), opt_outer_mod(x)))
        self.assertEqual(cnt.frame_count, 1)

    def test_composition_with_opt_mod(self):
        class InnerModule(torch.nn.Module):
            def __init__(self):
                super().__init__()
                self.relu = torch.nn.ReLU()

            def forward(self, x):
                return self.relu(torch.sin(x))

        inner_mod = InnerModule()
        cnt = torch._dynamo.testing.CompileCounter()
        opt_inner_mod = torch._dynamo.optimize(cnt)(inner_mod)

        class OuterModule(torch.nn.Module):
            def __init__(self):
                super().__init__()
                self.mod = opt_inner_mod

            def forward(self, x):
                return self.mod(torch.cos(x))

        outer_mod = OuterModule()
        opt_outer_mod = torch._dynamo.optimize(cnt)(outer_mod)

        x = torch.randn(4)
        self.assertIsInstance(opt_outer_mod, torch._dynamo.OptimizedModule)
        self.assertTrue(torch._dynamo.testing.same(outer_mod(x), opt_outer_mod(x)))
        # There will be a graph break for the inner mod being OptimizedModule
        self.assertEqual(cnt.frame_count, 2)

    def test_module_patch(self):
        mod = ModulePatch1()
        mod.forward = types.MethodType(ModulePatch2.forward, mod)

        def fn(x):
            return mod(x)

        self.assertTrue(
            torch.allclose(
                torch._dynamo.optimize("eager", nopython=True)(fn)(torch.ones(10)),
                torch.zeros(1),
            )
        )

    @patch.object(torch._dynamo.config, "skip_nnmodule_hook_guards", False)
    def test_hooks_outer(self):
        class TestModule(torch.nn.Module):
            def forward(self, x: torch.Tensor) -> torch.Tensor:
                return 2 * x + 1

        m = TestModule()

        def forward_hook(
            module: torch.nn.Module, inputs: Tuple[torch.Tensor], output: torch.Tensor
        ) -> torch.Tensor:
            return 2 * output + 1

        handle = m.register_forward_hook(forward_hook)
        inp = torch.tensor(1.0, requires_grad=True)

        failure_reason = None

        def guard_fail_fn(failure):
            nonlocal failure_reason
            failure_reason = failure[0]

        compiled_m = torch._dynamo.optimize(
            guard_fail_fn=guard_fail_fn, backend="eager"
        )(m)

        self.assertEqual(compiled_m(inp), m(inp))
        self.assertEqual(compiled_m(inp).item(), 7)
        self.assertTrue(failure_reason is None)

        # what if we remove our hook? we should recompile?
        handle.remove()
        self.assertEqual(compiled_m(inp), m(inp))
        self.assertEqual(compiled_m(inp).item(), 3)
        # self.assertTrue(failure_reason == "hook")

        """
        Summary:
          - removing a hook doesn't fail a guard, becuase we weren't compiling the hook
            (at least into the same graph) as forward in the first place! We do correctly
            omit calling the removed hook, but since this hook is a post forward hook,
            the 'RETURN' from forward is breaking the graph.

            Why is 'forward' the entrypoint to an InstructionTranslator, after I changed
            the eval_frame entrypoint to Module.__call__?
        """

    @patch.object(torch._dynamo.config, "skip_nnmodule_hook_guards", False)
    def test_hooks_inner(self):
        class TestModule(torch.nn.Module):
            def forward(self, x: torch.Tensor) -> torch.Tensor:
                return 2 * x + 1

        m = TestModule()

        def forward_hook(
            module: torch.nn.Module, inputs: Tuple[torch.Tensor], output: torch.Tensor
        ) -> torch.Tensor:
            return 2 * output + 1

        handle = m.register_forward_hook(forward_hook)

        def outer_func(tensor):
            x = tensor * 2 + 1
            y = m(x)
            return y

        inp = torch.tensor(1.0, requires_grad=True)

        failure_reason = None

        def guard_fail_fn(failure):
            nonlocal failure_reason
            failure_reason = failure[0]

        cc = torch._dynamo.testing.CompileCounterWithBackend("aot_eager")
        compiled_func = torch._dynamo.optimize(
            guard_fail_fn=guard_fail_fn,
            backend=cc,
        )(outer_func)

        self.assertEqual(compiled_func(inp), outer_func(inp))
        self.assertEqual(compiled_func(inp).item(), 15)

        # We are compiling 1 big graph for all 3 functions including the hook.
        self.assertEqual(cc.frame_count, 1)
        self.assertEqual(cc.op_count, 6)

        # If we remove the hook, we should recompile
        handle.remove()
        self.assertEqual(compiled_func(inp), outer_func(inp))
        self.assertEqual(compiled_func(inp).item(), 7)
        self.assertTrue("forward_hooks.keys" in failure_reason)
        self.assertEqual(cc.frame_count, 1 + 1)
        self.assertEqual(cc.op_count, 6 + 4)

        # what if instead of removing, we alter our hook?
        torch._dynamo.reset()
        m = TestModule()
        handle = m.register_forward_hook(forward_hook)
        failure_reason = None
        self.assertEqual(compiled_func(inp), outer_func(inp))
        self.assertEqual(compiled_func(inp).item(), 15)

        def new_forward_hook(
            module: torch.nn.Module, inputs: Tuple[torch.Tensor], output: torch.Tensor
        ) -> torch.Tensor:
            return 2 * output + 2

        m._forward_hooks[handle.id] = new_forward_hook
        self.assertEqual(compiled_func(inp), outer_func(inp))
        self.assertEqual(compiled_func(inp).item(), 16)
        self.assertTrue("___check_obj_id(L['m']._forward_hooks" in failure_reason)

    @patch.object(torch._dynamo.config, "skip_nnmodule_hook_guards", True)
    def test_hooks_skip_guards(self):
        class TestModule(torch.nn.Module):
            def forward(self, x: torch.Tensor) -> torch.Tensor:
                return 2 * x + 1

        m = TestModule()

        def forward_hook(
            module: torch.nn.Module, inputs: Tuple[torch.Tensor], output: torch.Tensor
        ) -> torch.Tensor:
            return 2 * output + 1

        handle = m.register_forward_hook(forward_hook)

        def outer_func(tensor):
            x = tensor * 2 + 1
            y = m(x)
            return y

        inp = torch.tensor(1.0, requires_grad=True)

        failure_reason = None

        def guard_fail_fn(failure):
            nonlocal failure_reason
            failure_reason = failure[0]

        cc = torch._dynamo.testing.CompileCounterWithBackend("aot_eager")
        compiled_func = torch._dynamo.optimize(
            guard_fail_fn=guard_fail_fn,
            backend=cc,
        )(outer_func)

        m = TestModule()
        handle = m.register_forward_hook(forward_hook)
        failure_reason = None
        self.assertEqual(compiled_func(inp), outer_func(inp))
        self.assertEqual(compiled_func(inp).item(), 15)
        self.assertEqual(cc.frame_count, 1)
        self.assertEqual(cc.op_count, 6)

        # if we remove the hook, dynamo shouldn't notice
        handle.remove()
        self.assertNotEqual(compiled_func(inp), outer_func(inp))
        self.assertEqual(compiled_func(inp).item(), 15)
        self.assertEqual(cc.frame_count, 1)

    def _forward_hook_test_helper(self, model):
        forward_handles = {}
        activations = dict()

        def save_activations(name, mod, inp, out):
            activations[name] = inp

        for name, module in model.named_modules():
            forward_handles[name] = module.register_forward_hook(
                partial(save_activations, name)
            )

        model = torch.compile(model, backend="aot_eager")

        for i in range(2):
            # second iteration is key, hooks would have fired during aot trace
            # on first iter
            activations.clear()
            x = torch.randn((20, 10))
            pred = model(x)
            loss = pred.sum()
            loss.backward()

        print(f"Recorded Layers: {activations.keys()}\n\n")
        print(f"Expected Layers: {forward_handles.keys()}")
        self.assertTrue(activations.keys() == forward_handles.keys())

    def test_hooks_allowed_modules(self):
        # this test shouldn't care whether hook guards are enabled or not
        class ToyModel(torch.nn.Module):
            def __init__(self):
                super().__init__()
                self.net = torch.nn.Sequential(
                    *[torch.nn.Linear(10, 10000), torch.nn.ReLU()]
                    + [torch.nn.Linear(10000, 5), torch.nn.ReLU()]
                )

            def forward(self, x):
                return self.net(x)

        model = ToyModel()
        self._forward_hook_test_helper(model)

    def test_dunder_call_explicitly(self):
        # hooks should be triggered if explicit calling `__call__`
        class ToyModel(torch.nn.Module):
            def __init__(self):
                super().__init__()
                self.linear = torch.nn.Linear(10, 10000)

            def forward(self, x):
                return self.linear.__call__(x)

        model = ToyModel()
        self._forward_hook_test_helper(model)

    def test_backward_hooks(self):
        # this test shouldn't care whether hook guards are enabled or not

        class CustomLinear(torch.nn.Module):
            # not an 'allowed module', so should not graph-break
            def __init__(self, a, b):
                super().__init__()
                self.weight = torch.nn.Parameter(torch.randn(a, b))

            def forward(self, x):
                return torch.mm(x, self.weight)

        class ToyModel(torch.nn.Module):
            def __init__(self):
                super().__init__()
                self.net = torch.nn.Sequential(
                    *[CustomLinear(10, 10)]
                    + [CustomLinear(10, 10000)]
                    + [CustomLinear(10000, 5)]
                )

            def forward(self, x):
                return self.net(x)

        model = ToyModel()
        backward_hook_handles = {}
        pre_backward_hook_handles = {}

        grad_sizes = {}

        def backward_hook(name, mod, grad_inp, grad_out):
            grad_sizes[name] = (
                (gi.shape for gi in grad_inp),
                (go.shape for go in grad_out),
            )
            return None

        pre_grad_sizes = {}

        def backward_pre_hook(name, mod, grad_out):
            pre_grad_sizes[name] = (go.shape for go in grad_out)
            return None

        for name, module in model.named_modules():
            backward_hook_handles[name] = module.register_full_backward_hook(
                partial(backward_hook, name)
            )

            pre_backward_hook_handles[name] = module.register_full_backward_pre_hook(
                partial(backward_pre_hook, name)
            )

        model = torch.compile(model, backend="aot_eager")

        for i in range(2):
            # second iteration is key, hooks would have fired during aot trace
            # on first iter
            x = torch.randn((20, 10))
            pred = model(x)
            loss = pred.sum()
            loss.backward()

        self.assertTrue(grad_sizes.keys() == backward_hook_handles.keys())
        self.assertTrue(pre_grad_sizes.keys() == pre_backward_hook_handles.keys())

    def test_module_dict_iter_name(self):
        class MyModule(torch.nn.Module):
            def __init__(self):
                super().__init__()
                self.activations = torch.nn.ModuleDict(
                    [["lrelu", torch.nn.LeakyReLU()], ["prelu", torch.nn.PReLU()]]
                )

            def forward(self, x):
                for activation_name in self.activations:
                    x = self.activations[activation_name](x)
                return x

        cnt = torch._dynamo.testing.CompileCounter()
        # Eager
        eager_res = MyModule()(torch.ones(10, 10))

        # Compile
        optim_res = torch._dynamo.optimize(cnt)(MyModule())(torch.ones(10, 10))
        self.assertEqual(eager_res, optim_res)
        self.assertEqual(cnt.frame_count, 1)

    def test_module_dict_iter_keys(self):
        class MyModule(torch.nn.Module):
            def __init__(self):
                super().__init__()
                self.activations = torch.nn.ModuleDict(
                    [["lrelu", torch.nn.LeakyReLU()], ["prelu", torch.nn.PReLU()]]
                )

            def forward(self, x):
                for activation_name in self.activations.keys():
                    x = self.activations[activation_name](x)
                return x

        cnt = torch._dynamo.testing.CompileCounter()
        # Eager
        eager_res = MyModule()(torch.ones(10, 10))

        # Compile
        optim_res = torch._dynamo.optimize(cnt)(MyModule())(torch.ones(10, 10))
        self.assertEqual(eager_res, optim_res)
        self.assertEqual(cnt.frame_count, 1)

    def test_module_dict_iter_values(self):
        class MyModule(torch.nn.Module):
            def __init__(self):
                super().__init__()
                self.activations = torch.nn.ModuleDict(
                    [["lrelu", torch.nn.LeakyReLU()], ["prelu", torch.nn.PReLU()]]
                )

            def forward(self, x):
                for activation in self.activations.values():
                    x = activation(x)
                return x

        cnt = torch._dynamo.testing.CompileCounter()
        # Eager
        eager_res = MyModule()(torch.ones(10, 10))

        # Compile
        optim_res = torch._dynamo.optimize(cnt)(MyModule())(torch.ones(10, 10))
        self.assertEqual(eager_res, optim_res)
        self.assertEqual(cnt.frame_count, 1)

    def test_unspecialized_seq(self):
        models = torch.nn.Sequential(torch.nn.Linear(3, 3))

        def fn(x):
            models[0].training = False
            return models(x)

        opt_fn = torch._dynamo.optimize("eager")(fn)
        x = torch.randn(1, 3)
        ref = fn(x)
        res = opt_fn(x)
        self.assertEqual(ref, res)

<<<<<<< HEAD
=======
    def test_no_op_assignment(self):
        class Mod(torch.nn.Module):
            def __init__(self):
                super().__init__()
                self.buffer = torch.rand([4])

            def forward(self, x):
                # should be a no-op, but causes dynamo to lose the static input
                x = x + 1
                self.buffer = self.buffer.to(x)
                return self.buffer + x

        compiles_without_buffers = 0

        def debug_compile(gm, *args, **kwargs):
            nonlocal compiles_without_buffers
            compiles_without_buffers += len(list(gm.buffers())) == 0
            return gm

        @torch.compile(backend=debug_compile)
        def foo(mod, x):
            return mod(x)

        mod = Mod()
        foo(mod, torch.rand([4]))
        self.assertEqual(compiles_without_buffers, 0)

        foo(mod, torch.rand([4], dtype=torch.half))
        self.assertEqual(compiles_without_buffers, 1)

        class Mod2(Mod):
            def __setattr__(self, name, value):
                return super().__setattr__(name, value)

        foo(Mod2(), torch.rand([4]))
        # causes two compilations, bc unimplemented custom setattr
        self.assertTrue(compiles_without_buffers >= 2)

>>>>>>> 256fed02

if __name__ == "__main__":
    from torch._dynamo.test_case import run_tests

    run_tests()<|MERGE_RESOLUTION|>--- conflicted
+++ resolved
@@ -14,10 +14,10 @@
 
 import torch._dynamo.test_case
 import torch._dynamo.testing
+import torch.nn.functional as F
 from torch._dynamo.eval_frame import unsupported
 from torch._dynamo.mutation_guard import GenerationTracker
 from torch._dynamo.testing import expectedFailureDynamic, same
-from torch.nn import functional as F
 from torch.nn.modules.lazy import LazyModuleMixin
 from torch.nn.parameter import Parameter, UninitializedParameter
 
@@ -504,7 +504,7 @@
 
     def forward(self, init_features):
         features = [init_features]
-        for name, layer in self.items():
+        for layer in self.values():
             new_features = layer(features)
             features.append(new_features)
         return torch.cat(features, 1)
@@ -762,7 +762,7 @@
 
 class ConvCallSuperForwardDirectly(torch.nn.Conv1d):
     def __init__(self, in_channels, out_channels, kernel_size, **kwargs):
-        super(ConvCallSuperForwardDirectly, self).__init__(
+        super().__init__(
             in_channels=in_channels,
             out_channels=out_channels,
             kernel_size=kernel_size,
@@ -770,13 +770,13 @@
         )
 
     def forward(self, inputs, mask=None):
-        outputs = super(ConvCallSuperForwardDirectly, self).forward(inputs)
+        outputs = super().forward(inputs)
         return outputs
 
 
 class ConvTransposeCallSuperForwardDirectly(torch.nn.ConvTranspose2d):
     def __init__(self, in_channels, out_channels, kernel_size, **kwargs):
-        super(ConvTransposeCallSuperForwardDirectly, self).__init__(
+        super().__init__(
             in_channels=in_channels,
             out_channels=out_channels,
             kernel_size=kernel_size,
@@ -785,7 +785,7 @@
 
     def forward(self, x):
         if x.numel() > 0:
-            return super(ConvTransposeCallSuperForwardDirectly, self).forward(x)
+            return super().forward(x)
         output_shape = [
             ((i - 1) * d - 2 * p + (di * (k - 1) + 1) + op)
             for i, p, di, k, d, op in zip(
@@ -923,7 +923,7 @@
 class SequentialWithDuplicatedModule(torch.nn.Module):
     # Sequential module(self.layer) contains three duplicated ReLU module.
     def __init__(self):
-        super(SequentialWithDuplicatedModule, self).__init__()
+        super().__init__()
         self.relu = torch.nn.ReLU()
         self.layer = torch.nn.Sequential(
             torch.nn.Linear(10, 20),
@@ -940,7 +940,7 @@
 
 class SequentialWithDuplicatedModule2(torch.nn.Module):
     def __init__(self):
-        super(SequentialWithDuplicatedModule2, self).__init__()
+        super().__init__()
         self.relu = torch.nn.ReLU()
         self.layer = torch.nn.Sequential(
             collections.OrderedDict(
@@ -1410,7 +1410,7 @@
         mod = ModuleSpecialFwd()
         rx = torch.randn([3, 10, 10])
         real = mod(rx)
-        graph, _ = torch._dynamo.export(mod, rx)
+        graph, _ = torch._dynamo.export(mod)(rx)
         self.assertTrue(torch._dynamo.testing.same(real, graph(rx)))
 
     def test_conv_call_forward_directly(self):
@@ -1835,6 +1835,85 @@
         model = ToyModel()
         self._forward_hook_test_helper(model)
 
+    def test_hooks_allowed_modules_compiles(self):
+        class ToyModel(torch.nn.Module):
+            def __init__(self):
+                super().__init__()
+                self.net = torch.nn.Sequential(
+                    *[torch.nn.Linear(10, 10000), torch.nn.ReLU()]
+                    + [torch.nn.Linear(10000, 5), torch.nn.ReLU()]
+                )
+
+            def forward(self, x):
+                return self.net(x)
+
+        model = ToyModel()
+        activations = []
+
+        def save_activations(mod, inp, out):
+            activations.append(inp)
+
+        for name, module in model.named_modules():
+            module.register_forward_hook(save_activations)
+
+        cnt = torch._dynamo.testing.CompileCounter()
+        model = torch._dynamo.optimize(cnt, nopython=True)(model)
+        for i in range(2):
+            # second iteration is key, hooks would have fired during aot trace
+            # on first iter
+            activations.clear()
+            x = torch.randn((20, 10))
+            pred = model(x)
+            loss = pred.sum()
+            loss.backward()
+        self.assertEqual(len(activations), 5)
+        self.assertEqual(cnt.frame_count, 1)
+
+    def test_hooks_allowed_modules_compiles_self_contained(self):
+        class ToyModel(torch.nn.Module):
+            def __init__(self):
+                super().__init__()
+                self.net = torch.nn.Sequential(
+                    *[torch.nn.Linear(10, 10000), torch.nn.ReLU()]
+                    + [torch.nn.Linear(10000, 5), torch.nn.ReLU()]
+                )
+
+            def forward(self, x):
+                return self.net(x) * self.net(x)
+
+        model = ToyModel()
+        forward_handles = {}
+
+        def output_modifying_hook(mod, inp, out):
+            return 2 * out + 1
+
+        for name, module in model.named_modules():
+            forward_handles[name] = module.register_forward_hook(output_modifying_hook)
+
+        cnt = torch._dynamo.testing.CompileCounter()
+
+        x = torch.randn((20, 10))
+        pred_eager = model(x)
+        loss_eager = pred_eager.sum()
+        eager_loss_bwd = loss_eager.backward()
+
+        model = torch._dynamo.optimize(cnt, nopython=True)(model)
+        pred = model(x)
+
+        loss = pred.sum()
+        loss_bwd = loss.backward()
+
+        self.assertEqual(eager_loss_bwd, loss_bwd)
+        self.assertEqual(cnt.frame_count, 2)
+
+        # Ndim change, recompile
+        pred = model(torch.randn([10, 10, 10]))
+        self.assertEqual(cnt.frame_count, 4)
+
+        # Stable
+        pred = model(torch.randn([10, 10, 10]))
+        self.assertEqual(cnt.frame_count, 4)
+
     def test_dunder_call_explicitly(self):
         # hooks should be triggered if explicit calling `__call__`
         class ToyModel(torch.nn.Module):
@@ -1992,8 +2071,6 @@
         res = opt_fn(x)
         self.assertEqual(ref, res)
 
-<<<<<<< HEAD
-=======
     def test_no_op_assignment(self):
         class Mod(torch.nn.Module):
             def __init__(self):
@@ -2032,7 +2109,6 @@
         # causes two compilations, bc unimplemented custom setattr
         self.assertTrue(compiles_without_buffers >= 2)
 
->>>>>>> 256fed02
 
 if __name__ == "__main__":
     from torch._dynamo.test_case import run_tests
