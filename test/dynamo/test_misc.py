# Owner(s): ["module: dynamo"]
import abc
import collections
import copy
import dataclasses
import dis
import enum
import logging
import math
import operator
import os
import random
import sys
import traceback
import typing
import unittest
import unittest.mock as mock
import warnings
import weakref
from unittest.mock import patch

import numpy as np
import pytest
import sympy
import torch

import torch._dynamo.test_case
import torch._dynamo.testing
import torch.onnx.operators
from torch._C import FileCheck
from torch._dynamo import allow_in_graph, bytecode_analysis, bytecode_transformation
from torch._dynamo.eval_frame import _debug_get_cache_entry_list
from torch._dynamo.exc import Unsupported
from torch._dynamo.source import GetItemSource, LocalSource
from torch._dynamo.testing import (
    CompileCounter,
    CompileCounterWithBackend,
    expectedFailureDynamic,
    same,
    skipIfNotPy311,
    unsupported,
)

from torch._dynamo.utils import CompileProfiler, ifdynstaticdefault
from torch.ao.quantization import MinMaxObserver
from torch.ao.quantization.fake_quantize import FakeQuantize
from torch.ao.quantization.qconfig import QConfig
from torch.ao.quantization.quantize_fx import prepare_qat_fx
from torch.autograd.profiler import _enable_dynamo_cache_lookup_profiler
from torch.fx.experimental.symbolic_shapes import ConstraintViolationError
from torch.nn import functional as F
from torch.testing._internal.common_cuda import (
    PLATFORM_SUPPORTS_FUSED_SDPA,
    SM80OrLater,
    TEST_CUDA,
    TEST_MULTIGPU,
)
from torch.testing._internal.common_utils import freeze_rng_state, IS_FBCODE
from torch.testing._internal.jit_utils import JitTestCase

mytuple = collections.namedtuple("mytuple", ["a", "b", "ab"])


class MyPickledModule(torch.nn.Module):
    def __init__(self, z):
        super().__init__()
        self.z = z

    def forward(self, x, y):
        return x * x * x + y + self.z


# These are used for test_{cond/map}_with_quantization
default_symmetric_fake_quant = FakeQuantize.with_args(
    observer=MinMaxObserver, qscheme=torch.per_tensor_symmetric, dtype=torch.quint8
)
default_weight_symmetric_fake_quant = FakeQuantize.with_args(
    observer=MinMaxObserver, qscheme=torch.per_tensor_symmetric, dtype=torch.qint8
)
uniform_qconfig_8bit = QConfig(
    activation=default_symmetric_fake_quant,
    weight=default_weight_symmetric_fake_quant.with_args,
)
qconfig_dict = {"object_type": [(torch.nn.Linear, uniform_qconfig_8bit)]}


class MiscTests(torch._dynamo.test_case.TestCase):
    def test_get_cache_entry(self):
        def f(x):
            return x + 1

        torch.compile(f)(torch.randn(5, 5, 5))
        entries = _debug_get_cache_entry_list(f.__code__)
        self.assertTrue(len(entries) > 0)

        def g(x):
            return x + 2

        entries = _debug_get_cache_entry_list(g.__code__)
        self.assertTrue(len(entries) == 0)

        try:
            _debug_get_cache_entry_list(1)
        except TypeError as e:
            self.assertIn("expected a code object!", str(e))

    def test_boolarg(self):
        def boolarg(aa, bb, flag):
            if flag:
                return aa - bb
            else:
                return bb - aa

        a = torch.randn(10, 10)
        b = torch.randn(10, 10)
        correct1 = boolarg(a, b, True)
        correct2 = boolarg(a, b, False)
        correct3 = boolarg(a, b, None)
        counter = CompileCounter()
        opt_boolarg = torch._dynamo.optimize_assert(counter)(boolarg)
        val1 = opt_boolarg(a, b, True)
        val2 = opt_boolarg(a, b, False)
        val3 = opt_boolarg(a, b, None)
        val4 = opt_boolarg(a, b, True)
        self.assertTrue(same(val1, correct1))
        self.assertTrue(same(val2, correct2))
        self.assertTrue(same(val3, correct3))
        self.assertTrue(same(val4, correct1))
        self.assertEqual(counter.frame_count, 3)

    def test_callpacked(self):
        def call_packed(args):
            a, b, c = args
            return a - b * c

        counter = CompileCounter()
        a = torch.randn(10, 10)
        b = torch.randn(10, 10)
        c = torch.randn(10, 10)
        correct = call_packed([a, b, c])
        opt_call_packed = torch._dynamo.optimize_assert(counter)(call_packed)
        val1 = opt_call_packed([a, b, c])
        val2 = opt_call_packed((a, b, c))
        val3 = opt_call_packed([a, b, c])
        val4 = opt_call_packed((a, b, c))
        self.assertTrue(same(val1, correct))
        self.assertTrue(same(val2, correct))
        self.assertTrue(same(val3, correct))
        self.assertTrue(same(val4, correct))
        self.assertEqual(counter.frame_count, 2)

    def test_raises(self):
        def fn(a, b, c, cls):
            x = a + b - c * 10
            raise cls(str(x))

        counter = CompileCounter()
        a = torch.randn(10, 10)
        b = torch.randn(10, 10)
        c = torch.randn(10, 10)
        opt_fn = torch._dynamo.optimize(counter)(fn)
        self.assertRaises(AssertionError, lambda: opt_fn(a, b, c, AssertionError))
        self.assertEqual(counter.frame_count, 1)
        self.assertEqual(counter.op_count, 3)

    def test_module_not_callable(self):
        def fn(x):
            return torch.fft(x)

        counter = CompileCounter()
        a = torch.randn(10, 10)
        opt_fn = torch._dynamo.optimize(counter)(fn)
        self.assertRaisesRegex(
            TypeError, "'module' object is not callable", lambda: opt_fn(a)
        )

    def test_inplace(self):
        def inplace1(a, b):
            o = torch.empty((10, 10))
            o.copy_(a)
            o -= b
            return o

        torch._dynamo.testing.standard_test(self, inplace1, 2, expected_ops=3)

    def test_unpack4(self):
        def unpack4(a, b):
            a = a[:5, :]
            b = b[:5, :]
            x, y = a.size()
            o = torch.empty((x, y))
            o.copy_(a / b)
            return o

        torch._dynamo.testing.standard_test(
            self,
            unpack4,
            2,
            expected_ops=5,
            expected_ops_dynamic=ifdynstaticdefault(5, 7),
        )

    def test_unpack5(self):
        def unpack5(a, b):
            a = a[:5, :]
            b = b[:5, :]
            x, y = a.shape
            o = torch.empty((x, y))
            o.copy_(a / b)
            return o

        torch._dynamo.testing.standard_test(
            self,
            unpack5,
            2,
            expected_ops=5,
            expected_ops_dynamic=ifdynstaticdefault(5, 7),
        )

    def test_matmul1(self):
        def matmul_op1(a, b):
            return a @ b

        # TODO(jansel): FX doesn't support this, should add upstream support
        torch._dynamo.testing.standard_test(self, matmul_op1, 2, expected_ops=1)

    def test_int_shape_binops(self):
        def fn(x):
            # Test reversal by putting int arg first.
            y = 15 - x.shape[0]
            y = 4 + y
            y = 5 * y
            y = 2 % y
            y = 3**y
            y = 10 // y
            y = pow(2, y)
            y = 10 / y
            return x + y

        torch._dynamo.testing.standard_test(
            self, fn, 1, expected_ops=1, expected_ops_dynamic=ifdynstaticdefault(1, 11)
        )

    def test_shape_int_inplace_binops(self):
        def fn(x):
            p = x.shape[0]
            p += 2
            p -= 2
            p **= 2
            p /= 2
            p *= 2
            p //= 2
            p %= 2
            return x + p

        torch._dynamo.testing.standard_test(
            self, fn, 1, expected_ops=1, expected_ops_dynamic=ifdynstaticdefault(1, 10)
        )

    def test_int_shape_inplace_binops(self):
        def fn(x):
            p = x.shape[0]
            # Test reversal by putting constant first
            y = 2
            y += p
            y = 2
            y -= p
            y = 2
            y **= p
            y = 2
            y /= p
            y = 2
            y *= p
            y = 2
            y //= p
            y = 2
            y %= p
            return x + y

        torch._dynamo.testing.standard_test(
            self, fn, 1, expected_ops=1, expected_ops_dynamic=ifdynstaticdefault(1, 10)
        )

    def test_int_int_comparisons(self):
        def fn(x):
            if 2 != 2:
                out = 1
            elif 2 < 1:
                out = 1
            elif 1 > 2:
                out = 1
            elif 1 >= 2:
                out = 1
            elif 2 <= 1:
                out = 1
            elif 2 == 2:
                out = 2
            else:
                out = 1
            return x + out

        torch._dynamo.testing.standard_test(self, fn, 1, expected_ops=1)

    def test_shape_int_comparisons(self):
        def fn(x):
            a = x.shape[0]
            # Ensure support for constant on right side
            if a != 10:
                out = 1
            elif a < 2:
                out = 1
            elif a > 12:
                out = 1
            elif a >= 12:
                out = 1
            elif a <= 2:
                out = 1
            elif a == 10:
                out = 2
            else:
                out = 1
            return x + out

        # expect for dynamic: size, index, 6 comparison ops, add
        torch._dynamo.testing.standard_test(
            self, fn, 1, expected_ops=1, expected_ops_dynamic=ifdynstaticdefault(1, 9)
        )

    def test_int_shape_comparisons(self):
        def fn(x):
            a = x.shape[0]
            # Ensure support for constant on left side
            if 10 != a:
                out = 1
            elif 12 < a:
                out = 1
            elif 2 > a:
                out = 1
            elif 2 >= a:
                out = 1
            elif 12 <= a:
                out = 1
            elif 10 == a:
                out = 2
            else:
                out = 1
            return x + out

        # expect for dynamic: size, index, 6 comparison ops, add
        torch._dynamo.testing.standard_test(
            self, fn, 1, expected_ops=1, expected_ops_dynamic=ifdynstaticdefault(1, 9)
        )

    def test_param_shape_binops(self):
        class MyModule(torch.nn.Module):
            def __init__(self):
                super().__init__()
                self.param = torch.nn.Parameter(torch.randn(15))

            def forward(self, x):
                # Test reversal by putting param shape arg first.
                p = self.param.shape[0]
                y = p - x.shape[0]
                y = p + y
                y = p * y
                y = p % y
                y = p**y
                y = p // y
                y = pow(p, y)
                y = p / y
                return x + y

        counts = torch._dynamo.testing.CompileCounter()
        mod = MyModule()
        optimized_mod = torch._dynamo.optimize(counts, nopython=True)(mod)

        x = torch.randn(3)
        ref = mod(x)
        res = optimized_mod(x)

        self.assertTrue(same(ref, res))
        self.assertEqual(counts.frame_count, 1)

        if torch._dynamo.config.assume_static_by_default:
            self.assertExpectedInline(counts.op_count, """1""")
        else:
            self.assertExpectedInline(counts.op_count, """11""")

    def test_user_defined_binop(self):
        class MyClass:
            def __init__(self, value):
                self.value = value

            def __radd__(self, other):
                return self.value + other

        def fn(x, c):
            y = x.shape[0] + c
            return x + y

        counts = torch._dynamo.testing.CompileCounter()
        opt_fn = torch._dynamo.optimize(counts)(fn)

        x = torch.randn(3)
        c = MyClass(4)
        ref = fn(x, c)
        res = opt_fn(x, c)

        self.assertTrue(same(ref, res))
        self.assertEqual(counts.frame_count, 1)
        if torch._dynamo.config.assume_static_by_default:
            self.assertExpectedInline(counts.op_count, """1""")
        else:
            self.assertExpectedInline(counts.op_count, """4""")

    def test_compare_shapes_eq(self):
        def compare_shapes(a, b, to_list):
            x = list(a.unsqueeze(-1).shape) if to_list else a.shape
            y = list(b.unsqueeze(-1).shape) if to_list else b.shape
            if x == y:
                return a + 1
            else:
                return a + 2

        # Test both ListVariable and ShapeVariable
        torch._dynamo.testing.standard_test(
            self, lambda a, b: compare_shapes(a, b, to_list=True), 2
        )
        torch._dynamo.testing.standard_test(
            self, lambda a, b: compare_shapes(a, b, to_list=False), 2
        )

    def test_compare_shapes_tuple_eq(self):
        def compare_shapes(a, b):
            x = tuple(a.unsqueeze(-1).shape)
            y = tuple(b.unsqueeze(-1).shape)
            if x == y:
                return a + 1
            else:
                return a + 2

        torch._dynamo.testing.standard_test(self, lambda a, b: compare_shapes(a, b), 2)

    def test_compare_shapes_tuple_neq(self):
        def compare_shapes(a, b):
            x = tuple(a.unsqueeze(-1).shape)
            y = tuple(b.unsqueeze(-1).shape)
            if x != y:
                return a + 1
            else:
                return a + 2

        torch._dynamo.testing.standard_test(self, lambda a, b: compare_shapes(a, b), 2)

    def test_compare_shapes_neq(self):
        def compare_shapes(a, b, to_list):
            x = list(a.unsqueeze(-1).shape) if to_list else a.shape
            y = list(b.unsqueeze(-1).shape) if to_list else b.shape
            if x != y:
                return a + 1
            else:
                return a + 2

        # Test both ListVariable and ShapeVariable
        torch._dynamo.testing.standard_test(
            self, lambda a, b: compare_shapes(a, b, to_list=True), 2
        )
        torch._dynamo.testing.standard_test(
            self, lambda a, b: compare_shapes(a, b, to_list=False), 2
        )

    def test_compare_shapes_with_constant(self):
        def compare_shapes(a):
            x = a.shape
            if x[0] != 3:
                return a * 4
            return a * 3

        guard_failure = None

        def guard_failures(failure):
            nonlocal guard_failure
            guard_failure = failure

        opt_fn = torch._dynamo.optimize(
            "eager", nopython=True, guard_fail_fn=guard_failures
        )(compare_shapes)
        opt_fn(torch.randn([3, 4]))
        opt_fn(torch.randn([4, 3]))
        self.assertExpectedInline(
            guard_failure.reason,
            """tensor 'L['a']' size mismatch at index 0. expected 3, actual 4""",
        )

    def test_builtin_isinstance(self):
        def fn(x):
            t = torch.arange(1, 3)
            a = isinstance(x, torch.Tensor)
            b = isinstance(t, torch.Tensor)
            c = isinstance(x, int)
            d = isinstance(3, int)
            e = isinstance([1, 2, 3], list)
            f = isinstance({"foo": 1, "bar": 2}, dict)
            res = [a, b, c, d, e, f]
            # Can't run yet due to other unimplemented instructions
            # res += [isinstance(torch.nn.LazyLinear(2, 3), torch.nn.Linear)]
            return res

        torch._dynamo.testing.standard_test(self, fn, 1, expected_ops=1)

    def test_fold(self):
        def fn(a):
            return a + math.sqrt(63)

        torch._dynamo.testing.standard_test(self, fn, 1, expected_ops=1)

    def test_shape_unpack(self):
        def fn(x):
            a, b = x.size()
            return x * b

        i = torch.randn(5, 10)
        r1 = fn(i)
        opt_fn = torch._dynamo.optimize("eager")(fn)
        r2 = opt_fn(i)
        self.assertTrue(same(r1, r2))

    def test_tensor_iter(self):
        def fn(x):
            for y in x:
                y.add_(1.0)
            return y

        # expect extra size node for dynamic
        torch._dynamo.testing.standard_test(
            self,
            fn,
            1,
            expected_ops=20,
            expected_ops_dynamic=ifdynstaticdefault(20, 21),
        )

    def test_empty_list(self):
        def fn(x, ll):
            if len(ll) == 0 and not ll and ll is not None:
                return x + 1

        i = torch.randn(5, 10)
        r1 = fn(i, [])
        opt_fn = torch._dynamo.optimize("eager")(fn)
        r2 = opt_fn(i, [])
        r3 = opt_fn(i, tuple())
        self.assertTrue(same(r1, r2))
        self.assertTrue(same(r1, r3))

    def test_min_max_over_iterable(self):
        def get_test_fn(func):
            def _fn(a, b, func=func):
                # try all of list, iterator, tuple, vararg.
                lst = [a.shape[0] + 1, 8, a.shape[0]]
                x = func(lst)
                y = func(iter(lst))
                z = func(tuple(lst))
                w = func(*lst)
                return a + (x + y + z + w)

            return _fn

        torch._dynamo.testing.standard_test(
            self,
            get_test_fn(func=min),
            2,
            expected_ops=1,
            expected_ops_dynamic=ifdynstaticdefault(1, 14),
        )
        torch._dynamo.testing.standard_test(
            self,
            get_test_fn(func=max),
            2,
            expected_ops=1,
            expected_ops_dynamic=ifdynstaticdefault(1, 17),
        )

    def test_config_obj(self):
        class Cfg:
            def __init__(self):
                self.val = 0.5
                self.count = 3

        def fn(x, cfg):
            for i in range(cfg.count):
                x = x + cfg.val
            return x

        cfg1 = Cfg()
        cfg1.val = 1.0
        cfg2 = Cfg()
        v = torch.zeros(1)
        cnts = torch._dynamo.testing.CompileCounter()
        opt_fn = torch._dynamo.optimize(cnts)(fn)
        v = opt_fn(v, cfg1)  # 3
        v = opt_fn(v, cfg2)  # 4.5
        cfg2.count = 1
        v = opt_fn(v, cfg2)  # 5
        cfg2.val = 2.0
        v = opt_fn(v, cfg2)  # 7
        self.assertEqual(v[0], 7)
        self.assertEqual(cnts.op_count, 8)

    def test_config_getattr_default(self):
        class Cfg:
            def __init__(self):
                self.val = 0.5
                self.count = 10

        def fn(x, cfg):
            if getattr(cfg, "just_add_7", False):
                return x + 7
            for i in range(cfg.count):
                x = x + cfg.val
            return x

        cfg1 = Cfg()
        v = torch.zeros(1)
        cnts = torch._dynamo.testing.CompileCounter()
        opt_fn = torch._dynamo.optimize(cnts)(fn)
        self.assertEqual(opt_fn(v, cfg1)[0], 5)
        self.assertEqual(opt_fn(v, cfg1)[0], 5)
        cfg1.just_add_7 = True
        self.assertEqual(opt_fn(v, cfg1)[0], 7)
        self.assertEqual(opt_fn(v, cfg1)[0], 7)
        cfg1.just_add_7 = False
        self.assertEqual(opt_fn(v, cfg1)[0], 5)
        self.assertEqual(opt_fn(v, cfg1)[0], 5)
        self.assertEqual(cnts.frame_count, 3)

    def test_size_input(self):
        def fn(x, s):
            a, b = s
            return x + (a - b)

        v = torch.zeros(10, 20)
        cnts = torch._dynamo.testing.CompileCounter()
        opt_fn = torch._dynamo.optimize(cnts)(fn)
        self.assertEqual(opt_fn(v, v.size())[0, 0], -10)
        self.assertEqual(opt_fn(v, (10, 20))[0, 0], -10)
        self.assertEqual(opt_fn(v, [10, 20])[0, 0], -10)
        # One recompile per differing input type
        self.assertEqual(cnts.frame_count, 3)

    def test_cell_output1(self):
        out = None

        def fn(a, b):
            nonlocal out
            out = a + b * 10

        v = torch.Tensor([100])
        cnts = torch._dynamo.testing.CompileCounter()
        opt_fn = torch._dynamo.optimize(cnts)(fn)
        self.assertIsNone(opt_fn(v, v))
        self.assertEqual(out[0], 1100)
        self.assertEqual(cnts.op_count, 2)

    def test_cell_output2(self):
        out = None

        def fn(a, b):
            nonlocal out
            c = unsupported(a, b)
            out = a + b * 10 + c

        v = torch.Tensor([100])
        cnts = torch._dynamo.testing.CompileCounter()
        opt_fn = torch._dynamo.optimize(cnts)(fn)
        self.assertIsNone(opt_fn(v, v))
        self.assertEqual(out[0], 1200)
        self.assertEqual(cnts.op_count, 3)

    def test_return_nested_function(self):
        out = None

        def fn(a, b):
            nonlocal out
            c = a + b
            d = a + 1.0

            def fn2(f: int = 7, g: float = 9.0):
                nonlocal out
                out = a + b * 10
                return c * f - d * g

            return fn2

        v1 = torch.Tensor([100])
        v2 = torch.Tensor([200])
        cnts = torch._dynamo.testing.CompileCounter()
        opt_fn = torch._dynamo.optimize(cnts)(fn)
        opt_fn_ret = torch._dynamo.optimize(cnts)(opt_fn(v1, v2))
        self.assertEqual(opt_fn_ret(1.5)[0], -459)
        self.assertEqual(out[0], 2100)
        self.assertEqual(cnts.frame_count, 2)
        self.assertEqual(cnts.op_count, 7)

    def test_tensor_dict1(self):
        def fn(inputs):
            return inputs["a"] - inputs["b"] * 1.5

        v1 = torch.Tensor([100])
        v2 = torch.Tensor([200])
        cnts = torch._dynamo.testing.CompileCounter()
        opt_fn = torch._dynamo.optimize(cnts, nopython=True)(fn)
        self.assertEqual(opt_fn({"a": v1, "b": v2})[0], -200)
        self.assertEqual(cnts.frame_count, 1)
        self.assertEqual(cnts.op_count, 2)

    def test_tensor_dict3(self):
        def fn(inputs_a, inputs_b):
            total = torch.zeros(1)
            input_keys = inputs_a.keys() | inputs_b.keys()
            for k in input_keys:
                if k in inputs_a:
                    total += inputs_a[k]
                if k in inputs_b:
                    total += inputs_b[k]
            return total

        v1 = torch.Tensor([100])
        v2 = torch.Tensor([200])
        cnts = torch._dynamo.testing.CompileCounter()
        opt_fn = torch._dynamo.optimize(cnts, nopython=True)(fn)
        self.assertEqual(
            opt_fn({"a": v1, "b": v2}, {"b": v1, "c": v2}),
            fn({"a": v1, "b": v2}, {"b": v1, "c": v2}),
        )
        self.assertEqual(cnts.frame_count, 1)
        self.assertEqual(cnts.op_count, 5)

    def test_tensor_dict2(self):
        def fn1(inputs):
            total = torch.zeros(1)
            for k, v in inputs.items():
                total += v
            return total

        def fn2(inputs):
            total = torch.zeros(1)
            for v in inputs.values():
                total += v
            return total

        def fn3(inputs):
            total = torch.zeros(1)
            for k in inputs.keys():
                total += inputs[k]
            return total

        v1 = torch.Tensor([100])
        v2 = torch.Tensor([200])
        cnts = torch._dynamo.testing.CompileCounter()
        opt_fn1 = torch._dynamo.optimize(cnts, nopython=True)(fn1)
        opt_fn2 = torch._dynamo.optimize(cnts, nopython=True)(fn2)
        opt_fn3 = torch._dynamo.optimize(cnts, nopython=True)(fn3)
        self.assertEqual(opt_fn1({"a": v1, "b": v2})[0], 300)
        self.assertEqual(opt_fn2({"a": v1, "b": v2})[0], 300)
        self.assertEqual(opt_fn3({"a": v1, "b": v2})[0], 300)
        self.assertEqual(cnts.frame_count, 3)
        self.assertEqual(cnts.op_count, 9)

    def test_dictcomp(self):
        def fn1(inputs):
            return {k: v + 1 for k, v in inputs.items()}

        v1 = torch.Tensor([100])
        v2 = torch.Tensor([200])
        cnts = torch._dynamo.testing.CompileCounter()
        opt_fn1 = torch._dynamo.optimize(cnts)(fn1)
        self.assertEqual(opt_fn1({"a": v1, "b": v2})["a"], 101)
        self.assertEqual(opt_fn1({"a": v1, "b": v2})["b"], 201)
        self.assertEqual(cnts.frame_count, 1)
        self.assertEqual(cnts.op_count, 2)

    def test_listcomp(self):
        def fn2(inputs):
            return torch.sum(torch.cat([v + 1 for k, v in inputs.items()], 0))

        v1 = torch.Tensor([100])
        v2 = torch.Tensor([200])
        cnts = torch._dynamo.testing.CompileCounter()
        opt_fn2 = torch._dynamo.optimize(cnts)(fn2)
        self.assertEqual(opt_fn2({"a": v1, "b": v2}), 302)
        self.assertEqual(cnts.frame_count, 1)
        self.assertEqual(cnts.op_count, 4)

    def test_is_floating_point(self):
        def fn(a, b):
            x = a + 1.0
            if torch.is_floating_point(b):
                x = x + b
            return x + 2.0

        return torch._dynamo.testing.standard_test(self, fn=fn, nargs=2, expected_ops=3)

    def test_is_floating_point2(self):
        def fn(a, b):
            x = a + 1.0
            if b.is_floating_point():
                x = x + b
            return x + 2.0

        return torch._dynamo.testing.standard_test(self, fn=fn, nargs=2, expected_ops=3)

    def test_is_tensor(self):
        def fn(a, b):
            x = a + 1.0
            if torch.is_tensor(b):
                x = x + b
            return x + 2.0

        return torch._dynamo.testing.standard_test(self, fn=fn, nargs=2, expected_ops=3)

    def test_is_tensor2(self):
        def fn(x):
            if torch.is_tensor(x):
                return x + 1
            else:
                return torch.ones([2, 3])

        x1 = {"input": torch.rand(2, 3)}
        x2 = torch.rand(2, 3)
        ref1 = fn(x1)
        ref2 = fn(x2)
        opt_fn = torch._dynamo.optimize("eager")(fn)
        res1 = opt_fn(x1)
        res2 = opt_fn(x2)
        self.assertEqual(ref1, res1)
        self.assertEqual(ref2, res2)

    def test_numel(self):
        def fn(a):
            return (a + a.numel() + torch.numel(a), a + a.nelement())

        return torch._dynamo.testing.standard_test(
            self,
            fn=fn,
            nargs=1,
            expected_ops=3,
            expected_ops_dynamic=ifdynstaticdefault(3, 6),
        )

    def test_pair(self):
        def fn(a):
            return (
                torch.zeros(torch.nn.modules.utils._pair(a.size()))
                + a
                + torch.ones(torch.nn.modules.utils._ntuple(3)(3)).sum()
            )

        return torch._dynamo.testing.standard_test(
            self,
            fn=fn,
            nargs=1,
            expected_ops=5,
            expected_ops_dynamic=ifdynstaticdefault(5, 8),
        )

    @patch.object(torch._dynamo.config, "capture_scalar_outputs", True)
    def test_tensor_item_capture(self):
        def fn(a, b):
            return (a + b).sum().item()

        v1 = torch.randn((10, 10))
        v2 = torch.randn((10, 10))
        correct = fn(v1, v2)
        cnts = torch._dynamo.testing.CompileCounter()
        opt_fn = torch._dynamo.optimize(cnts)(fn)
        self.assertEqual(opt_fn(v1, v2), correct)
        self.assertEqual(cnts.frame_count, 1)
        self.assertEqual(cnts.op_count, 3)

    @patch.object(torch._dynamo.config, "capture_scalar_outputs", False)
    def test_tensor_item_no_capture(self):
        def fn(a, b):
            return (a + b).sum().item()

        v1 = torch.randn((10, 10))
        v2 = torch.randn((10, 10))
        correct = fn(v1, v2)
        cnts = torch._dynamo.testing.CompileCounter()
        opt_fn = torch._dynamo.optimize(cnts)(fn)
        self.assertEqual(opt_fn(v1, v2), correct)
        self.assertEqual(cnts.frame_count, 1)
        self.assertEqual(cnts.op_count, 2)

    def test_namedtuple1(self):
        def fn(a, b):
            tmp = mytuple(a, b, a + b)
            return mytuple(tmp.a, tmp[1], tmp.ab + b)

        v1 = torch.Tensor([10])
        v2 = torch.Tensor([20])
        cnts = torch._dynamo.testing.CompileCounter()
        opt_fn = torch._dynamo.optimize(cnts)(fn)
        self.assertEqual(opt_fn(v1, v2).ab, 50)
        self.assertEqual(cnts.frame_count, 1)
        self.assertEqual(cnts.op_count, 2)

    def test_namedtuple2(self):
        def fn(packed):
            a, b, c = packed
            if hasattr(packed, "b"):
                b = packed.b + 1
            c = packed[2]
            return a + b + c

        v1 = torch.Tensor([1])
        v2 = torch.Tensor([2])
        v3 = torch.Tensor([3])
        cnts = torch._dynamo.testing.CompileCounter()
        opt_fn = torch._dynamo.optimize(cnts)(fn)
        self.assertEqual(opt_fn(mytuple(v1, v2, v3))[0], 7)
        self.assertEqual(cnts.frame_count, 1)
        self.assertEqual(cnts.op_count, 3)

    def test_namedtuple3(self):
        def fn(x, packed):
            if isinstance(packed, mytuple):
                return x + 1
            else:
                return x - 1

        x = torch.rand([2, 3])
        packed = mytuple(1, 2, 3)
        ref = fn(x, packed)
        opt_fn = torch._dynamo.optimize("eager")(fn)
        res = opt_fn(x, packed)
        self.assertTrue(same(ref, res))

    def test_range_input(self):
        def fn(a, rng):
            x = a
            for i in rng:
                x = x + i
            return x

        def fn1(a):
            return fn(a, rng=range(3))

        return torch._dynamo.testing.standard_test(
            self, fn=fn1, nargs=1, expected_ops=3
        )

    def test_range_with_shape(self):
        def fn(a):
            for i in range(1, a.shape[0]):
                a += 1
            return a

        # expect 1 more op (size call) for dynamic
        return torch._dynamo.testing.standard_test(
            self,
            fn=fn,
            nargs=1,
            expected_ops=9,
            expected_ops_dynamic=ifdynstaticdefault(9, 10),
        )

    def test_build_tuple_unpack(self):
        def fn1(a, b, c):
            return a - b / c

        def fn2(a, b, c):
            tmp1 = (a,)
            tmp2 = (b, c)
            args = (*tmp1, *tmp2)
            return fn1(*args)

        def fn3(a, *args):
            return fn1(a, *args)

        torch._dynamo.testing.standard_test(self, fn=fn2, nargs=3, expected_ops=2)
        torch._dynamo.testing.standard_test(self, fn=fn3, nargs=3, expected_ops=2)

    def test_list_mul(self):
        def fn(count):
            head_mask = count * [None] * count
            return head_mask

        cnts = torch._dynamo.testing.CompileCounter()
        opt_fn = torch._dynamo.optimize(cnts)(fn)
        self.assertEqual(opt_fn(2), [None] * 4)
        # TODO: the captured frame here is a bit goofy, because we don't
        # output anything and none of the traced operations have side
        # effects.  Probably need better heuristic for bailing on
        # dynamo if there are no outputs
        if torch._dynamo.config.assume_static_by_default:
            self.assertExpectedInline(cnts.frame_count, """0""")
            self.assertExpectedInline(cnts.op_count, """0""")
        else:
            self.assertExpectedInline(cnts.frame_count, """1""")
            self.assertExpectedInline(cnts.op_count, """2""")

    def test_list_slice_mul(self):
        def fn(count):
            a = [1, 2, 3]
            head_mask = count * a[1:] * count
            return head_mask

        cnts = torch._dynamo.testing.CompileCounter()
        opt_fn = torch._dynamo.optimize(cnts)(fn)
        self.assertEqual(opt_fn(2), [2, 3] * 4)
        if torch._dynamo.config.assume_static_by_default:
            self.assertExpectedInline(cnts.frame_count, """0""")
            self.assertExpectedInline(cnts.op_count, """0""")
        else:
            self.assertExpectedInline(cnts.frame_count, """1""")
            self.assertExpectedInline(cnts.op_count, """2""")

    def test_tuple_mul(self):
        def fn(count):
            head_mask = count * (2, 3) * count
            return head_mask

        cnts = torch._dynamo.testing.CompileCounter()
        opt_fn = torch._dynamo.optimize(cnts)(fn)
        self.assertEqual(opt_fn(2), (2, 3) * 4)
        if torch._dynamo.config.assume_static_by_default:
            self.assertExpectedInline(cnts.frame_count, """0""")
            self.assertExpectedInline(cnts.op_count, """0""")
        else:
            self.assertExpectedInline(cnts.frame_count, """1""")
            self.assertExpectedInline(cnts.op_count, """2""")

    def test_tuple_mul_with_shape(self):
        def fn(a):
            x = a.shape[0]
            y = 2 * (x, 3) * 2
            return a + y[4]

        # expect 3 ops post folding for dynamic case: size, index, add
        torch._dynamo.testing.standard_test(
            self, fn, 1, expected_ops=1, expected_ops_dynamic=ifdynstaticdefault(1, 3)
        )

    def test_tuple_iadd_with_shape(self):
        def fn(a):
            output = (a + a.shape[0], a - a.shape[0])
            # tuple += tuple
            output += (a - a.shape[0], a + a.shape[0])
            # tuple += constant tuple
            output += (2, 3)
            return output

        # expect 4 add / subs for static, 4 * 3 (size, index, math op) for dynamic
        torch._dynamo.testing.standard_test(
            self, fn, 1, expected_ops=4, expected_ops_dynamic=ifdynstaticdefault(4, 12)
        )

    def test_list_iadd_with_shape(self):
        def fn(a):
            output = [a + a.shape[0], a - a.shape[0]]
            # list += list
            output += [a - a.shape[0], a + a.shape[0]]
            # list += tuple
            output += (a + a.shape[0], a - a.shape[0])
            return output

        # expect 6 add / subs for static, 6 * 3 (size, index, math op) for dynamic

        torch._dynamo.testing.standard_test(
            self, fn, 1, expected_ops=6, expected_ops_dynamic=ifdynstaticdefault(6, 18)
        )

    def test_user_getattr1(self):
        class MyConfig(dict):
            def __getattr__(self, name):
                return self[name]

        def fn(cfg, x, y):
            return x + y + cfg.offset

        x = torch.randn(10)
        cfg = MyConfig(offset=5)
        cnts = torch._dynamo.testing.CompileCounter()
        opt_fn = torch._dynamo.optimize(cnts)(fn)
        self.assertTrue(same(opt_fn(cfg, x, x), 2 * x + 5))
        self.assertEqual(cnts.frame_count, 1)
        self.assertEqual(cnts.op_count, 2)

    def test_user_getattr2(self):
        class MyConfig:
            defined_on_class = 1

            def __init__(self):
                self.defined_on_object = 2

            def __getattr__(self, name):
                return 3

        def fn(cfg, x):
            return x + cfg.defined_on_class - cfg.defined_on_object + cfg.not_defined

        x = torch.randn(10)
        cfg = MyConfig()
        cnts = torch._dynamo.testing.CompileCounter()
        opt_fn = torch._dynamo.optimize(cnts)(fn)
        self.assertTrue(same(opt_fn(cfg, x), x + 1 - 2 + 3))
        self.assertEqual(cnts.frame_count, 1)
        self.assertEqual(cnts.op_count, 3)

    def test_user_getattribute(self):
        class MyObject:
            def __init__(self):
                self.custom_dict = {"a": torch.rand((2, 2))}
                self.my_number = 42

            def __getattribute__(self, name):
                custom_dict = super().__getattribute__("custom_dict")
                if name in custom_dict:
                    return custom_dict[name]
                return super().__getattribute__(name)

            def run(self, x):
                return self.my_number * x + self.a * x

        def fn(obj, x):
            return obj.run(x)

        obj = MyObject()
        x = torch.rand((2, 2))
        cnts = torch._dynamo.testing.CompileCounter()
        opt_fn = torch._dynamo.optimize(cnts)(fn)
        self.assertTrue(same(opt_fn(obj, x), fn(obj, x)))

    def test_nn_module_getattr(self):
        class MyMod(torch.nn.Module):
            def __init__(self):
                super().__init__()
                self.custom_dict = {"queue": [torch.rand((2, 2)) for _ in range(3)]}
                self.other_attr = torch.rand((2, 2))

            def __getattr__(self, name):
                custom_dict = self.custom_dict
                if name in custom_dict:
                    return custom_dict[name]
                return super().__getattr__(name)

            def forward(self, x):
                return x @ self.other_attr + self.queue[-1]

        x = torch.rand((2, 2))
        mod = MyMod()
        cnts = torch._dynamo.testing.CompileCounter()
        opt_mod = torch._dynamo.optimize(cnts)(mod)
        self.assertTrue(same(opt_mod(x), mod(x)))
        self.assertTrue(cnts.frame_count, 1)
        self.assertTrue(cnts.op_count, 2)

    def test_nn_module_getattribute(self):
        class MyMod(torch.nn.Module):
            def __init__(self):
                super().__init__()
                self.my_number = 42

            def __getattribute__(self, name):
                if name == "special_attr":
                    return torch.tensor([[1, 2], [3, 4]])
                return super().__getattribute__(name)

            def forward(self, x):
                return self.my_number * x + self.special_attr * x

        def fn(mod, x):
            return mod(x)

        mod = MyMod()
        x = torch.rand((2, 2))
        cnts = torch._dynamo.testing.CompileCounter()
        opt_fn = torch._dynamo.optimize(cnts)(fn)
        self.assertTrue(same(opt_fn(mod, x), fn(mod, x)))

    def test_constant_getattr(self):
        # https://github.com/pytorch/pytorch/issues/97480
        def fn():
            return getattr(None, "arg", 3)

        cnt = torch._dynamo.testing.CompileCounter()
        optimized_fn = torch._dynamo.optimize(cnt)(fn)
        res = optimized_fn()
        self.assertTrue(same(res, 3))

    def test_user_property(self):
        class MyConfig:
            @property
            def prop5(self):
                return 5

        def fn(cfg, x, y):
            return x + y + cfg.prop5

        x = torch.randn(10)
        cfg = MyConfig()
        cnts = torch._dynamo.testing.CompileCounter()
        opt_fn = torch._dynamo.optimize(cnts)(fn)
        self.assertTrue(same(opt_fn(cfg, x, x), 2 * x + 5))
        self.assertEqual(cnts.frame_count, 1)
        self.assertEqual(cnts.op_count, 2)

    def test_dataclass_fields(self):
        @dataclasses.dataclass
        class MyDataClass:
            a: torch.Tensor
            b: torch.Tensor = None
            c: torch.Tensor = None
            d: torch.Tensor = None
            e: torch.Tensor = None

        def fn(obj):
            class_fields = dataclasses.fields(obj)
            assert len(class_fields)
            assert all(field.default is None for field in class_fields[1:])
            other_fields_are_none = all(
                getattr(obj, field.name) is None for field in class_fields[1:]
            )
            assert not other_fields_are_none

            total = getattr(obj, class_fields[0].name)
            for field in class_fields[1:]:
                v = getattr(obj, field.name)
                if v is not None:
                    total += v

            return total

        obj1 = MyDataClass(torch.randn(10), torch.randn(10), torch.randn(10))
        obj2 = MyDataClass(torch.randn(10), e=torch.randn(10))
        correct1 = fn(obj1)
        correct2 = fn(obj2)

        cnts = torch._dynamo.testing.CompileCounter()
        opt_fn = torch._dynamo.optimize(cnts)(fn)
        self.assertTrue(same(opt_fn(obj1), correct1))
        self.assertEqual(cnts.frame_count, 1)
        self.assertEqual(cnts.op_count, 2)

        torch._dynamo.reset()
        cnts = torch._dynamo.testing.CompileCounter()
        opt_fn = torch._dynamo.optimize(cnts)(fn)
        self.assertTrue(same(opt_fn(obj2), correct2))
        self.assertEqual(cnts.frame_count, 1)
        self.assertEqual(cnts.op_count, 1)

    def test_tensor_build_list_unpack(self):
        def fn(x):
            # seen in fastNLP_Bert
            return torch.cat([*x], dim=-1)

        val = torch.randn([1, 1, 473, 768])
        correct = fn(val)
        cnts = torch._dynamo.testing.CompileCounter()
        opt_fn = torch._dynamo.optimize(cnts)(fn)
        self.assertTrue(same(opt_fn(val), correct))
        self.assertEqual(cnts.frame_count, 1)
        self.assertEqual(cnts.op_count, 2)

    def test_numpy_int_constant(self):
        def fn(x, a, b):
            return x + (a % b)

        args = [torch.randn(10), 4096, np.int64(8)]
        correct = fn(*args)
        cnts = torch._dynamo.testing.CompileCounter()
        opt_fn = torch._dynamo.optimize(cnts)(fn)
        self.assertTrue(same(opt_fn(*args), correct))
        self.assertTrue(same(opt_fn(*args), correct))
        self.assertEqual(cnts.frame_count, 1)
        self.assertEqual(cnts.op_count, 2)

    def test_numpy_ndarray_graph_break(self):
        def fn(x):
            a = x.numpy()
            b = a.real
            torch._dynamo.graph_break()
            c = np.multiply(b, 2.0)
            return c

        cnts = torch._dynamo.testing.CompileCounter()
        opt_fn = torch._dynamo.optimize(cnts)(fn)
        for _ in range(10):
            x = torch.randn(3)
            ref = fn(x)
            res = opt_fn(x)
            self.assertEqual(ref, res)
        self.assertEqual(cnts.frame_count, 2)

    def test_numpy_ndarray_graph_break_with_multiple_outputs(self):
        def fn(x, y):
            a = x.numpy()
            b = y.numpy()
            torch._dynamo.graph_break()
            return np.add(a, 1), np.add(b, 1)

        cnts = torch._dynamo.testing.CompileCounter()
        opt_fn = torch._dynamo.optimize(cnts)(fn)
        for _ in range(10):
            x = torch.randn([1, 3])
            y = torch.randn([1, 3])
            ref = fn(x, y)
            res = opt_fn(x, y)
            self.assertEqual(ref, res)
        self.assertEqual(cnts.frame_count, 2)

    def test_tensor_interacts_with_numpy_ndarray(self):
        def fn(x, y):
            a = x.numpy()
            b = y.numpy()
            c = np.ones_like(a)
            d = np.ones_like(b)
            torch._dynamo.graph_break()
            return np.add(a, c), np.add(b, d)

        cnts = torch._dynamo.testing.CompileCounter()
        opt_fn = torch._dynamo.optimize(cnts)(fn)
        for _ in range(10):
            x = torch.randn([1, 3])
            y = torch.randn([1, 3])
            ref = fn(x, y)
            res = opt_fn(x, y)
            self.assertEqual(ref, res)
        self.assertEqual(cnts.frame_count, 2)

    def test_numpy_ndarray_works_with_builtin_function(self):
        def fn(x):
            v = x.sum() / len(x)
            return v

        cnts = torch._dynamo.testing.CompileCounter()
        opt_fn = torch._dynamo.optimize(cnts, nopython=True)(fn)
        for _ in range(10):
            x = np.random.randn(2, 3)
            ref = fn(x)
            res = opt_fn(x)
            self.assertEqual(ref, res)
        self.assertEqual(cnts.frame_count, 1)

    def test_numpy_no_raise(self):
        def _inf_nan_preprocess(t, t_np):
            t_np = np.nan_to_num(t_np)
            return t, t_np

        def fn():
            # shape, dims format
            test_cases = (
                (3, 3),
                (4, 4),
                (5, 5),
            )

            for shape in test_cases:
                t = torch.randn(shape, dtype=torch.complex64)
                t_np = np.random.randn(*shape).astype(np.complex64)

                _, t_np = _inf_nan_preprocess(t, t_np)
                print(t, t_np)  # Just a side effect so that compilation kicks in

        cnt = CompileCounterWithBackend("inductor")
        fn = torch._dynamo.optimize(cnt)(fn)
        fn()
        self.assertEqual(cnt.frame_count, ifdynstaticdefault(2, 1))

    def test_mandelbrot_numpy(self):
        def mandelbrot_numpy(max_iter):
            # Define the boundaries of the complex plane
            xn = 450
            yn = 375
            xmin = -2.25
            xmax = 0.75
            ymin = -1.25
            ymax = 1.25

            # Create the grid of complex numbers
            x_values = np.linspace(xmin, xmax, xn, dtype=np.float64)
            y_values = np.linspace(ymin, ymax, yn, dtype=np.float64)
            rx, iy = np.meshgrid(x_values, y_values, indexing="xy")

            x = rx.copy()
            y = iy.copy()
            mask = np.zeros_like(x)
            for i in range(max_iter):
                x_prev = x
                y_prev = y
                x = x_prev**2 - y_prev**2 + rx
                y = 2 * x_prev * y_prev + iy
                inside = np.sqrt(x**2 + y**2) <= 2
                mask += inside
            return mask

        cnts = torch._dynamo.testing.CompileCounter()
        opt_fn = torch._dynamo.optimize(cnts, nopython=True)(mandelbrot_numpy)
        for _ in range(10):
            x = random.randint(2, 30)
            ref = mandelbrot_numpy(x)
            res = opt_fn(x)
            self.assertEqual(ref, res)
        # We need to specialise the number as it's in a forloop
        self.assertEqual(cnts.frame_count, 10)

    def test_numpy_as_global(self):
        global x
        x = np.arange(10)

        @torch.compile(fullgraph=True)
        def fn(y):
            return y + x + x

        r = fn(np.arange(10))
        self.assertEqual(type(r), np.ndarray)
        self.assertEqual(r, x * 3)
        del x

    def test_numpy_gt(self):
        x = np.arange(10)

        @torch.compile
        def fn(y):
            return y >= 3

        r = fn(x)
        self.assertEqual(type(r), np.ndarray)
        self.assertEqual(r, x >= 3)

    def test_numpy_min(self):
        x = np.arange(10)

        @torch.compile
        def fn(y):
            return min(y, 3), min(y, y - 1)

        r1, r2 = fn(x)
        self.assertEqual(type(r1), np.ndarray)
        self.assertEqual(type(r2), np.ndarray)
        self.assertEqual(r1, np.minimum(x, 3))
        self.assertEqual(r2, np.minimum(x, x - 1))

    def test_graph_break_correctly_when_passing_numpy_ndarray_to_torch_function(self):
        # from transformers/models/big_bird/modeling_big_bird.py
        def fn(x: int, y: torch.Tensor):
            ndarray_list = [np.ones([2, x])]
            ndarray = np.stack(ndarray_list, axis=0)
            tensor = torch.tensor(ndarray, dtype=torch.long)
            tensor.unsqueeze_(0)
            return tensor + y

        cnts = torch._dynamo.testing.CompileCounter()
        opt_fn = torch._dynamo.optimize(cnts)(fn)
        for x in range(1, 10):
            y = torch.randn([1, 2, x])
            ref = fn(x, y)
            res = opt_fn(x, y)
            self.assertEqual(ref, res)
        # It's all traced once with x = 1, x = 2 and then x = ks0
        # For dynamic it's x=1 and x=ks0
        self.assertEqual(cnts.frame_count, ifdynstaticdefault(3, 2))

    def test_numpy_with_builtin_type(self):
        x = np.random.rand(5)

        def fn(x):
            return (x * 5).astype(bool).astype(float).astype(int) + 8

        cnts = torch._dynamo.testing.CompileCounter()
        opt_fn = torch._dynamo.optimize(cnts)(fn)

        r = opt_fn(x)
        self.assertEqual(r.dtype, int)
        self.assertEqual(cnts.frame_count, 1)

    def test_with_builtin_type(self):
        x = torch.randn(5)

        def fn(x):
            return (x * 5).to(bool).to(float).to(int) + 8

        cnts = torch._dynamo.testing.CompileCounter()
        opt_fn = torch._dynamo.optimize(cnts)(fn)

        r = opt_fn(x)
        self.assertEqual(r.dtype, torch.int64)
        self.assertEqual(cnts.frame_count, 1)

    def test_inplace_view_on_graph_input(self):
        # graph break when calling methods with inplace_view tag on graph input
        func_args_map = {
            lambda x: x.resize_(6).mul_(2): torch.ones(4),
            lambda x: x.t_().mul_(2): torch.rand(2, 3),
            lambda x: x.transpose_(0, 1).mul_(2): torch.rand(2, 3),
            lambda x: x.squeeze_().mul_(2): torch.rand(1, 2, 3),
            lambda x: x.unsqueeze_(0).mul_(2): torch.rand(2, 3),
            lambda x: x.resize_as_(torch.rand(200, 300)): torch.rand(2, 3),
            lambda x: x.swapaxes_(0, 1).mul_(2): torch.rand(2, 3),
            lambda x: x.swapdims_(0, 1).mul_(2): torch.rand(2, 3),
            lambda x: x.rename_("N", "C").mul_(2): torch.zeros(2, 3),
            lambda x: x.as_strided_((3, 2), (2, 1)).mul_(2): torch.zeros(2, 3),
            lambda x: x.detach_().mul_(2): torch.zeros(2, 3),
        }
        for func, args in func_args_map.items():
            args_clone = args.clone()
            cnts = torch._dynamo.testing.CompileCounter()
            opt_f = torch._dynamo.optimize(cnts)(func)
            self.assertTrue(same(func(args).shape, opt_f(args_clone).shape))
            self.assertEqual(cnts.frame_count, 1)
            self.assertEqual(cnts.op_count, 1)  # mul_

    def test_dict_mutation_side_effect(self):
        def fn(d):
            d["c"] = d["a"] + d.pop("b")
            return d

        args1 = {"a": torch.randn(10), "b": torch.randn(10)}
        args2 = dict(args1)
        assert fn(args1) is args1
        cnts = torch._dynamo.testing.CompileCounter()
        opt_fn = torch._dynamo.optimize(cnts)(fn)
        self.assertIs(opt_fn(args2), args2)
        self.assertTrue(same(args1, args2))
        self.assertEqual(cnts.frame_count, 1)
        self.assertEqual(cnts.op_count, 1)

    def test_module_deepcopy(self):
        m1 = torch.nn.Sequential(
            torch.nn.Linear(10, 10),
            torch.nn.ReLU(),
            torch.nn.Linear(10, 10),
            torch.nn.ReLU(),
        )
        m2 = torch.nn.Sequential(
            torch.nn.Linear(10, 10),
            torch.nn.ReLU(),
            torch.nn.Linear(10, 10),
            torch.nn.ReLU(),
        )

        def fn(m, x):
            m_copy = copy.deepcopy(m)
            return m_copy(x)

        v = torch.randn(10)
        correct1 = fn(m1, v)
        correct2 = fn(m2, v)
        cnts = torch._dynamo.testing.CompileCounter()
        opt_fn = torch._dynamo.optimize(cnts)(fn)
        for _ in range(10):
            self.assertTrue(same(opt_fn(m1, v), correct1))
        for _ in range(10):
            self.assertTrue(same(opt_fn(m2, v), correct2))
        self.assertEqual(cnts.frame_count, 1)
        self.assertEqual(cnts.op_count, 4)

    def test_type_copy(self):
        def fn(seq):
            a, b = seq
            return type(seq)([a + 1, b + 2, a + b])

        args1 = [torch.randn(10), torch.randn(10)]
        args2 = (torch.randn(10), torch.randn(10))
        correct1 = fn(args1)
        correct2 = fn(args2)
        cnts = torch._dynamo.testing.CompileCounter()
        opt_fn = torch._dynamo.optimize(cnts)(fn)
        self.assertTrue(same(opt_fn(args1), correct1))
        self.assertTrue(same(opt_fn(args2), correct2))
        self.assertIsInstance(opt_fn(args1), list)
        self.assertIsInstance(opt_fn(args2), tuple)
        self.assertEqual(cnts.frame_count, 2)
        self.assertEqual(cnts.op_count, 6)

    def test_setattr_mutation1(self):
        class MyObj:  # noqa: B903
            def __init__(self, a, b):
                self.a = a
                self.b = b

        def fn(obj):
            obj.c = obj.a * obj.b + 1
            obj.b = obj.a * obj.c + 2
            obj.a = obj.b * obj.c + 3
            obj.c = obj.a * obj.b + 4
            obj.b = obj.a * obj.c + 5
            obj.a = obj.b * obj.c + 6
            return obj

        x1 = torch.randn(10)
        x2 = torch.randn(10)
        obj1 = MyObj(x1, x2)
        obj2 = MyObj(x1, x2)
        fn(obj2)
        cnts = torch._dynamo.testing.CompileCounter()
        opt_fn = torch._dynamo.optimize(cnts)(fn)
        self.assertIs(opt_fn(obj1), obj1)
        self.assertTrue(same(obj1.a, obj2.a))
        self.assertTrue(same(obj1.b, obj2.b))
        self.assertTrue(same(obj1.c, obj2.c))
        self.assertEqual(cnts.frame_count, 1)
        self.assertEqual(cnts.op_count, 12)

    def test_setattr_mutation2(self):
        class MyObj:
            def __init__(self, x):
                self.a = x + 1
                self.b = x + 2

        def fn(x):
            x = x / 3.0
            obj = MyObj(x)
            obj.c = obj.a * obj.b + 1
            obj.b = obj.a * obj.c + 2
            obj.a = obj.b * obj.c + 3
            return obj

        x1 = torch.randn(10)
        obj2 = fn(x1)

        cnts = torch._dynamo.testing.CompileCounter()
        opt_fn = torch._dynamo.optimize(cnts)(fn)
        obj1 = opt_fn(x1)
        self.assertTrue(same(obj1.a, obj2.a))
        self.assertTrue(same(obj1.b, obj2.b))
        self.assertTrue(same(obj1.c, obj2.c))
        self.assertEqual(cnts.frame_count, 1)
        self.assertEqual(cnts.op_count, 9)

    def test_setattr_mutation3(self):
        # TODO(jansel): dead code eliminate the object creation
        class MyObj:
            def __init__(self, x):
                super().__init__()
                self.a = x + 1
                self.b = x + 2

        def fn(x):
            x = x / 3.0
            obj = MyObj(x)
            obj.c = obj.a * obj.b + 1
            obj.b = obj.a * obj.c + 2
            obj.a = obj.b * obj.c + 3
            return obj.a, obj.b, obj.c

        x1 = torch.randn(10)
        obj2 = fn(x1)

        cnts = torch._dynamo.testing.CompileCounter()
        opt_fn = torch._dynamo.optimize(cnts)(fn)
        obj1 = opt_fn(x1)
        self.assertTrue(same(obj1, obj2))
        self.assertEqual(cnts.frame_count, 1)
        self.assertEqual(cnts.op_count, 9)

    def test_user_defined_class_name(self):
        class MyClassFoo:
            pass

        def fn1(a, b, c):
            tmp = MyClassFoo()
            if tmp.__class__.__name__ == "MyClassFoo":
                return a - b / c

        torch._dynamo.testing.standard_test(self, fn=fn1, nargs=3)

    def test_user_defined_class_python_type(self):
        class MyClass1:
            pass

        class ExampleMeta(type):
            pass

        class MyClass2(metaclass=ExampleMeta):
            pass

        def fn(x, c):
            if isinstance(c, MyClass1):
                return x + 1
            elif isinstance(c, MyClass2):
                return x + 2
            else:
                return x + 3

        x = torch.rand(3)
        opt_fn = torch._dynamo.optimize("eager")(fn)
        for c in [MyClass1, MyClass2]:
            ref = fn(x, c)
            res = opt_fn(x, c)
            self.assertTrue(same(ref, res))

    def test_super_calling_with_metaclass(self):
        class ExampleMeta(type):
            pass

        class MyClass1(metaclass=ExampleMeta):
            @classmethod
            def add(cls, x):
                return x + 1

        class MyClass2(MyClass1):
            @classmethod
            def add(cls, x):
                torch._dynamo.graph_break()
                return x + super().add(x)

        def fn(x, obj):
            return x + obj.add(x)

        x = torch.rand(3)
        obj = MyClass2()
        opt_fn = torch._dynamo.optimize("eager")(fn)
        ref = fn(x, obj)
        res = opt_fn(x, obj)
        self.assertTrue(same(ref, res))

    def test_manual_seed(self):
        def fn(a, b):
            x = a + b
            torch.manual_seed(9000)
            return x + 1

        torch._dynamo.testing.standard_test(self, fn=fn, nargs=2, expected_ops=3)

    def test_usr_cls_staticmethod(self):
        class Foo:
            @staticmethod
            def bar(a, b):
                return a + b

        def fn(a, b):
            return Foo.bar(a, b) - 1

        torch._dynamo.testing.standard_test(self, fn=fn, nargs=2)

    def test_usr_cls_classmethod(self):
        class Foo:
            @classmethod
            def bar(cls, a, b):
                return a + b

        def fn(a, b):
            return Foo.bar(a, b) - 1

        torch._dynamo.testing.standard_test(self, fn=fn, nargs=2)

    def test_dunder_methods(self):
        class Foo:
            def __init__(self, val):
                super().__init__()
                self.val = val

            def __add__(self, other):
                return Foo(self.val + other.val)

            def __mul__(self, other):
                return Foo(self.val * other.val)

            def __truediv__(self, other):
                return Foo(self.val / other.val)

            def __sub__(self, other):
                return Foo(self.val - other.val)

        def fn(a, b, c):
            return Foo(a) + Foo(b) * Foo(c) / Foo(a) - Foo(b)

        torch._dynamo.testing.standard_test(self, fn=fn, nargs=3, expected_ops=4)

    def test_function_annotation(self):
        class Variable:
            pass

        def fn(x):
            x = x / 3.0

            def inner(y: typing.List[Variable]):
                return x + 1

            return inner

        x1 = torch.randn(10)
        obj2 = fn(x1)([])

        cnts = torch._dynamo.testing.CompileCounter()
        opt_fn = torch._dynamo.optimize_assert(cnts)(fn)
        opt_fn_inner = torch._dynamo.optimize_assert(cnts)(opt_fn(x1))
        obj1 = opt_fn_inner([])
        self.assertTrue(same(obj1, obj2))
        self.assertEqual(cnts.frame_count, 2)
        self.assertEqual(cnts.op_count, 2)

    def test_nested_closure(self):
        v0 = torch.randn(10)

        def fn1():
            v1 = torch.randn(10)

            def fn2(*args, **kwargs):
                assert len(args) == 1
                assert len(kwargs) == 1
                v2 = torch.randn(10) + args[0] + kwargs["b"]

                def fn3(v3=torch.randn(10)):
                    def fn4():
                        return v0 + v1 + v2 + v3 + 1

                    return fn4

                return fn3

            return fn2(1, b=2)()

        cnts = torch._dynamo.testing.CompileCounter()
        opt_fn1 = torch._dynamo.optimize_assert(cnts)(fn1)
        tmp1 = torch._dynamo.optimize_assert(cnts)(opt_fn1())
        tmp2 = torch._dynamo.optimize_assert(cnts)(opt_fn1())
        self.assertTrue(tmp1().shape, (10,))
        self.assertTrue(same(tmp1(), tmp1()))
        self.assertFalse(same(tmp1(), tmp2()))
        self.assertEqual(cnts.frame_count, 2)
        self.assertEqual(cnts.op_count, 9)

    def test_nested_closure_mutation(self):
        def fn1():
            v1 = torch.randn(10)

            def fn2():
                v2 = torch.randn(10)

                def fn3():
                    nonlocal v1, v2
                    v1 += 1
                    v2 += 2
                    return v1 + v2

                return fn3

            rv = fn2()
            rv()
            rv()
            return rv

        torch.manual_seed(9000)
        counter1 = fn1()
        result1 = [counter1(), counter1(), counter1()]

        torch.manual_seed(9000)
        cnts = torch._dynamo.testing.CompileCounter()
        opt_fn1 = torch._dynamo.optimize_assert(cnts)(fn1)
        counter2 = torch._dynamo.optimize_assert(cnts)(opt_fn1())
        result2 = [counter2(), counter2(), counter2()]
        result1.append(counter1())
        result2.append(counter2())

        self.assertTrue(same(result1, result2))
        self.assertEqual(cnts.frame_count, 2)
        self.assertEqual(cnts.op_count, 11)

    def test_write_to_closures_in_inlining(self):
        out = []
        for use_dynamo in [False, True]:

            def make_counter():
                x = torch.randn(10)

                def counter():
                    nonlocal x
                    x = x + 1
                    return x

                return counter

            torch.manual_seed(0)
            counter = make_counter()
            if not use_dynamo:
                out.append(counter() + counter())
            else:
                cnts = torch._dynamo.testing.CompileCounter()

                @torch._dynamo.optimize(cnts, nopython=True)
                def fn(counter):
                    return counter() + counter()

                out.append(fn(counter))
                self.assertEqual(cnts.frame_count, 1)
                self.assertEqual(cnts.op_count, 3)
                self.assertFalse(same(counter() + counter(), out[-1]))

        self.assertTrue(same(out[0], out[1]))

    def test_closure_out_of_scope_cell(self):
        cell1 = torch.rand(1).item()
        cell2 = torch.rand(3, 3)

        def indirect():
            return direct()

        def direct():
            def inner():
                return cell1 + 1, cell2 + 3

            return inner()

        cnts = torch._dynamo.testing.CompileCounter()
        opt_fn = torch._dynamo.optimize(cnts)(indirect)
        result1, result2 = opt_fn()
        self.assertAlmostEqual(cell1 + 1, result1)
        self.assertTrue(torch.allclose(cell2 + 3, result2))
        self.assertEqual(cnts.frame_count, 1)
        self.assertEqual(cnts.op_count, 1)

    def test_closure_out_of_scope_cell_with_mutation(self):
        cell1 = torch.rand(1).item()
        orig1 = cell1
        cell2 = torch.rand(3, 3)
        orig2 = cell2.clone()

        def indirect():
            return direct()

        def direct():
            def inner():
                nonlocal cell1, cell2
                x = cell2 + 1
                cell1 += 1
                cell2 += 10
                x = x + cell2
                return cell1, cell2, x

            return inner()

        cnts = torch._dynamo.testing.CompileCounter()
        opt_fn = torch._dynamo.optimize(cnts, nopython=True)(indirect)
        for i in range(1, 4):
            result1, result2, _ = opt_fn()
            self.assertAlmostEqual(orig1 + 1 * i, result1)
            self.assertTrue(torch.allclose(orig2 + 10 * i, result2))
            self.assertEqual(cnts.frame_count, 1)
            self.assertEqual(cnts.op_count, 3)
            cnts.clear()

    def test_closure_out_of_scope_cell_with_cond(self):
        # Test closure with out-of-scope cell variable, used in a cond
        # where the two branches read different closure variables
        from functorch.experimental.control_flow import cond

        def g(x):
            return x

        class ModuleCondDeep(torch.nn.Module):
            def forward(self, pred, x):
                return self._indirection(pred, x)

            def _indirection(self, pred, x):
                return self.indirection(pred, x)

            def indirection(self, pred, x):
                def true_fn(y):
                    return y + 2

                def false_fn(y):
                    return y - 2

                def shallow(x):
                    return x * 2

                def deep(x):
                    # y = g(x)
                    y = x
                    return cond(
                        x[0][0] > 0,
                        true_fn,
                        false_fn,
                        [y],
                    )

                return cond(pred, shallow, deep, [x])

        mod = ModuleCondDeep()
        opt_mod = torch._dynamo.optimize("eager")(mod)
        inp = torch.randn(3, 3)
        exp1 = mod(torch.tensor(False), inp)
        actual1 = opt_mod(torch.tensor(False), inp)
        exp2 = mod(torch.tensor(True), inp)
        actual2 = opt_mod(torch.tensor(True), inp)
        self.assertTrue(torch.allclose(exp1, actual1))
        self.assertTrue(torch.allclose(exp2, actual2))

    def test_top_package_import(self):
        def fn(x):
            import torch.fx

            assert not isinstance(x, torch.fx.Proxy)
            return torch.sin(x)

        x = torch.randn(4, 5)
        ref = fn(x)
        cnts = torch._dynamo.testing.CompileCounter()
        opt_fn = torch._dynamo.optimize_assert(cnts)(fn)
        res = opt_fn(x)
        self.assertTrue(same(ref, res))

    def test_typing_union_and_optional(self):
        def fn(x):
            a = torch.jit.annotate(typing.Dict[str, typing.Optional[torch.Tensor]], {})
            b = torch.jit.annotate(
                typing.Dict[str, typing.Union[torch.Tensor, None]], {}
            )
            return a, b, x + 1

        x = torch.randn(3)
        ref = fn(x)
        opt_fn = torch._dynamo.optimize("eager")(fn)
        res = opt_fn(x)
        self.assertTrue(same(ref, res))

    def test_optimize_on_module(self):
        class MockModule(torch.nn.Module):
            def __init__(self):
                super().__init__()
                self.relu = torch.nn.ReLU()

            def custom_member(self):
                # Just for checking that Dynamo returned mod object can redirect
                # to this method
                pass

            def forward(self, x):
                return self.relu(x)

        cnts1 = torch._dynamo.testing.CompileCounter()
        mod = MockModule()
        optimized_mod = torch._dynamo.optimize(cnts1, nopython=True)(mod)

        a = torch.randn(10)
        ref = mod(a)
        res = optimized_mod(a)

        optimized_mod.custom_member()

        self.assertTrue(same(ref, res))

    def test_nested_optimize_decorator(self):
        cnts2 = torch._dynamo.testing.CompileCounter()
        cnts3 = torch._dynamo.testing.CompileCounter()

        @torch._dynamo.run()
        def fn1(x):
            return torch.sin(x) * 10

        @torch._dynamo.optimize(cnts2, nopython=True)
        def fn2(x):
            return fn1(x) + 1

        @torch._dynamo.optimize(cnts3, nopython=True)
        def fn3(x):
            return torch.relu(fn2(x))

        fn3(torch.randn(4, 5))
        self.assertEqual(cnts2.frame_count, 0)
        self.assertEqual(cnts3.frame_count, 1)
        self.assertEqual(cnts3.op_count, 4)

    def test_nested_optimize_run(self):
        cnts = torch._dynamo.testing.CompileCounter()

        @torch._dynamo.optimize(cnts, nopython=True)
        def fn(x):
            return torch.relu(torch.cos(x) + torch.sin(x))

        fn(torch.randn(4))
        self.assertEqual(cnts.frame_count, 1)

        fn(torch.randn(4, 4))
        self.assertEqual(cnts.frame_count, 2)

        # Test that run works on a decorated fn
        fn = torch._dynamo.run(fn)
        fn(torch.randn(4, 4, 4))
        self.assertEqual(cnts.frame_count, 2)

    def test_nested_optimize(self):
        cnts1 = torch._dynamo.testing.CompileCounter()
        cnts2 = torch._dynamo.testing.CompileCounter()

        def fn(x):
            return torch.relu(torch.cos(x) + torch.sin(x))

        fn1 = torch._dynamo.optimize(cnts1, nopython=True)(fn)
        fn2 = torch._dynamo.optimize(cnts2, nopython=True)(fn1)

        # The first optimize in the nesting should be ignored
        fn2(torch.randn(4))
        self.assertEqual(cnts2.frame_count, 1)
        self.assertEqual(cnts1.frame_count, 0)

        # Since the fn code object is already compiled, calling fn1 should
        # directly call the compiled_fn callable.
        torch._dynamo.run()(fn1)(torch.randn(4))
        self.assertEqual(cnts1.frame_count, 0)

        # Test same behavior by reversing the calls
        torch._dynamo.reset()
        cnts1 = torch._dynamo.testing.CompileCounter()
        cnts2 = torch._dynamo.testing.CompileCounter()
        fn1 = torch._dynamo.optimize(cnts1, nopython=True)(fn)
        fn2 = torch._dynamo.optimize(cnts2, nopython=True)(fn1)
        fn1(torch.randn(4))
        self.assertEqual(cnts1.frame_count, 1)
        torch._dynamo.run()(fn2)(torch.randn(4))
        self.assertEqual(cnts2.frame_count, 0)

    def test_torch_size(self):
        cnts = torch._dynamo.testing.CompileCounter()

        def fn(x):
            output_size = torch.Size([10, 10])
            x = x.view(*output_size)
            return (x,)

        x = torch.randn(100, requires_grad=True)
        x_clone = x.clone()
        ref = fn(x)

        opt_fn = torch._dynamo.optimize(cnts, nopython=True)(fn)
        res = opt_fn(x_clone)

        self.assertTrue(same(ref, res))

    def test_size_dim(self):
        cnts = torch._dynamo.testing.CompileCounter()

        def fn(x, dim):
            return x.size(dim=dim)

        opt_fn = torch._dynamo.optimize(cnts, nopython=True)(fn)
        x = torch.empty([4, 9, 8])
        self.assertEqual(opt_fn(x, 1), 9)
        self.assertEqual(opt_fn(x, -2), 9)

    def test_stride_dim(self):
        cnts = torch._dynamo.testing.CompileCounter()

        def fn(x, dim):
            return x.stride(dim=dim)

        opt_fn = torch._dynamo.optimize(cnts, nopython=True)(fn)
        x = torch.empty([4, 9, 8])
        self.assertEqual(opt_fn(x, 0), 72)
        self.assertEqual(opt_fn(x, -2), 8)

    def test_torch_seed(self):
        cnts = torch._dynamo.testing.CompileCounter()

        def fn(x):
            attention_seed = int(torch.seed() % sys.maxsize)
            torch.manual_seed(attention_seed)
            return (x,)

        x = torch.randn(100, requires_grad=True)
        ref = fn(x)

        opt_fn = torch._dynamo.optimize(cnts, nopython=True)(fn)
        res = opt_fn(x)

        self.assertTrue(same(ref, res))

    def test_is_tensor_like(self):
        cnts = torch._dynamo.testing.CompileCounter()

        def f(x):
            if torch.overrides.is_tensor_like(x):
                return (x * 2,)
            return (torch.ones(10) + x,)

        x = torch.randn(10)
        ref0 = f(x)
        ref1 = f(4)
        opt_f = torch._dynamo.optimize(cnts, nopython=True)(f)
        res0 = opt_f(x)
        res1 = opt_f(4)
        self.assertTrue(same(ref0, res0))
        self.assertTrue(same(ref1, res1))

    def test_is_tensor_like2(self):
        class MyTensor:
            @classmethod
            def __torch_function__(cls, func, types, args=(), kwargs=None):
                if kwargs is None:
                    kwargs = {}

                if func is torch.max:
                    return torch.tensor(123)
                return func(*args, **kwargs)

        def fn(x):
            if torch.overrides.is_tensor_like(x):
                return torch.max(x)
            else:
                return torch.zeros(1)

        x = MyTensor()
        ref0 = fn(x)
        ref1 = fn(4)
        opt_fn = torch._dynamo.optimize("eager")(fn)
        res0 = opt_fn(x)
        res1 = opt_fn(4)
        self.assertTrue(same(ref0, res0))
        self.assertTrue(same(ref1, res1))

    def test_tensor_data(self):
        def fn(x, y):
            return x[y.data]

        x = torch.rand(8)
        y = torch.ones(8).to(torch.int)
        ref = fn(x, y)
        opt_fn = torch._dynamo.optimize("eager", nopython=True)(fn)
        res = opt_fn(x, y)
        self.assertTrue(same(ref, res))

    def test_tensor_layout(self):
        def fn(x):
            return torch.zeros(
                [x.size()[0], x.size()[1]],
                dtype=x.dtype,
                layout=x.layout,
                device=x.device,
            )

        x = torch.rand(2, 3)
        ref = fn(x)
        opt_fn = torch._dynamo.optimize("eager", nopython=True)(fn)
        res = opt_fn(x)
        self.assertTrue(same(ref, res))

    def test_version_ci(self):
        # temporary test to check that the ci torch version is set correctly
        self.assertTrue(hasattr(torch, "_subclasses"))

    @unittest.skipIf(not TEST_CUDA, "requires cuda")
    def test_rand(self):
        cnts = torch._dynamo.testing.CompileCounter()
        device = "cuda"

        def fn():
            return torch.randn(10, device=device)

        torch.manual_seed(10)
        ref_run1 = fn()

        torch.manual_seed(10)
        ref_run2 = fn()
        self.assertTrue(same(ref_run1, ref_run2))

        torch.manual_seed(10)
        opt_fn = torch._dynamo.optimize(cnts, nopython=True)(fn)
        res = opt_fn()

        self.assertTrue(same(res, ref_run1))

    def test_slice_input(self):
        cnts = torch._dynamo.testing.CompileCounter()

        def getitem(a, idx):
            if isinstance(idx, slice):
                return (
                    torch.zeros(1),
                    a[idx]
                    + [
                        100,
                    ],
                )
            else:
                return (torch.zeros(1), a[idx])

        layers = list(range(10))
        ref0 = getitem(layers, slice(0, 2, 1))
        ref1 = getitem(layers, 2)
        ref2 = getitem(layers, slice(3, 8, 2))
        opt_getitem = torch._dynamo.optimize(cnts, nopython=True)(getitem)
        res0 = opt_getitem(layers, slice(0, 2, 1))
        res1 = opt_getitem(layers, 2)
        res2 = opt_getitem(layers, slice(3, 8, 2))

        self.assertTrue(ref0 == res0)
        self.assertTrue(ref1 == res1)
        self.assertTrue(ref2 == res2)

    def test_grad(self):
        cnts = torch._dynamo.testing.CompileCounter()

        def fn(a, b):
            out = a * b
            out.sum().backward()
            real_out = torch.sigmoid(a.grad + b)
            return real_out

        inps = [torch.randn(4, requires_grad=True) for _ in range(2)]
        for inp in inps:
            inp.grad = None
        ref = fn(*inps)

        for inp in inps:
            inp.grad = None
        opt_fn = torch._dynamo.optimize(cnts)(fn)
        res = opt_fn(*inps)

        self.assertTrue(same(ref, res))

    @skipIfNotPy311
    def test_linetable_311_writer1(self):
        def fn():
            a = 10
            b = 20
            c = a + b
            f = "linetable_writer"
            return f"Test if {f} generates correct co_linetable: {c}"

        keys = bytecode_transformation.get_code_keys()
        code_options = {k: getattr(fn.__code__, k) for k in keys}
        result = bytecode_transformation.clean_and_assemble_instructions(
            bytecode_transformation.cleaned_instructions(fn.__code__),
            keys,
            code_options,
        )
        l1, l2 = list(fn.__code__.co_positions()), list(result[1].co_positions())
        self.assertEqual(len(l1), len(l2))
        for p1, p2 in zip(l1, l2):
            self.assertEqual(p1, p2)
        self.assertEqual(fn.__code__.co_lnotab, result[1].co_lnotab)

    @skipIfNotPy311
    def test_linetable_311_writer2(self):
        """
        test large ops (LOAD_METHOD) and EXTENDED_ARGS
        fn_str is in the form:
        def fn():
            ...
            x0 = 1
            x1 = 1
            ...
            l = [x0, x1, ...]
        """
        fn_str = f"""\
def fn():
    foo.bar(1, 2, 3)
{str(chr(10)).join(' ' * 4 + 'x' + str(i) + ' = 1' for i in range(1 << 9))}
    l = [{' '.join('x' + str(i) + ',' for i in range(1 << 9))}]
        """
        locals = {}
        exec(fn_str, {}, locals)
        fn = locals["fn"]
        orig_inst_str = "\n".join(list(map(str, dis.get_instructions(fn))))
        self.assertIn("EXTENDED_ARG", orig_inst_str)
        self.assertIn("LOAD_METHOD", orig_inst_str)
        keys = bytecode_transformation.get_code_keys()
        code_options = {k: getattr(fn.__code__, k) for k in keys}
        result = bytecode_transformation.clean_and_assemble_instructions(
            bytecode_transformation.cleaned_instructions(fn.__code__),
            keys,
            code_options,
        )
        new_inst_str = "\n".join(list(map(str, result[0])))
        self.assertIn("EXTENDED_ARG", new_inst_str)
        self.assertIn("LOAD_METHOD", new_inst_str)
        l1, l2 = list(fn.__code__.co_positions()), list(result[1].co_positions())
        self.assertEqual(len(l1), len(l2))
        for p1, p2 in zip(l1, l2):
            self.assertEqual(p1, p2)
        self.assertEqual(fn.__code__.co_lnotab, result[1].co_lnotab)

    @unittest.skipIf(
        sys.version_info < (3, 10) or sys.version_info >= (3, 11),
        "linetable test for Python 3.10",
    )
    def test_linetable_310_writer(self):
        def fn():
            a = 10
            b = 20
            c = a + b
            f = "linetable_writer"
            return f"Test if {f} generates correct co_linetable: {c}"

        inst = dis.get_instructions(fn)
        result = bytecode_transformation.assemble(inst, fn.__code__.co_firstlineno)
        self.assertTrue(result[1] == fn.__code__.co_linetable)

    @unittest.skipIf(sys.version_info >= (3, 10), "use lnotab when python < 3.10")
    def test_lnotab_writer(self):
        def fn():
            a = 10
            b = 20
            c = a + b
            f = "lnotab_writer"
            return f"Test if {f} generates correct co_lnotab: {c}"

        inst = dis.get_instructions(fn)
        result = bytecode_transformation.assemble(inst, fn.__code__.co_firstlineno)
        self.assertTrue(result[1] == fn.__code__.co_lnotab)

    def test_profiler_cache_lookup(self):
        def fn(x):
            y = x**2
            y = y + 2
            z = y**3
            return z

        for profiler, get_events in (
            (torch.autograd.profiler.profile, lambda prof: prof.function_events),
            (torch.profiler.profiler.profile, lambda prof: prof.events()),
        ):
            x = torch.randn((2, 2), requires_grad=True)
            ref = fn(x)
            opt_fn = torch.compile(fn, backend="aot_eager")

            # warmup
            opt_fn(x)

            # whenver we enter the profiler context, hooks are automatically registered
            with profiler() as prof:
                res = opt_fn(x)
            events = list(
                filter(
                    lambda event: event.name == "TorchDynamo Cache Lookup",
                    get_events(prof),
                )
            )

            self.assertTrue(same(ref, res))
            self.assertTrue(
                len(events) == 1,
                "Expected one lookup profiler event for one opt_fn run",
            )

            with profiler() as prof:
                # just make sure the disable functionality works
                _enable_dynamo_cache_lookup_profiler(False)
                res = opt_fn(x)
            events = list(
                filter(
                    lambda event: event.name == "TorchDynamo Cache Lookup",
                    get_events(prof),
                )
            )

            self.assertTrue(same(ref, res))
            self.assertTrue(len(events) == 0, "Expected disabled profiling")

    def test_tensor_is_contiguous(self):
        def fn(x):
            input = torch.randn((1, 16, 1, 1))
            weight = torch.randn((8, 16, 3, 3))
            weight = weight.to(memory_format=x)
            output = torch.conv2d(input, weight, None, (2, 1), (1, 1), (1, 1), 1)
            return output.is_contiguous(memory_format=x)

        opt_fn = torch._dynamo.optimize("eager")(fn)
        for x in [torch.contiguous_format, torch.channels_last]:
            self.assertEqual(fn(x), opt_fn(x))

    def test_python_slice(self):
        def f1(input):
            y = 0
            for i, x in enumerate(input[2:], 1):
                y = y + x
            return y

        def f2(input):
            y = 0
            for i, x in enumerate(input.shape[2:], 1):
                y = y + x
            return y

        cnts = torch._dynamo.testing.CompileCounter()
        opt_f1 = torch._dynamo.optimize(cnts)(f1)
        opt_f2 = torch._dynamo.optimize(cnts)(f2)
        res1 = opt_f1([1, 2, 3, 5])
        res2 = opt_f2(torch.rand([2, 3, 4, 5]))

        self.assertEqual(res1, 8)
        self.assertEqual(res2, 9)

    def test_enum_as_dict_key(self):
        class MyEnum(enum.Enum):
            FOO = 10
            BAR = 20

        def fn(x):
            y = x + 2
            z = {
                MyEnum.FOO: torch.tensor(1),
                MyEnum.BAR: 10,
                "MyEnum.BAR": torch.tensor(8),
                5: torch.rand(3),
            }
            torch._dynamo.graph_break()
            a = z[MyEnum.FOO] + z["MyEnum.BAR"]
            b = y * 2
            return a, b

        cnts = torch._dynamo.testing.CompileCounter()
        opt_fn = torch._dynamo.optimize(cnts)(fn)
        for _ in range(10):
            x = torch.rand(3)
            ref = fn(x)
            res = opt_fn(x)
            self.assertTrue(same(ref, res))
        self.assertEqual(cnts.frame_count, 2)

    def test_enum_as_dict_key_with_overloaded_str(self):
        class MyEnum(enum.Enum):
            FOO = 10
            BAR = 20

            def __str__(self):
                return self.value

        def fn(x):
            y = x + 2
            z = {
                MyEnum.FOO: torch.tensor(1),
                MyEnum.BAR: 10,
                "MyEnum.BAR": torch.tensor(8),
                5: torch.rand(3),
            }
            torch._dynamo.graph_break()
            a = z[MyEnum.FOO] + z["MyEnum.BAR"]
            b = y * 2
            return a, b

        cnts = torch._dynamo.testing.CompileCounter()
        opt_fn = torch._dynamo.optimize(cnts)(fn)
        for _ in range(10):
            x = torch.rand(3)
            ref = fn(x)
            res = opt_fn(x)
            self.assertTrue(same(ref, res))
        self.assertEqual(cnts.frame_count, 2)

    def test_const_dict_variable_python_type(self):
        from torch._dynamo.variables import ConstantVariable, ConstDictVariable

        d1 = {"a": ConstantVariable(10), "b": ConstantVariable(20)}
        d2 = collections.OrderedDict(
            [("x", ConstantVariable(12)), ("y", ConstantVariable(22))]
        )
        self.assertEqual(ConstDictVariable(d1, dict).python_type(), dict)
        self.assertEqual(
            ConstDictVariable(d2, collections.OrderedDict).python_type(),
            collections.OrderedDict,
        )

    def test_builtin_subclasses_as_method_on_class_type(self):
        class Foo:
            def __init__(self, name):
                self.ame_ = name

            def get_name(self):
                return "Foo " + self.name_

        class Bar(Foo):
            def __init__(self, name):
                self.name_ = name

            def get_name(self):
                return "Bar " + self.name_

        class Baz(Foo):
            def __init__(self, name):  # noqa: B903
                self.name_ = name

            def get_name(self):
                return "Baz " + self.name_

        subs_of_foo_reg = Foo.__subclasses__()

        counter = CompileCounter()

        @torch._dynamo.optimize_assert(counter)
        def fn():
            return Foo.__subclasses__()

        subs_of_foo_optim = fn()

        self.assertEqual(len(subs_of_foo_reg), 2)
        self.assertEqual(subs_of_foo_reg, subs_of_foo_optim)

    def test_builtin_subclasses_as_method_on_var(self):
        class Foo:
            def __init__(self, name):
                self.name_ = name

            def get_name(self):
                return "Foo " + self.name_

        class Bar(Foo):
            def __init__(self, name):
                self.name_ = name

            def get_name(self):
                return "Bar " + self.name_

        class Baz(Bar):
            def __init__(self, name):
                self.name_ = name

            def get_name(self):
                return "Baz " + self.name_

        subs_of_foo_reg = Foo.__subclasses__()
        sub_of_foo_subclass_var_reg = subs_of_foo_reg[0].__subclasses__()

        sub_of_foo_subclass_var_optim = list()
        counter = CompileCounter()

        @torch._dynamo.optimize_assert(counter)
        def fn():
            return Foo.__subclasses__()

        @torch._dynamo.optimize_assert(counter)
        def fn_single(subs_of_foo_optim):
            return subs_of_foo_optim[0].__subclasses__()

        subs_of_foo_optim = fn()
        sub_of_foo_subclass_var_optim = fn_single(subs_of_foo_optim)

        self.assertEqual(len(sub_of_foo_subclass_var_optim), 1)
        self.assertEqual(sub_of_foo_subclass_var_optim, sub_of_foo_subclass_var_reg)

    def test_enum_no_graphbreaks(self):
        class Foo(enum.Enum):
            FOO = 0
            BAR = 1

        def fn(x, foo):
            if foo is Foo.FOO:
                x = torch.add(x, 1.0)
            x = torch.mul(x, 1.0)
            return x

        x = torch.randn(1)
        cnts = torch._dynamo.testing.CompileCounter()
        opt_fn = torch._dynamo.optimize(cnts, nopython=True)(fn)
        opt_fn(x, Foo.FOO)
        self.assertEqual(cnts.op_count, 2)

        torch._dynamo.reset()
        cnts = torch._dynamo.testing.CompileCounter()
        opt_fn = torch._dynamo.optimize(cnts, nopython=True)(fn)
        opt_fn(x, Foo.BAR)
        self.assertEqual(cnts.op_count, 1)

    def test_repeat_interleave_graphbreaks(self):
        def fn_no_breaks(x):
            # no breaks on self_int
            x += 1
            x = torch.repeat_interleave(x, 2, 3)
            x += 1
            return x

        def fn_has_breaks(x):
            # breaks on self_Tensor
            x += 1
            x = torch.repeat_interleave(x, torch.tensor(2), 3)
            x += 1
            return x

        x = torch.randn([4, 16, 1, 64])

        cnts = torch._dynamo.testing.CompileCounter()
        opt_fn = torch._dynamo.optimize(cnts)(fn_no_breaks)
        opt_fn(x)
        self.assertEqual(cnts.frame_count, 1)

        torch._dynamo.reset()
        cnts = torch._dynamo.testing.CompileCounter()
        opt_fn = torch._dynamo.optimize(cnts)(fn_has_breaks)
        opt_fn(x)
        self.assertEqual(cnts.frame_count, 2)

    def test_id_of_nn_module(self):
        class M(torch.nn.Module):
            def forward(self, x, ref_id):
                self_id = id(self)
                if self_id == ref_id:
                    x = torch.mul(x, 1.0)
                x = torch.add(x, 1.0)
                return x

        m = M().eval()
        data = torch.randn(1)
        cnts = torch._dynamo.testing.CompileCounter()
        correct_ref_id = id(m)
        opt_m = torch._dynamo.optimize(cnts, nopython=True)(m)
        opt_m(data, correct_ref_id)
        # Extra op is the recorded equality test (although once
        # the trace is flattened this is dead!)
        if torch._dynamo.config.assume_static_by_default:
            self.assertExpectedInline(cnts.op_count, """2""")
        else:
            self.assertExpectedInline(cnts.op_count, """3""")

        torch._dynamo.reset()
        cnts = torch._dynamo.testing.CompileCounter()
        incorrect_ref_id = id(m) + 1
        opt_m = torch._dynamo.optimize(cnts, nopython=True)(m)
        opt_m(data, incorrect_ref_id)
        if torch._dynamo.config.assume_static_by_default:
            self.assertExpectedInline(cnts.op_count, """1""")
        else:
            self.assertExpectedInline(cnts.op_count, """2""")

    def test_inline_func_jump_on_tensor_condition(self):
        def f1(input):
            if input == 0:
                return input + 1
            else:
                return input + 2

        def f2(input):
            return f1(input)

        cnts = torch._dynamo.testing.CompileCounter()
        opt_f2 = torch._dynamo.optimize(cnts)(f2)
        res1 = opt_f2(torch.tensor([1.0]))
        res2 = opt_f2(torch.tensor([0.0]))

        self.assertEqual(res1, 3)
        self.assertEqual(res2, 1)

    def test_frozenset_torch_func_contains(self):
        funcs = frozenset([torch.add])

        def fn(x, func):
            if func in funcs:
                x = torch.add(x, 1.0)
            x = torch.mul(x, 1.0)
            return x

        x = torch.randn(1)
        cnts = torch._dynamo.testing.CompileCounter()
        opt_fn = torch._dynamo.optimize(cnts, nopython=True)(fn)
        opt_fn(x, torch.add)
        self.assertEqual(cnts.op_count, 2)

        torch._dynamo.reset()
        cnts = torch._dynamo.testing.CompileCounter()
        opt_fn = torch._dynamo.optimize(cnts, nopython=True)(fn)
        opt_fn(x, torch.mul)
        self.assertEqual(cnts.op_count, 1)

    def test_inline_list_mutation(self):
        def f1(x):
            x.append(torch.ones(8))
            return x

        def f2():
            x = [torch.ones(6)]
            f1(x)
            return x

        res1 = f2()
        cnts = torch._dynamo.testing.CompileCounter()
        opt_f2 = torch._dynamo.optimize(cnts)(f2)
        res2 = opt_f2()
        self.assertTrue(same(res1, res2))

    def test_inline_dict_mutation(self):
        def f1(d):
            d["c"] = d["a"] + d.pop("b")
            return d

        def f2():
            d = {"a": torch.ones(5), "b": torch.ones(5)}
            f1(d)
            return d

        res1 = f2()
        cnts = torch._dynamo.testing.CompileCounter()
        opt_f2 = torch._dynamo.optimize(cnts)(f2)
        res2 = opt_f2()
        self.assertTrue(same(res1, res2))

    def test_recursive_inline_list_mutation(self):
        def f1(x, y):
            x.append(torch.tensor([1.1]))
            y.append(torch.tensor([1.2]))
            return x, y

        def f2(x, y):
            x.append(torch.tensor([2.1]))
            y.append(torch.tensor([2.2]))
            f1(x, y)
            return x, y

        def f3(x):
            x.append(torch.tensor([3.1]))
            y = [torch.tensor([3.2])]
            f2(x, y)
            return x, y

        def f4():
            x = [torch.tensor([4.1])]
            return f3(x)

        res1 = f4()
        cnts = torch._dynamo.testing.CompileCounter()
        opt_f4 = torch._dynamo.optimize(cnts)(f4)
        res2 = opt_f4()
        self.assertTrue(same(res1, res2))

    def test_sample_input(self):
        from torch.testing._internal.common_methods_invocations import SampleInput

        def fn(sample):
            if isinstance(sample.input, torch.Tensor):
                return sample.input * 2
            return torch.zeros(())

        sample = SampleInput(torch.ones(2))
        ref = fn(sample)

        opt_fn = torch._dynamo.optimize("eager")(fn)
        res = opt_fn(sample)

        self.assertTrue(same(ref, res))

    def test_release_input_memory(self):
        x = torch.rand([4])
        x_ref = weakref.ref(x)

        cnts = torch._dynamo.testing.CompileCounter()

        @torch._dynamo.optimize(cnts)
        def foo(x):
            return x + x

        out = foo(x)
        self.assertTrue(same(out, x + x))
        del x
        self.assertIs(x_ref(), None)

    def test_release_module_memory(self):
        mod = torch.nn.Linear(10, 10)
        x = torch.rand([10, 10])
        mod_weight_ref = weakref.ref(mod.weight)
        mod_ref = weakref.ref(mod)

        # Modules that are passed into torch._dynamo optimized functions
        # will normally be held onto through the generated GraphModule,
        # which contains the modules. remove the reference in this backend
        # and test that no additional references are being held.
        class NoLeakBackend:
            def __call__(self, gm: torch.fx.GraphModule, example_inputs):
                gm.mod = None

                def foo(*args, **kwargs):
                    return (1,)

                return foo

        no_leak_backend = NoLeakBackend()

        @torch._dynamo.optimize(no_leak_backend)
        def foo(mod, x):
            return mod(x)

        foo(mod, x)
        del mod
        del x
        self.assertIsNone(mod_ref(), None)
        self.assertIsNone(mod_weight_ref(), None)

    def test_update_locals_and_stack_uses_shared_cache(self):
        def fn(x):
            perm = [0, 3, 5]
            perm = list(range(min(perm))) + perm
            perm.extend(i for i in range(x.dim()) if i not in perm)
            return perm

        x = torch.rand([2, 2, 2, 2, 2, 2])
        res1 = fn(x)
        cnts = torch._dynamo.testing.CompileCounter()
        opt_fn = torch._dynamo.optimize(cnts)(fn)
        res2 = opt_fn(x)
        self.assertTrue(same(res1, res2))

    def test_dict_reconstruct_keeps_original_order(self):
        def fn():
            modules = collections.OrderedDict([("act", torch.nn.ReLU())])
            module_dict = torch.nn.ModuleDict(modules)

            next_modules = {"fc4": torch.nn.Linear(5, 6), "act3": torch.nn.Sigmoid()}
            modules.update(next_modules.items())
            module_dict.update(next_modules)
            return modules, module_dict

        cnts = torch._dynamo.testing.CompileCounter()
        opt_fn = torch._dynamo.optimize(cnts)(fn)
        modules, module_dict = opt_fn()

        self.assertEqual(len(module_dict), len(modules))
        for k1, m2 in zip(modules, module_dict.children()):
            self.assertTrue(modules[k1] is m2)

    def test_side_effects_codegen_update_mutated(self):
        # codegen to update mutated variables with side effect
        # should after stack value's codegen
        def f1(x):
            alist = [x]
            alist.append(x + 1)
            alist[0].sum().item()  # graph break
            res = alist.pop()
            res.sum().item()  # graph break
            return res

        def f2(a, b):
            d = {"a": a + 1, "b": b + 2}
            x = d.pop("b")
            x.sum().item()  # graph break
            y = d["a"] + x
            y.sum().item()  # graph break
            d["c"] = y
            return d

        x = torch.rand([2, 3])
        a = torch.rand([5, 6])
        b = torch.rand([5, 6])
        res11 = f1(x)
        res21 = f2(a, b)
        cnts = torch._dynamo.testing.CompileCounter()
        opt_f1 = torch._dynamo.optimize(cnts)(f1)
        opt_f2 = torch._dynamo.optimize(cnts)(f2)
        res12 = opt_f1(x)
        res22 = opt_f2(a, b)
        self.assertTrue(same(res11, res12))
        self.assertTrue(same(res21, res22))

    def test_list_append_return_none(self):
        def fn(x):
            alist = []
            blist = alist.append(x + 1)
            return alist, blist

        x = torch.tensor([2.3])
        res = fn(x)
        cnts = torch._dynamo.testing.CompileCounter()
        opt_fn = torch._dynamo.optimize(cnts)(fn)
        res2 = opt_fn(x)
        self.assertEqual(res, res2)

    def test_tensor_types(self):
        def fn(dtype, tensor_type):
            x = torch.empty(4, dtype=dtype)
            assert isinstance(x, tensor_type)

        opt_fn = torch._dynamo.optimize("eager")(fn)
        opt_fn(torch.float32, torch.FloatTensor)
        opt_fn(torch.float64, torch.DoubleTensor)
        opt_fn(torch.float16, torch.HalfTensor)
        opt_fn(torch.bfloat16, torch.BFloat16Tensor)
        opt_fn(torch.uint8, torch.ByteTensor)
        opt_fn(torch.int8, torch.CharTensor)
        opt_fn(torch.int64, torch.LongTensor)
        opt_fn(torch.int, torch.IntTensor)
        opt_fn(torch.int16, torch.ShortTensor)
        opt_fn(torch.bool, torch.BoolTensor)

    def test_nan(self):
        def f(x, n):
            return x * 2 + n

        x = torch.randn(4)
        n = float("nan")

        cnts = torch._dynamo.testing.CompileCounter()
        opt_f = torch._dynamo.optimize(cnts)(f)
        opt_f(x, n)
        opt_f(x, n)
        self.assertEqual(cnts.frame_count, 1)

    @patch.object(torch._dynamo.config, "capture_scalar_outputs", True)
    def test_item(self):
        class MyMod(torch.nn.Module):
            def forward(self, x):
                z = torch.max(x)
                return z.int().item()

        x = torch.tensor([[10.6763, 11.7445, -2.2369]])
        model = MyMod()
        y = torch._dynamo.optimize("eager", nopython=True)(model)(x)

        self.assertEqual(y, 11)

    @patch.object(torch._dynamo.config, "capture_scalar_outputs", True)
    def test_item_changes(self):
        class MyMod(torch.nn.Module):
            def forward(self, x):
                z = torch.max(x)
                return z.int().item()

        x = torch.tensor([[10.6763, 11.7445, -2.2369]])
        model = MyMod()
        opt_model = torch._dynamo.optimize("eager", nopython=True)(model)
        y = opt_model(x)
        z = opt_model(torch.tensor([[y - 5, y + 10, y + 50]]))

        self.assertEqual(y, 11)
        self.assertEqual(z, 61)

    @patch.object(torch._dynamo.config, "capture_scalar_outputs", True)
    def test_item_changes_new_shape(self):
        class MyMod(torch.nn.Module):
            def forward(self, x):
                z = torch.max(x)
                return z.int().item()

        x = torch.tensor([[10.6763, 11.7445, -2.2369]])
        model = MyMod()
        opt_model = torch._dynamo.optimize("eager", nopython=True)(model)
        y = opt_model(x)
        z = opt_model(torch.tensor([[y - 5, y + 50], [y + 5, y - 50]]))

        self.assertEqual(y, 11)
        self.assertEqual(z, 61)

    @unittest.skip("https://github.com/pytorch/pytorch/issues/99726")
    def test_cross_entropy_loss_fancy_ctor1(self):
        rand_5 = torch.randn(5)
        rand_3_5 = torch.randn(3, 5)
        target = torch.empty(3, dtype=torch.long).random_(5)

        loss = torch.nn.CrossEntropyLoss(
            weight=rand_5, reduce=False, label_smoothing=0.5
        )
        opt_loss = torch._dynamo.optimize("eager", nopython=True)(loss)
        input = rand_3_5
        dynamo_output = opt_loss(input, target)

        loss = torch.nn.CrossEntropyLoss(
            weight=rand_5, reduce=False, label_smoothing=0.5
        )
        input = rand_3_5
        output = loss(input, target)

        self.assertTrue(torch.allclose(dynamo_output, output))

    def test_cross_entropy_loss_fancy_ctor2(self):
        rand_3_5 = torch.randn(3, 5)
        target = torch.empty(3, dtype=torch.long).random_(5)

        loss = torch.nn.CrossEntropyLoss(reduce=False, label_smoothing=0.5)
        opt_loss = torch._dynamo.optimize("eager", nopython=True)(loss)
        input = rand_3_5
        dynamo_output = opt_loss(input, target)

        loss = torch.nn.CrossEntropyLoss(reduce=False, label_smoothing=0.5)
        input = rand_3_5
        output = loss(input, target)

        self.assertTrue(torch.allclose(dynamo_output, output))

    def test_cross_entropy_loss_simple_ctor(self):
        output = None
        rand_3_5 = torch.randn(3, 5)
        target = torch.empty(3, dtype=torch.long).random_(5)

        loss = torch.nn.CrossEntropyLoss()
        opt_loss = torch._dynamo.optimize("eager", nopython=True)(loss)
        input = rand_3_5
        dynamo_output = opt_loss(input, target)

        loss = torch.nn.CrossEntropyLoss()
        input = rand_3_5
        output = loss(input, target)

        self.assertTrue(torch.allclose(dynamo_output, output))

    def test_nn_functional_reduction(self):
        def fn(loss, reduction):
            reduction_enum = F._Reduction.get_enum(reduction)
            if reduction_enum == 0:
                return loss
            elif reduction_enum == 1:
                return loss.mean()
            elif reduction_enum == 2:
                return loss.sum()

        x = torch.rand([3, 5])
        y = "mean"
        ref = fn(x, y)
        opt_fn = torch._dynamo.optimize("eager", nopython=True)(fn)
        res = opt_fn(x, y)
        self.assertTrue(torch.allclose(ref, res))

    def test_large_reduction_list(self):
        dtype = torch.float32
        device = "cpu"

        def check_sum_all(tensor: torch.Tensor) -> None:
            pylist = tensor.reshape(-1).tolist()
            self.assertTrue(same(tensor.sum(), torch.tensor(sum(pylist))))

        check_sum_all(torch.randn(200000, dtype=dtype, device=device))

    def test_raise_on_backend_error(self):
        def my_compiler(gm, _):
            raise RuntimeError("duck!")

        @torch._dynamo.optimize(my_compiler)
        def fn(a, b):
            return a + b / (a - b)

        self.assertRaises(
            torch._dynamo.exc.BackendCompilerFailed,
            lambda: fn(torch.randn(10), torch.randn(10)),
        )

    def test_named_parameters(self):
        n_embd = 768
        block_size = 128
        vocab_size = 65
        embd_pdrop = 0.1

        class MyModel2(torch.nn.Module):
            def __init__(self):
                super().__init__()
                self.tok_emb = torch.nn.Embedding(vocab_size, n_embd)
                self.pos_emb = torch.nn.Parameter(torch.zeros(1, block_size, n_embd))
                self.drop = torch.nn.Dropout(embd_pdrop)

            def forward(self, x):
                return x

        class MyModel(torch.nn.Module):
            def __init__(self):
                super().__init__()
                self.tok_emb = torch.nn.Embedding(vocab_size, n_embd)
                self.pos_emb = torch.nn.Parameter(torch.zeros(1, block_size, n_embd))
                self.drop = torch.nn.Dropout(embd_pdrop)
                self.submod2 = MyModel2()

            def forward(self, x):
                return x

        # Regular
        params = []
        mod = MyModel()
        actual_params = list(mod.named_parameters())

        @torch._dynamo.optimize("eager", nopython=True)
        def fn():
            return list(mod.named_parameters())

        params = fn()

        self.assertEqual(len(actual_params), len(params))
        for idx in range(len(params)):
            k_a, v_a = actual_params[idx]
            k, v = params[idx]
            self.assertEqual(k_a, k)
            self.assertTrue(torch.allclose(v_a, v))

        # Prefix
        params = []
        mod = MyModel()
        actual_params = list(mod.named_parameters(prefix="foo"))

        @torch._dynamo.optimize("eager", nopython=True)
        def fn1():
            return list(mod.named_parameters(prefix="foo"))

        params = fn1()

        self.assertEqual(len(actual_params), len(params))
        for idx in range(len(params)):
            k_a, v_a = actual_params[idx]
            k, v = params[idx]
            self.assertEqual(k_a, k)
            self.assertTrue(torch.allclose(v_a, v))

    def test_module_complex_iter(self):
        n_embd = 768
        block_size = 128
        vocab_size = 65
        embd_pdrop = 0.1

        class FakeGPT(torch.nn.Module):
            def __init__(self):
                super().__init__()
                self.tok_emb = torch.nn.Embedding(vocab_size, n_embd)
                self.pos_emb = torch.nn.Parameter(torch.zeros(1, block_size, n_embd))
                self.drop = torch.nn.Dropout(embd_pdrop)
                self.ln_f = torch.nn.LayerNorm(n_embd)
                self.head = torch.nn.Linear(n_embd, vocab_size, bias=False)

                self.block_size = block_size
                self.names = []

            def forward(self, idx, targets=None):
                b, t = idx.size()
                assert (
                    t <= self.block_size
                ), "Cannot forward, model block size is exhausted."

                # forward the GPT model
                token_embeddings = self.tok_emb(
                    idx
                )  # each index maps to a (learnable) vector
                position_embeddings = self.pos_emb[
                    :, :t, :
                ]  # each position maps to a (learnable) vector
                x = self.drop(token_embeddings + position_embeddings)
                x = self.blocks(x)
                x = self.ln_f(x)
                logits = self.head(x)

                # if we are given some desired targets also calculate the loss
                loss = None
                if targets is not None:
                    loss = F.cross_entropy(
                        logits.view(-1, logits.size(-1)), targets.view(-1)
                    )

                return logits, loss

            def foo(self, memo=None, prefix="", remove_duplicate=False):
                for mn, m in self.named_modules(
                    memo=memo, prefix=prefix, remove_duplicate=remove_duplicate
                ):
                    for pn, p in self.named_parameters():
                        fpn = f"{mn}.{pn}" if mn else pn
                        self.names.append(fpn)

        # Test plain recurse
        model_a = FakeGPT()
        model_a.foo()
        a_names = model_a.names

        model_b = FakeGPT()
        opt_model_b = torch._dynamo.optimize("eager", nopython=True)(model_b)
        opt_model_b.foo()

        self.assertEqual(a_names, model_b.names)

        # Test with prefix
        model_a = FakeGPT()
        model_a.foo(prefix="abc")
        a_names = model_a.names

        model_b = FakeGPT()
        opt_model_b = torch._dynamo.optimize("eager", nopython=True)(model_b)
        opt_model_b.foo(prefix="abc")

        self.assertEqual(a_names, model_b.names)

    def test_numpy_variable_isinstance(self):
        def fn(x, m):
            if isinstance(m, np.ndarray):
                return x + 1
            else:
                return x - 1

        x = torch.tensor([2.3])
        m = np.array([1, 2, 3])
        ref = fn(x, m)
        cnts = torch._dynamo.testing.CompileCounter()
        opt_fn = torch._dynamo.optimize(cnts)(fn)
        res = opt_fn(x, m)
        self.assertEqual(ref, res)

        # Test now the other path
        ref = fn(x, x)
        res = opt_fn(x, x)
        self.assertEqual(ref, res)

    def test_tensor_dot_grad_no_graph_break(self):
        def fn(a, b):
            y = 3 * a**3 - b**2
            y.backward(gradient=torch.tensor([1.0, 1.0]))
            b.grad.zero_()
            return a.grad, b.grad

        a = torch.tensor([2.0, 3.0], requires_grad=True)
        b = torch.tensor([6.0, 4.0], requires_grad=True)
        cnts = torch._dynamo.testing.CompileCounter()
        opt_fn = torch._dynamo.optimize(cnts)(fn)
        _, b_grad = opt_fn(a, b)
        self.assertTrue(same(b_grad, torch.tensor([0.0, 0.0])))
        self.assertEqual(cnts.frame_count, 2)

    def test_torch_nn_parameter_isinstance(self):
        def fn(x):
            a = torch.nn.Parameter(torch.rand(2, 3))
            if isinstance(a, torch.Tensor):
                return x + 1
            else:
                return x - 1

        x = torch.tensor([2.5])
        ref = fn(x)
        opt_fn = torch._dynamo.optimize("eager")(fn)
        res = opt_fn(x)
        self.assertEqual(ref, res)

    # '__torch__.torch.SymInt (of Python compilation unit at: 0x4c9c0e0)'
    # object has no attribute or method '__ne__'
    # NB: I don't think this ever can actually work, cuz TorchScript
    # can't deal with SymInt inputs
    @expectedFailureDynamic
    @torch._dynamo.config.patch(raise_on_backend_change=True)
    def test_change_backends(self):
        @torch._dynamo.optimize("eager", nopython=True)
        def fn1():
            return x + 1

        @torch._dynamo.optimize("ts")
        def fn2():
            return x + 2

        @torch._dynamo.optimize("eager", nopython=False)
        def fn3():
            return x + 1

        x = torch.tensor([3, 5])

        fn1()
        fn1()
        fn3()
        self.assertRaises(torch._dynamo.exc.ResetRequired, fn2)
        fn1()
        torch._dynamo.reset()
        fn2()
        fn2()
        self.assertRaises(torch._dynamo.exc.ResetRequired, fn1)
        self.assertRaises(torch._dynamo.exc.ResetRequired, fn3)
        fn2()

    def test_dynamo_min_operator_with_shape(self):
        @torch._dynamo.optimize("eager", nopython=True)
        def f(x, a):
            return min(x.shape[0], a)

        result = f(torch.ones(6), 3)
        self.assertEqual(result, 3)

    def test_onnx_shape_as_tensor(self):
        @torch._dynamo.optimize("eager", nopython=True)
        def f(x):
            return 1 + torch._shape_as_tensor(x)[0]

        gm, _ = torch._dynamo.export(f)(torch.ones(6))

        input_one_dim = torch.ones(6)
        input_two_dims = torch.ones(7, 4)
        self.assertEqual(f(input_one_dim), 7)
        self.assertEqual(f(input_two_dims), 8)
        self.assertEqual(f(input_two_dims), 8)

        @torch._dynamo.optimize("eager", nopython=True)
        def f_onnx(x):
            return 1 + torch.onnx.operators.shape_as_tensor(x)[0]

        self.assertEqual(f_onnx(input_one_dim), 7)
        self.assertEqual(f_onnx(input_two_dims), 8)
        self.assertEqual(f_onnx(input_two_dims), 8)

    def test_cond(self):
        from functorch.experimental.control_flow import cond

        def true_fn(x):
            return x.sin()

        def false_fn(x):
            return x.cos()

        def f(pred, x):
            return cond(pred, true_fn, false_fn, [x])

        opt_fn = torch._dynamo.optimize("eager")(f)
        a = opt_fn(torch.tensor(False), torch.tensor([0.25, 0.25]))
        self.assertTrue(same(torch.cos(torch.tensor([0.25, 0.25])), a))
        b = opt_fn(torch.tensor(True), torch.tensor([0.25, 0.25]))
        self.assertTrue(same(torch.sin(torch.tensor([0.25, 0.25])), b))

    def test_nonzero_static(self):
        # invalid size
        with self.assertRaisesRegex(
            RuntimeError, "nonzero_static: 'size' must be an non-negative integer"
        ):
            torch.nonzero_static(torch.tensor([8]), size=-2)

        with self.assertRaisesRegex(
            RuntimeError, "nonzero_static: 'size' must be an non-negative integer"
        ):
            torch.nonzero_static(torch.tensor([8]), size=-2, out=torch.tensor(0))

        # nonzero_static.out: out dtype mismatch
        input_tensor = torch.tensor([8])
        static_size = 1
        out_tensor = torch.empty((static_size, input_tensor.dim()), dtype=torch.float)
        with self.assertRaisesRegex(
            RuntimeError, "nonzero_static: Expected out tensor to have scalar type Long"
        ):
            torch.nonzero_static(input_tensor, size=static_size, out=out_tensor)

        # nonzero_static.out: out resize (shrink)
        input_tensor = torch.tensor([8])
        static_size = 1
        out_tensor = torch.empty((10, 10, 10, 10), dtype=torch.long)
        self.assertTrue(
            same(
                torch.nonzero_static(input_tensor, size=static_size, out=out_tensor),
                torch.tensor([0]),
            )
        )
        self.assertTrue(
            same(
                out_tensor,
                torch.tensor([0]),
            )
        )

        # nonzero_static.out: out resize (enlarge)
        input_tensor = torch.tensor([8])
        static_size = 1
        out_tensor = torch.empty((0), dtype=torch.long)
        self.assertTrue(
            same(
                torch.nonzero_static(input_tensor, size=static_size, out=out_tensor),
                torch.tensor([0]),
            )
        )
        self.assertTrue(
            same(
                out_tensor,
                torch.tensor([0]),
            )
        )

        # 0 rank
        input_tensor = torch.tensor(6)
        static_size = 2
        self.assertTrue(
            same(
                torch.nonzero_static(input_tensor, size=static_size),
                torch.empty((static_size, input_tensor.dim()), dtype=torch.long),
            )
        )

        # 0 size
        input_tensor = torch.tensor([[[1]]])
        static_size = 0
        self.assertTrue(
            same(
                torch.nonzero_static(input_tensor, size=static_size),
                torch.empty((static_size, input_tensor.dim()), dtype=torch.long),
            )
        )

        # 1D input
        input_tensor = torch.tensor([0, 8])
        static_size = 1
        self.assertTrue(
            same(
                torch.nonzero_static(input_tensor, size=static_size),
                torch.tensor([1]),
            )
        )

        input_tensor = torch.tensor([8, 0])
        static_size = 2
        self.assertTrue(
            same(
                torch.nonzero_static(input_tensor, size=static_size),
                torch.tensor([[0], [-1]]),  # padded with default fill_value "-1"
            )
        )

        # 2D input
        input_tensor = torch.tensor([[1.2, 0], [3.4, 5.6]])
        static_size = 5
        fill_value = -100
        self.assertTrue(
            torch._dynamo.utils.same(
                torch.nonzero_static(
                    input_tensor, size=static_size, fill_value=fill_value
                ),
                torch.tensor(
                    [
                        [0, 0],
                        [1, 0],
                        [1, 1],
                        [fill_value, fill_value],
                        [fill_value, fill_value],
                    ]
                ),
            )
        )
        input_tensor = torch.tensor([[1.2, 0], [3.4, 5.6]])
        static_size = 2
        fill_value = -100
        self.assertTrue(
            torch._dynamo.utils.same(
                torch.nonzero_static(
                    input_tensor, size=static_size, fill_value=fill_value
                ),
                torch.tensor([[0, 0], [1, 0]]),
            )
        )

        # 3D input
        input_tensor = torch.tensor([[[0, 0], [0, -3]], [[0, 0], [5, 0]]])
        static_size = 4
        fill_value = -999
        self.assertTrue(
            torch._dynamo.utils.same(
                torch.nonzero_static(
                    input_tensor,
                    size=static_size,
                    fill_value=fill_value,
                ),
                torch.tensor(
                    [
                        [0, 1, 1],
                        [1, 1, 0],
                        [fill_value, fill_value, fill_value],
                        [fill_value, fill_value, fill_value],
                    ]
                ),
            )
        )

    def test_cond_with_quantization(self):
        from functorch.experimental.control_flow import cond

        class MyModule(torch.nn.Module):
            def __init__(self):
                super().__init__()
                example_inputs = (torch.randn(5, 5),)
                self.model = torch.nn.Linear(5, 5)
                self.quantized_model = prepare_qat_fx(
                    self.model, qconfig_dict, example_inputs=example_inputs
                )

            def forward(self, pred, x):
                def true_fn(x):
                    return x.sin() + self.quantized_model(x)

                def false_fn(x):
                    return x.cos() + self.model(x)

                return cond(pred, true_fn, false_fn, [x])

        module = MyModule()
        opt_m = torch._dynamo.optimize("eager", nopython=True)(module)
        x = torch.rand((5, 5))
        pred = torch.tensor(True)
        self.assertTrue(same(module(pred, x), opt_m(pred, x)))
        pred = torch.tensor(False)
        self.assertTrue(same(module(pred, x), opt_m(pred, x)))

    def test_map_with_quantization(self):
        from functorch.experimental.control_flow import map

        class MyModule(torch.nn.Module):
            def __init__(self):
                super().__init__()
                example_inputs = (torch.randn(5, 5),)
                self.model = torch.nn.Linear(5, 5)
                self.quantized_model = prepare_qat_fx(
                    self.model, qconfig_dict, example_inputs=example_inputs
                )

            def forward(self, x):
                def body(x):
                    return x.sin() + self.quantized_model(x)

                return map(body, x)

        module = MyModule()
        opt_m = torch._dynamo.optimize("eager", nopython=True)(module)
        x = torch.rand((5, 5))
        self.assertTrue(same(module(x), opt_m(x)))

    def test_cond_side_effects(self):
        from functorch.experimental.control_flow import cond

        c = 0

        def true_fn(x):
            return x - c

        def false_fn(x):
            return x + c

        def f(pred, x):
            nonlocal c
            c = 1
            return cond(pred, true_fn, false_fn, [x])

        opt_fn = torch._dynamo.optimize("eager")(f)
        c = 0
        a = opt_fn(torch.tensor(False), torch.tensor([0.25, 0.25]))
        self.assertTrue(same(torch.tensor([1.25, 1.25]), a))

    def test_map_side_effects(self):
        from functorch.experimental.control_flow import map

        class Module(torch.nn.Module):
            def __init__(self):
                super().__init__()
                self.w = torch.tensor(1)

            def forward(self, xs):
                def body(x):
                    self.w += 1
                    return x

                return map(body, xs)

        mod = Module()
        with self.assertRaisesRegex(
            Unsupported, "Can't inplace modify module params/buffers"
        ):
            opt_fn = torch._dynamo.optimize("eager", nopython=True)(mod)
            opt_fn(torch.randn(3, 2))

    def test_cond_nested(self):
        from functorch.experimental.control_flow import cond

        def true_fn_nested(x):
            return x * 10

        def false_fn_nested(x):
            return x * -1

        def true_fn(pred2, x):
            return x.sin()

        def false_fn(pred2, x):
            return x + cond(pred2, true_fn_nested, false_fn_nested, [x])

        def f(pred, pred2, x):
            return cond(pred, true_fn, false_fn, [pred2, x])

        cc = torch._dynamo.testing.CompileCounter()
        opt_fn = torch._dynamo.optimize(cc)(f)
        true_true_sin = opt_fn(
            torch.tensor(True), torch.tensor(True), torch.tensor([0.25, 0.25])
        )
        self.assertTrue(same(torch.sin(torch.tensor([0.25, 0.25])), true_true_sin))

        true_false_sin = opt_fn(
            torch.tensor(True), torch.tensor(False), torch.tensor([0.25, 0.25])
        )
        self.assertTrue(same(torch.sin(torch.tensor([0.25, 0.25])), true_false_sin))

        false_true_sum_mult = opt_fn(
            torch.tensor(False), torch.tensor(True), torch.tensor([0.25, 0.25])
        )
        self.assertTrue(
            same(torch.tensor([2.75, 2.75]), false_true_sum_mult)
        )  # * 10 then add x

        false_false_sum_neg = opt_fn(
            torch.tensor(False), torch.tensor(False), torch.tensor([0.25, 0.25])
        )
        self.assertTrue(
            same(torch.tensor([0.0, 0.0]), false_false_sum_neg)
        )  # * -1 then add x
        self.assertTrue(cc.frame_count, 2)

    def test_cond_export(self):
        from functorch.experimental.control_flow import cond

        def true_fn_nested(x):
            return x * 10

        def false_fn_nested(x):
            return x * -1

        def true_fn(pred2, x):
            return x.sin()

        def false_fn(pred2, x):
            return x + cond(pred2, true_fn_nested, false_fn_nested, [x])

        def f(pred, pred2, x):
            return cond(pred, true_fn, false_fn, [pred2, x])

        graph, guard = torch._dynamo.export(f)(
            torch.tensor(False), torch.tensor(True), torch.tensor([0.25, 0.25])
        )
        true_true_sin = graph(
            torch.tensor(True), torch.tensor(True), torch.tensor([0.25, 0.25])
        )
        self.assertTrue(same(torch.sin(torch.tensor([0.25, 0.25])), true_true_sin))

        true_false_sin = graph(
            torch.tensor(True), torch.tensor(False), torch.tensor([0.25, 0.25])
        )
        self.assertTrue(same(torch.sin(torch.tensor([0.25, 0.25])), true_false_sin))

        false_true_sum_mult = graph(
            torch.tensor(False), torch.tensor(True), torch.tensor([0.25, 0.25])
        )
        self.assertTrue(
            same(torch.tensor([2.75, 2.75]), false_true_sum_mult)
        )  # * 10 then add x

        false_false_sum_neg = graph(
            torch.tensor(False), torch.tensor(False), torch.tensor([0.25, 0.25])
        )
        self.assertTrue(
            same(torch.tensor([0.0, 0.0]), false_false_sum_neg)
        )  # * -1 then add x

    def test_cond_export_single_arg(self):
        from functorch.experimental.control_flow import cond

        def true_fn(x):
            return x

        def false_fn(x):
            return x.sin()

        def f(pred, x):
            return cond(pred, true_fn, false_fn, [x])

        graph, guard = torch._dynamo.export(f)(
            torch.tensor(False), torch.tensor([0.25, 0.25])
        )
        true_mirror = graph(torch.tensor(True), torch.tensor([0.25, 0.25]))
        self.assertTrue(same(torch.tensor([0.25, 0.25]), true_mirror))
        true_mirror_2 = graph(torch.tensor(True), torch.tensor([0.33, 0.33, 0.33]))
        self.assertTrue(same(torch.tensor([0.33, 0.33, 0.33]), true_mirror_2))

        false_sin = graph(torch.tensor(False), torch.tensor([0.5, 0.5]))
        self.assertTrue(same(torch.sin(torch.tensor([0.5, 0.5])), false_sin))

    def test_enum_guards(self):
        class MyEnum(enum.Enum):
            FOO = 10
            BAR = 20

        def fn(x, y):
            if y == MyEnum.FOO:
                return x + 1
            else:
                return x - 1

        x = torch.rand(3)
        y = MyEnum.BAR
        ref = fn(x, y)
        opt_fn = torch.compile(backend="eager")(fn)
        res = opt_fn(x, y)
        self.assertTrue(same(ref, res))

    def test_duplicate_graph_break_log(self):
        torch._logging.set_logs(graph_breaks=True)

        @torch._dynamo.optimize("eager")
        def f1(a, b):
            f2(a, b)

        def f2(a, b):
            c = a + b
            print("break")
            return a + b + c

        @torch._dynamo.optimize("eager")
        def g1(a, b):
            g2(a, b)

        def g2(a, b):
            c = a + b
            print("break")
            return a + b + c

        def count_graph_break_msgs(msgs):
            return sum(msg.find("Graph break") != -1 for msg in msgs)

        with self.assertLogs(logger="torch._dynamo", level=logging.DEBUG) as log:
            torch._dynamo.config.verbose = True
            f1(torch.randn(10), torch.randn(10))
            self.assertGreater(count_graph_break_msgs(log.output), 1)

        with self.assertLogs(logger="torch._dynamo", level=logging.DEBUG) as log:
            torch._dynamo.config.verbose = False
            g1(torch.randn(10), torch.randn(10))
            self.assertEqual(count_graph_break_msgs(log.output), 1)

        # reset logging state
        torch._logging.set_logs()

    def test_inplace_param_update(self):
        def fn(param, y):
            prev_grad = torch.is_grad_enabled()
            try:
                torch.set_grad_enabled(False)
                torch.set_grad_enabled(True)
                torch.set_grad_enabled(False)
                param.add_(y)
            finally:
                torch.set_grad_enabled(prev_grad)

        y = torch.randn(4)
        x = torch.nn.Parameter(torch.randn(4))
        fn(x, y)

        cnts = torch._dynamo.testing.CompileCounter()
        opt_fn = torch._dynamo.optimize(cnts, nopython=True)(fn)
        opt_fn(x, y)
        self.assertEqual(cnts.frame_count, 1)
        self.assertEqual(cnts.op_count, 3)

    @unittest.skipIf(
        not PLATFORM_SUPPORTS_FUSED_SDPA or not SM80OrLater,
        "Can't run fused SDPA on this platform",
    )
    def test_parsing_sdpa(self):
        class MyModule(torch.nn.Module):
            def forward(self, query, key, value):
                out = F.scaled_dot_product_attention(query, key, value, None, 0, True)
                out = F.scaled_dot_product_attention(
                    query, key, value, None, 0, True, scale=8
                )
                out = F.scaled_dot_product_attention(
                    query=query,
                    key=key,
                    value=value,
                    attn_mask=None,
                    dropout_p=0,
                    is_causal=True,
                )
                out = F.scaled_dot_product_attention(
                    query,
                    key=key,
                    value=value,
                    attn_mask=None,
                    dropout_p=0,
                    is_causal=True,
                )
                out = F.scaled_dot_product_attention(
                    query, key, value, None, dropout_p=0, is_causal=True
                )
                out = F.scaled_dot_product_attention(query, key, value, None, scale=8)
                return out

        device = "cuda"
        dtype = torch.float16
        seq_len_q = 1
        seq_len_k = 1
        head_dim = 8
        query = torch.ones(
            1, 8, seq_len_q, head_dim, device=device, dtype=dtype, requires_grad=True
        )
        key = torch.ones(
            1, 8, seq_len_k, head_dim, device=device, dtype=dtype, requires_grad=True
        )
        value = torch.ones(
            1, 8, seq_len_k, head_dim, device=device, dtype=dtype, requires_grad=True
        )
        module = MyModule()
        opt_mod = torch._dynamo.optimize("inductor")(module)
        opt_mod(query, key, value)

    @pytest.mark.xfail(reason="https://github.com/pytorch/pytorch/issues/106207")
    def test_generate_tensor_from_list_of_numpy_primitive_type(self):
        # Test sth like torch.LongTensor(list(np.int64, np.int64, ...))
        def fn():
            x = np.array([1, 2, 3, 4, 5, 6], dtype=np.int64)
            y = [x[0], x[2], x[4]]
            return torch.LongTensor(y)

        ref = fn()
        res = torch.compile(fullgraph=True)(fn)()
        self.assertEqual(ref, res)

    def test_object_classmethod(self):
        class C:
            @classmethod
            def fn(cls, x):
                return x + x

        @torch._dynamo.optimize("eager", nopython=True)
        def f():
            return C().fn(torch.ones(2, 3))

        self.assertTrue(torch.allclose(f(), torch.tensor([2.0])))

    def test_object_staticmethod(self):
        class C:
            @staticmethod
            def fn(x):
                return x + x

        @torch._dynamo.optimize("eager", nopython=True)
        def f():
            return C().fn(torch.ones(2, 3))

        self.assertTrue(torch.allclose(f(), torch.tensor([2.0])))

    def test_user_function_variable_supports_enum_argument(self):
        class Foo(enum.Enum):
            FOO = 0
            BAR = 1

        def gn(x, y=Foo.FOO):
            if y is Foo.FOO:
                return x
            else:
                return x + 1

        def fn(x):
            return gn(x)

        x = torch.randn(2, 3)
        ref = fn(x)
        opt_fn = torch._dynamo.optimize("eager", nopython=True)(fn)
        res = opt_fn(x)
        self.assertTrue(torch.allclose(ref, res))

    def test_user_function_variable_supports_type_abcmeta_argument(self):
        class Foo(metaclass=abc.ABCMeta):
            @abc.abstractclassmethod
            def read(self):  # noqa: B027
                pass

        class Bar(Foo):
            def read(self):
                return "Hello World!"

        class Baz:
            pass

        def gn(x, tys=(Bar, Baz)):
            if Bar in tys:
                return x - 1
            else:
                return x + 1

        def fn(x):
            return gn(x)

        x = torch.randn(2, 3)
        ref = fn(x)
        opt_fn = torch._dynamo.optimize("eager", nopython=True)(fn)
        res = opt_fn(x)
        self.assertTrue(torch.allclose(ref, res))

    def test_user_function_variable_supports_function_argument(self):
        # Test user defined function default arguments can be:
        # 1, user defined functions (e.g, add1)
        # 2, torch functions (e.g, torch.sin)
        # 3, python builtin functions (e.g, operator.neg)
        def add1(x):
            return x + 1

        def gn(x, f1=add1, f2=torch.sin, f3=operator.neg):
            return f3(f2(f1(x)))

        def fn(x):
            return gn(x)

        x = torch.randn(2, 3)
        ref = fn(x)
        opt_fn = torch._dynamo.optimize("eager", nopython=True)(fn)
        res = opt_fn(x)
        self.assertTrue(torch.allclose(ref, res))

    def test_typing_variable_isinstance(self):
        def fn(x, m):
            if isinstance(m, typing.Mapping):
                return x + 1
            else:
                return x - 1

        x = torch.randn(2, 3)
        m = {"x": torch.randn(3)}
        ref = fn(x, m)
        opt_fn = torch._dynamo.optimize("eager")(fn)
        res = opt_fn(x, m)
        self.assertTrue(torch.allclose(ref, res))

    def test_repro_graph_breaks_in__get_item_by_idx(self):
        class Mod(torch.nn.Module):
            def __init__(self):
                super().__init__()
                self.mod = torch.nn.Sequential(
                    torch.nn.Linear(3, 3), torch.nn.Linear(3, 3)
                )

            def forward(self, x):
                return self.mod[0](x)

        m = Mod()
        graph, _ = torch._dynamo.export(m)(torch.randn(3, 3))

    def test_nn_sequential_invocation(self):
        with freeze_rng_state():

            class TestModel(torch.nn.Module):
                def __init__(self) -> None:
                    super().__init__()
                    self.linears = torch.nn.Sequential(
                        torch.nn.Linear(2, 2),
                        torch.nn.Linear(2, 2),
                        torch.nn.Linear(2, 2),
                        torch.nn.Linear(2, 2),
                    )

                def forward(self, x):
                    all_but_last = self.linears[:-1]
                    return all_but_last(x)

            m = TestModel()
            x = torch.rand((2, 2))
            real = m(x)
            graph, _ = torch._dynamo.export(m)(x)
            dynamo_result = graph(x)
            self.assertTrue(same(real, dynamo_result))

    def test_nn_sequential_invocation_reposition_indices(self):
        with freeze_rng_state():

            class TestModel(torch.nn.Module):
                def __init__(self) -> None:
                    super().__init__()
                    self.linears = torch.nn.Sequential(
                        torch.nn.Linear(2, 2),
                        torch.nn.Linear(2, 2),
                        torch.nn.Linear(2, 2),
                        torch.nn.Linear(2, 2),
                    )

                def forward(self, x):
                    all_but_last = self.linears[1:3]
                    return all_but_last(x)

            m = TestModel()
            x = torch.rand((2, 2))
            real = m(x)
            graph, _ = torch._dynamo.export(m)(x)
            dynamo_result = graph(x)
            self.assertTrue(same(real, dynamo_result))

    def test_error_on_nested_fx_trace(self):
        input = torch.rand(2, 3)

        def f(x):
            x + x

        real = f(input)

        optimized = torch._dynamo.optimize("eager")(f)
        self.assertTrue(same(optimized(input), real))

        with self.assertRaisesRegex(RuntimeError, "Detected that you are using FX"):
            gm = torch.fx.symbolic_trace(optimized)

    @patch.object(torch._dynamo.config, "error_on_nested_fx_trace", False)
    def test_no_error_on_nested_fx_trace(self):
        input = torch.rand(2, 3)

        def f(x):
            x + x

        real = f(input)

        optimized = torch._dynamo.optimize("eager")(f)
        self.assertTrue(same(optimized(input), real))

        # should not error
        gm = torch.fx.symbolic_trace(optimized)
        self.assertTrue(same(gm(input), real))

    def test_not_dynamic_scope(self):
        def f(y):
            x = 1

            def g():
                x = 2
                return lambda: x

            return y + g()()

        input = torch.zeros(1)
        real = f(input)
        optimized = torch._dynamo.optimize("eager")(f)
        opt = optimized(input)
        self.assertTrue(same(opt, real))

    def test_inference_mode(self):
        @torch.inference_mode()
        def func(x, y):
            return x.add(1.0) + y

        x = torch.ones(4, requires_grad=True)
        y = torch.ones(4, requires_grad=True)
        ref = func(x, y)
        opt_func = torch._dynamo.optimize("eager")(func)

        x1 = torch.ones(4, requires_grad=True)
        res = opt_func(x1, y)
        self.assertTrue(same(ref, res))
        self.assertTrue(same(x, x1))

    def test_if_cond_nn_mod1(self):
        class MockModule(torch.nn.Module):
            def __init__(self, output_relu=True):
                super().__init__()
                self.relu = torch.nn.ReLU() if output_relu else None

            def forward(self, x):
                x = torch.sin(x)
                if self.relu:
                    x = self.relu(x)
                return x

        model = MockModule()
        opt_model = torch._dynamo.optimize("eager", nopython=True)(model)

        x = torch.rand(4)
        ref = model(x)
        res = opt_model(x)
        self.assertTrue(same(ref, res))

        model = MockModule(output_relu=False)
        opt_model = torch._dynamo.optimize("eager", nopython=True)(model)

        x = torch.rand(4)
        ref = model(x)
        res = opt_model(x)
        self.assertTrue(same(ref, res))

    def test_if_cond_nn_mod2(self):
        class MockModule(torch.nn.Module):
            def __init__(self):
                super().__init__()
                self.layer = torch.nn.Sequential()

            def forward(self, x):
                if self.layer:
                    return x + 1
                else:
                    return x - 1

        model = MockModule()
        x = torch.rand(4)
        ref = model(x)
        opt_model = torch.compile(backend="eager")(model)
        res = opt_model(x)
        self.assertTrue(same(ref, res))

    def test_if_cond_nn_mod3(self):
        def fn(x):
            if torch.nn.ModuleList():
                return x + 1
            else:
                return x - 1

        x = torch.rand(4)
        ref = fn(x)
        opt_fn = torch.compile(backend="eager")(fn)
        res = opt_fn(x)
        self.assertTrue(same(ref, res))

    def test_if_cond_user_defined_object(self):
        # obj.__bool__ is not existed
        class A:  # noqa: B903
            def __init__(self, x):
                self.x = x

        # obj.__bool__ is function and returns bool type
        class B:
            def __init__(self, x):
                self.x = x

            def __bool__(self):
                return self.x > 0

        # obj.__bool__ is non-function
        class C:
            def __init__(self, x):
                self.x = x
                self.__bool__ = False

        def fn(x, obj):
            if not obj:
                return x + 1
            else:
                return x - 1

        x = torch.rand(4)
        cnts = torch._dynamo.testing.CompileCounter()
        opt_fn = torch._dynamo.optimize(cnts, nopython=True)(fn)
        obj1 = A(0.5)
        obj2 = B(0.5)
        obj3 = B(-0.5)
        obj4 = C(0.5)
        for obj in [obj1, obj2, obj3, obj4, obj3, obj2]:
            ref = fn(x, obj)
            res = opt_fn(x, obj)
            self.assertTrue(same(ref, res))
        self.assertEqual(cnts.frame_count, 4)

    def test_if_cond_user_defined_object2(self):
        # obj.__bool__ is function and returns non-bool type
        class MyObj:
            def __init__(self, x):
                self.x = x

            def __bool__(self):
                self.x = 1.2
                return self.x

        def fn(a, obj):
            if not obj:
                return a + obj.x
            else:
                return a - obj.x

        x = torch.rand(4)
        obj = MyObj(0.5)
        opt_fn = torch._dynamo.optimize("eager")(fn)
        try:
            opt_fn(x, obj)
            self.assertFalse(True)
        except TypeError as e:
            self.assertIn("__bool__ should return bool, returned float", str(e))

    def test_if_cond_user_defined_object3(self):
        # obj.__bool__ is not existed, but obj.__len__ exists
        class A:  # noqa: B903
            def __init__(self, x):
                self.x = x

            def __len__(self):
                return len(self.x)

        # obj.__bool__ takes precedence over obj.__len__
        class B:
            def __init__(self, x):
                self.x = x

            def __bool__(self):
                return False

            def __len__(self):
                return len(self.x)

        def fn(x, obj):
            if not obj:
                return x + 1
            else:
                return x - 1

        x = torch.rand(4)
        opt_fn = torch.compile(backend="eager", fullgraph=True)(fn)
        obj1 = A([1, 2, 3])
        obj2 = A([])
        obj3 = B([1, 2, 3])
        obj4 = B([])
        for obj in [obj1, obj2, obj3, obj4]:
            ref = fn(x, obj)
            res = opt_fn(x, obj)
            self.assertTrue(same(ref, res))

    def test_class_has_instancecheck_method(self):
        class A:
            pass

        class ExampleMeta(type):
            def __instancecheck__(cls, instance):
                return True

        class B(metaclass=ExampleMeta):
            pass

        def fn(x, obj):
            if isinstance(obj, B):
                return x + 1
            else:
                return x - 1

        x = torch.rand(4)
        obj = A()
        ref = fn(x, obj)
        opt_fn = torch._dynamo.optimize("eager", nopython=True)(fn)
        res = opt_fn(x, obj)
        self.assertTrue(same(ref, res))

    def test_torch_cuda_is_available(self):
        def fn(x):
            if torch.cuda.is_available():
                return x + 1
            else:
                return x - 1

        x = torch.rand(4)
        ref = fn(x)
        opt_fn = torch._dynamo.optimize("eager", nopython=True)(fn)
        res = opt_fn(x)
        self.assertTrue(same(ref, res))

    def test_variable_tracker_recursively_contains(self):
        # VariableTracker.recursively_contains should be updated correctly when mutation happens
        def fn(x):
            data = [[None] * 3] * 3
            for i in range(3):
                if i == 0:
                    data[0][i] = x
                else:
                    data[0][i] = data[0][i - 1] + 1
            return data[0][-1]

        x = torch.rand(4)
        ref = fn(x)
        opt_fn = torch._dynamo.optimize("eager", nopython=True)(fn)
        res = opt_fn(x)
        self.assertTrue(same(ref, res))

    @unittest.skipIf(not TEST_CUDA, "requires cuda")
    @unittest.skipIf(not torch.backends.cudnn.is_available(), "requires cudnn")
    def test_torch_cudnn_is_acceptable(self):
        def fn(x):
            if torch.backends.cudnn.is_acceptable(tensor=x):
                return x + 1
            return x

        x = torch.rand(4).cuda()
        ref = fn(x)
        opt_fn = torch._dynamo.optimize("eager", nopython=True)(fn)
        res = opt_fn(x)
        self.assertTrue(same(ref, res))

    @unittest.skipIf(not TEST_CUDA, "requires cuda")
    @unittest.skipIf(not torch.backends.cudnn.is_available(), "requires cudnn")
    def test_torch_cudnn_is_acceptable_bad_inputs(self):
        def fn1(x):
            if torch.backends.cudnn.is_acceptable("invalid"):
                return x + 1
            return x

        def fn2(x):
            if torch.backends.cudnn.is_acceptable(x, 3.14):
                return x + 1
            return x

        with self.assertRaisesRegex(
            AssertionError, "Expect input to cudnn.is_acceptable to be a tensor"
        ):
            x1 = torch.rand(4).cuda()
            opt_fn1 = torch._dynamo.optimize("eager", nopython=True)(fn1)
            res1 = opt_fn1(x1)

        with self.assertRaisesRegex(
            AssertionError, "Expect 1 input to cudnn.is_acceptable"
        ):
            x2 = torch.rand(4).cuda()
            opt_fn2 = torch._dynamo.optimize("eager", nopython=True)(fn2)
            res = opt_fn2(x2)

    @unittest.skipIf(not TEST_CUDA, "requires cuda")
    def test_get_device(self):
        def fn(x, y):
            x = x + 1
            y = y + 1
            return x.get_device(), y.get_device()

        x = torch.rand(4, device="cuda")
        y = torch.rand(4, device="cpu")
        ref = fn(x, y)
        opt_fn = torch._dynamo.optimize("eager", nopython=True)(fn)
        res = opt_fn(x, y)
        self.assertTrue(same(ref, res))

    def test_disable_flag(self):
        cnt = torch._dynamo.testing.CompileCounter()

        with patch.dict(os.environ, {"TORCH_COMPILE_DISABLE": "1"}):

            def fn(x, y):
                x = x + 1
                y = y + 1

            opt_fn = torch._dynamo.optimize(cnt)

        self.assertEqual(cnt.frame_count, 0)

    def test_is_compiling(self):
        def f():
            if torch._dynamo.is_compiling():
                return torch.ones(2, 2)
            else:
                return torch.zeros(2, 2)

        opt_f = torch._dynamo.optimize("eager")(f)

        self.assertEqual(f(), torch.zeros(2, 2))
        self.assertEqual(opt_f(), torch.ones(2, 2))

    def test_torch_generator_set_state(self):
        def fn():
            default_state = torch.default_generator.get_state()
            x = torch.rand([2, 3])
            torch._dynamo.graph_break()
            torch.default_generator.set_state(default_state)
            y = torch.rand([2, 3])
            return x, y

        opt_fn = torch._dynamo.optimize("eager")(fn)
        x, y = opt_fn()
        self.assertEqual(x, y)

    def test_torch_distributions_lazy_property(self):
        def fn(x):
            return torch.distributions.Categorical(probs=x).entropy()

        opt_fn = torch._dynamo.optimize("eager")(fn)
        x = torch.rand([4, 4])
        self.assertEqual(opt_fn(x), fn(x))

    def test_guard_failure_fn(self):
        def fn(x, y, k):
            x = x + 1
            y = y + 1
            return x * y * k

        x = torch.tensor([0.5, 0.5])
        y = torch.tensor([1.0, 1.0])

        guard_failure = None

        def guard_failures(failure):
            nonlocal guard_failure
            guard_failure = failure

        opt_fn = torch._dynamo.optimize(
            "eager", nopython=True, guard_fail_fn=guard_failures
        )(fn)

        x2 = torch.tensor([0.5, 0.5, 1.0])
        y2 = torch.tensor([0.5, 0.5, 0.5])

        opt_fn(x, y, 3)
        opt_fn(x2, y2, 5)

        if (
            not torch._dynamo.config.specialize_int
            and not torch._dynamo.config.assume_static_by_default
        ):
            # we didn't actually test guard_failure_fn here but whatever,
            # nice to see no guard failure on the test
            self.assertTrue(guard_failure is None)
        else:
            self.assertTrue(guard_failure is not None)

    def test_guard_failure_fn_shape_control(self):
        def fn(x, y):
            if x.shape[0] < 3:
                if y.shape[0] < 3:
                    return x * y
                else:
                    return x + y
            else:
                return -1

        x = torch.randn([2, 2])
        y = torch.randn([2, 2])

        guard_failure = None

        def guard_failures(failure):
            nonlocal guard_failure
            guard_failure = failure

        opt_fn = torch._dynamo.optimize(
            "eager", nopython=True, guard_fail_fn=guard_failures
        )(fn)

        x2 = torch.randn([5, 5])
        y2 = torch.randn([5, 5])

        opt_fn(x, y)
        opt_fn(x2, y2)

        self.assertTrue(guard_failure is not None)
        if torch._dynamo.config.assume_static_by_default:
            self.assertExpectedInline(
                guard_failure[0],
                """tensor 'L['x']' size mismatch at index 0. expected 2, actual 5""",
            )
        else:
            self.assertExpectedInline(guard_failure[0], """L['x'].size()[0] < 3""")

    def test_guard_failure_fn2(self):
        def fn(x, y):
            x = x + 1
            y = y + 1
            return x * y

        x = torch.tensor([0.5, 0.5])
        y = torch.tensor([1.0, 1.0])

        guard_failure = None

        def guard_failures(failure):
            nonlocal guard_failure
            guard_failure = failure

        opt_fn = torch._dynamo.optimize(
            "eager", nopython=True, guard_fail_fn=guard_failures
        )(fn)

        x2 = torch.tensor([0.5, 0.5, 1.0])
        y2 = torch.tensor([0.5, 0.5, 0.5])

        opt_fn(x, y)
        opt_fn(x2, y2)

        if torch._dynamo.config.assume_static_by_default:
            self.assertExpectedInline(
                guard_failure[0],
                """tensor 'L['x']' size mismatch at index 0. expected 2, actual 3""",
            )
        else:
            self.assertTrue(guard_failure is None)

    def test_guard_failure_fn_tensor_iter(self):
        def fn(x):
            for y in x:
                y.add_(1.0)
            return y

        guard_failure = None

        def guard_failures(failure):
            nonlocal guard_failure
            guard_failure = failure

        opt_fn = torch._dynamo.optimize(
            "eager", nopython=True, guard_fail_fn=guard_failures
        )(fn)

        args1 = torch.randn(10, 10)
        out = fn(args1)
        opt_out = opt_fn(args1)
        self.assertTrue(same(out, opt_out))

        args2 = torch.randn(9, 10)
        out = fn(args2)
        opt_out = opt_fn(args2)
        self.assertTrue(same(out, opt_out))

        # guard is expected for both static and dynamic shapes
        self.assertTrue(guard_failure is not None)
        self.assertExpectedInline(guard_failure[0], """len(L['x']) == 10""")

    def test_restore_graphstate(self):
        # This function does some guard accumulation,
        # and then rolls back due to control flow.
        # The idea is that if one were printing guards as they appear,
        # they would see this insert a guard that does not show up in the final set of
        # guards as we rolled back from it.
        def nested_fn(s):
            if x[0] < 10:
                return s * s
            return s

        def fn(x, y):
            x = x + 1
            y = nested_fn(y)
            y = y + 10
            return x * y

        all_guards = []

        def guard_export_print(guards):
            nonlocal all_guards
            all_guards.extend(guards)

        opt_fn = torch._dynamo.optimize("eager", guard_export_fn=guard_export_print)(fn)

        x = torch.tensor([0.5, 0.5])
        y = torch.tensor([1.0, 1.0])
        opt_fn(x, y)

        for guard in all_guards:
            # This guard was created
            self.assertTrue(guard.name != "nested_fn.__closure__[0].cell_contents")

    def test_call_parent_non_class_methods_from_child(self):
        class A:
            def add(self, x):
                return x + 10

            def mul(self, x):
                return x * 0.1

        class B(A):
            def add(self, x):
                return x + 20

            def mul(self, x):
                return x * 0.2

        class C(B):
            def add(self, x):
                y = A.add(self, x)
                z = B.mul(self, y)
                return z + 30

        x = torch.rand(4)
        fn = C().add
        ref = fn(x)
        opt_fn = torch._dynamo.optimize("eager", nopython=True)(fn)
        res = opt_fn(x)
        self.assertTrue(same(ref, res))

    def test_builder_for_class_with_metaclass(self):
        class ExampleMeta(type):
            pass

        class MyClass(metaclass=ExampleMeta):
            pass

        def fn(x, y):
            if isinstance(y, MyClass):
                return x + 1
            else:
                return x - 1

        x = torch.rand([4, 4])
        y = MyClass()
        ref = fn(x, y)
        opt_fn = torch._dynamo.optimize("eager")(fn)
        res = opt_fn(x, y)
        self.assertTrue(same(ref, res))

    def test_tuple_from_tuple_iter(self):
        def inner_fn(*args):
            acc = torch.ones(10, 10)
            for arg in args:
                acc.add_(arg)

            return acc

        @torch._dynamo.optimize("eager")
        def fn(inputs, params):
            y = tuple(inputs) + tuple(params)
            return inner_fn(*y)

        inputs = [torch.randn(10, 10) for _ in range(3)]

        fn(inputs, iter(tuple(inputs)))

    def test_torch_package_working_with_trace(self):
        # from torch._dynamo.test_case import run_tests

        inputs = [torch.randn([2, 2]), torch.randn([2, 2])]

        optimized_model = torch._dynamo.optimize(backend="eager")(
            MyPickledModule(torch.randn([2, 2]))
        )
        from torch import package

        path = "/tmp/MyPickledModule.pt"
        package_name = "MyPickledModule"
        resource_name = "MyPickledModule.pkl"

        model = MyPickledModule(torch.randn([2, 2]))

        with package.PackageExporter(path) as exp:
            exp.extern("**")
            exp.save_pickle(package_name, resource_name, model)

        imp = package.PackageImporter(path)
        loaded_model = imp.load_pickle(package_name, resource_name)

        optimized_loaded_model = torch._dynamo.optimize("eager")(loaded_model)(*inputs)

    def test_shape_and_tuple_equality(self):
        def fn(x, y, t):
            z = x * y
            if x.size() == t:
                return z.cos()
            return z.sin()

        torch._dynamo.optimize("eager", nopython=True)(fn)(
            torch.randn([4, 4]), torch.randn([4, 4]), (4, 4)
        )

    def test_int_list(self):
        # if assume_static_by_default == True: spec int list
        # otherwise: unspec int list
        def fn(x, y):
            return torch.sin(x + y[1] % 2)

        x = torch.randn(6)
        cnt = torch._dynamo.testing.CompileCounter()
        opt_fn = torch._dynamo.optimize(cnt)(fn)
        for i in range(10, 25, 3):
            y = [i, i + 1, i + 2]
            ref = fn(x, y)
            res = opt_fn(x, y)
            self.assertTrue(same(ref, res))
        if torch._dynamo.config.assume_static_by_default:
            if torch._dynamo.config.automatic_dynamic_shapes:
                self.assertExpectedInline(cnt.frame_count, """2""")
            else:
                self.assertExpectedInline(cnt.frame_count, """5""")
        else:
            self.assertExpectedInline(cnt.frame_count, """1""")

    def test_patched_builtin_functions(self):
        import builtins

        # Cache the original builtin function ids
        torch._dynamo.allowed_functions._builtin_function_ids()

        class MyClass:
            pass

        builtin_isinstance = builtins.isinstance

        def patched_isinstance(obj, classinfo) -> bool:
            if builtin_isinstance(obj, MyClass):
                return False
            else:
                return builtin_isinstance(obj, classinfo)

        def fn(x, y):
            if isinstance(y, MyClass):
                return x + 1
            else:
                return x - 1

        x = torch.ones(2, 3)
        y = MyClass()

        try:
            ref = fn(x, y)
            # Monkey patch builtin function
            builtins.isinstance = patched_isinstance
            opt_fn = torch.compile(backend="eager", fullgraph=True)(fn)
            res = opt_fn(x, y)
            self.assertTrue(same(ref, x + 1))
            self.assertTrue(same(res, x - 1))
        finally:
            builtins.isinstance = builtin_isinstance

    # specifically test for tensor.attribute -> torch.something()
    def test_real_imag_tensor_attribute(self):
        def fn(x, y):
            a = x.real
            b = x.imag
            return torch.mul(torch.add(a, y), b)

        x_real = torch.rand((4, 4))
        x_imag = torch.rand((4, 4))
        x = torch.complex(x_real, x_imag)
        y = torch.rand((4, 4))

        ref = fn(x, y)
        opt_fn = torch._dynamo.optimize("eager")(fn)
        res = opt_fn(x, y)
        self.assertTrue(same(ref, res))

    def test_cast(self):
        from typing import cast

        def fn(x):
            return cast(torch.Tensor, torch.add(x, 1.0))

        opt_fn = torch.compile(backend="eager", fullgraph=True)(fn)

        ref = fn(torch.ones(2, 2))
        res = opt_fn(torch.ones(2, 2))

        self.assertTrue(same(ref, res))

    def test_T_tensor_attribute(self):
        def fn(x, y):
            a = x.T
            return torch.add(a, y)

        x = torch.rand((4, 4))
        y = torch.rand((4, 4))

        ref = fn(x, y)
        opt_fn = torch._dynamo.optimize("eager")(fn)
        res = opt_fn(x, y)
        self.assertTrue(same(ref, res))

    def test_recursive_tensor_attribute(self):
        def fn(x, y):
            a = x.real.T
            b = x.imag
            return torch.mul(torch.add(a, y), b)

        x_real = torch.rand((4, 4))
        x_imag = torch.rand((4, 4))
        x = torch.complex(x_real, x_imag)
        y = torch.rand((4, 4))

        ref = fn(x, y)
        opt_fn = torch._dynamo.optimize("eager")(fn)
        res = opt_fn(x, y)
        self.assertTrue(same(ref, res))

    def test_assigning_function_to_object_attribute(self):
        # user-defined functions which are object's attributes are not converted to bound methods
        def my_add(*args):
            a, b = args
            return a + b

        class MyClass:
            def __init__(self, func):
                self.add = func

        obj = MyClass(my_add)

        def fn(x):
            return obj.add(x, 2)

        x = torch.rand(2, 3)
        ref = fn(x)
        opt_fn = torch.compile(backend="eager")(fn)
        res = opt_fn(x)
        self.assertTrue(same(ref, res))

    def test_assigning_function_to_class_attribute(self):
        # user-defined functions which are class's attributes are converted to bound methods
        def my_add(*args):
            obj, a, b = args
            return obj.x + a + b

        class MyClass:
            add = my_add

            def __init__(self, x):
                self.x = x

        obj = MyClass(0.5)

        def fn(x):
            return obj.add(x, 2)

        x = torch.rand(2, 3)
        ref = fn(x)
        opt_fn = torch.compile(backend="eager")(fn)
        res = opt_fn(x)
        self.assertTrue(same(ref, res))

    def test_tagging_tensors_simple(self):
        def foo(x, y):
            return x * y, x, y

        a = torch.randn([3, 3])
        a.tag = "a"
        a.frog = "ribbity ribbit"
        b = torch.randn([3, 3])
        b.tag = "b"
        b.frog = "ribbit"

        exported = torch._dynamo.export(foo)(a, b)
        out_graph = exported[0]

        nodes = list(out_graph.graph.nodes)
        placeholders = [node for node in nodes if node.op == "placeholder"]
        all_tags = []
        all_frogs = []
        for placeholder in placeholders:
            if "tensor_dict" in placeholder.meta:
                all_tags.append(placeholder.meta["tensor_dict"]["tag"])
                all_frogs.append(placeholder.meta["tensor_dict"]["frog"])

        self.assertEqual(all_tags, ["a", "b"])
        self.assertEqual(all_frogs, ["ribbity ribbit", "ribbit"])

    def test_tagging_tensors_mix_used_unused_structure(self):
        def pre_attention_state_ops(input, mems, state):
            lc_key = state[0]
            lc_val = state[1]
            bar = []
            for i in range(0, 4):
                bar2 = []
                for j in range(0, 3):
                    bar2.append(
                        lc_key + lc_val + torch.tensor([0.1, 0.25, 0.4, 0.5, 0.1])
                    )
                bar.append(bar2)

            return bar

        mems = torch.tensor([[[1.8364, 0.2724, -1.4917, -0.4367, 0.8640]]])
        state = [
            torch.tensor([[[1.0517, 0.3848, -0.6472, 0.0823, 0.9116]]]),
            torch.tensor([[[1.0517, 0.3848, -0.6472, 0.0823, 0.9116]]]),
        ]
        i = torch.tensor(
            [
                [0.0313, -0.1487, -0.3846, -0.5321],
                [-1.7073, 1.3331, -0.0890, -1.4935],
                [-0.8314, -0.1862, -0.5935, 1.5232],
            ]
        )

        mems.tag = "MEMS"
        i.tag = "FOO"
        state[0].tag = "STATE_0"
        state[1].tag = "HMMM"

        exported = torch._dynamo.export(pre_attention_state_ops)(i, mems, state)
        out_graph = exported[0]

        nodes = list(out_graph.graph.nodes)
        placeholders = [node for node in nodes if node.op == "placeholder"]
        all_tags = []
        for placeholder in placeholders:
            if "tensor_dict" in placeholder.meta:
                all_tags.append(placeholder.meta["tensor_dict"]["tag"])

        self.assertEqual(all_tags, ["STATE_0", "HMMM"])

    def test_get_custom_tensor_attribute(self):
        def fn(x):
            return x.custom_attr * x

        x = torch.rand((2, 2))
        x.custom_attr = 3.14
        ref = fn(x)
        opt_fn = torch._dynamo.optimize("eager")(fn)
        res = opt_fn(x)
        self.assertTrue(same(ref, res))

    def test_set_custom_tensor_attribute(self):
        def fn(x):
            x.custom_attr = 3.14
            return x.custom_attr * x

        x = torch.rand((2, 2))
        ref = fn(x)
        opt_fn = torch._dynamo.optimize("eager")(fn)
        res = opt_fn(x)
        self.assertTrue(same(ref, res))

    def test_if_tensor_is_none(self):
        """
        Python 3.11 adds new jump instructions that check if
        TOS is None. We do not support these instructions.
        """

        def f(x, y):
            z = 1
            if x is None:
                z *= 2
            if y is not None:
                z *= 3
            return z

        opt_f = torch._dynamo.optimize("eager", nopython=True)(f)
        self.assertEqual(opt_f(None, torch.ones(2)), 6)

        if sys.version_info >= (3, 11):
            insts = bytecode_transformation.cleaned_instructions(f.__code__)
            for inst in insts:
                self.assertNotIn("_NONE", inst.opname)

    @skipIfNotPy311
    def test_py311_jump_offset(self):
        new_inst = bytecode_transformation.create_instruction
        load_global = bytecode_transformation.create_load_global
        consts = (None, 1, 2, 3, 4)

        def create_test_code(jump_opname, target_idx):
            targets = [
                new_inst("LOAD_CONST", argval=1),
                new_inst("LOAD_CONST", argval=3),
            ]
            jump_to_target_inst = new_inst(jump_opname, target=targets[target_idx])
            """
            pseudocode of generated bytecode:
            def test_py311_fn():
                goto target1
            target0:
                return 1
            target1:
                goto [target0/target2] (via fwd or bwd jump)
                return 2
            target2:
                return 3
                return 4
            """
            # test with LOAD_GLOBAL since it has a different instruction size
            insts = [
                new_inst("RESUME", arg=0),
                new_inst("JUMP_FORWARD", target=jump_to_target_inst),
                targets[0],
                load_global("print", False),
                new_inst("POP_TOP"),
                new_inst("RETURN_VALUE"),
                jump_to_target_inst,
                new_inst("LOAD_CONST", argval=2),
                load_global("print", False),
                new_inst("POP_TOP"),
                new_inst("RETURN_VALUE"),
                targets[1],
                new_inst("RETURN_VALUE"),
                new_inst("LOAD_CONST", argval=4),
                new_inst("RETURN_VALUE"),
            ]
            code_options = collections.OrderedDict(
                [
                    ("co_argcount", 0),
                    ("co_posonlyargcount", 0),
                    ("co_kwonlyargcount", 0),
                    ("co_nlocals", 0),
                    ("co_stacksize", 2),
                    ("co_flags", 3),
                    ("co_code", b""),
                    ("co_consts", consts),
                    ("co_names", ("print",)),
                    ("co_varnames", ()),
                    ("co_filename", __file__),
                    ("co_name", "test_py311_fn"),
                    ("co_qualname", "test_py311_fn"),
                    ("co_firstlineno", 1),
                    ("co_linetable", b""),
                    ("co_exceptiontable", b""),
                    ("co_freevars", ()),
                    ("co_cellvars", ()),
                ]
            )
            return bytecode_transformation.clean_and_assemble_instructions(
                insts,
                list(code_options.keys()),
                code_options,
            )

        # format: jump_opname, target_idx, expected forward jump, expected return value
        test_args = (
            ("JUMP_FORWARD", 0, False, 1),
            ("JUMP_FORWARD", 1, True, 3),
            ("JUMP_BACKWARD", 0, False, 1),
            ("JUMP_BACKWARD", 1, True, 3),
        )

        for test in test_args:
            insts, code = create_test_code(test[0], test[1])
            # check if offset of latest jump instruction is forward/backward
            for inst in reversed(insts):
                if inst.opname.startswith("JUMP"):
                    if test[2]:
                        self.assertIn("FORWARD", inst.opname)
                    else:
                        self.assertIn("BACKWARD", inst.opname)
                    break
            # run the code and check result

            def dummy_fn():
                pass

            dummy_fn.__code__ = code
            self.assertEqual(dummy_fn(), test[3])

            dummy_opt = torch._dynamo.optimize("eager")(dummy_fn)
            self.assertEqual(dummy_opt(), test[3])

    def test_exception_table_encode_varint(self):
        # these numbers have no real meaning to them
        nums = [
            0b111_101010_000000,
            0b1100_111000_010101_101010,
        ]
        b = bytecode_transformation.encode_exception_table_varint(
            nums[0]
        ) + bytecode_transformation.encode_exception_table_varint(nums[1])
        nums_new = []
        b_iter = iter(bytes(b))
        while True:
            try:
                nums_new.append(
                    bytecode_transformation.decode_exception_table_varint(b_iter)
                )
            except StopIteration:
                break
        self.assertEqual(nums, nums_new)

    @skipIfNotPy311
    def test_exception_table_parsing(self):
        def fn():
            try:
                with a():
                    b()
                c()
            except Exception:
                d()
            finally:
                e()
            f()

        tab = bytecode_transformation.parse_exception_table(
            fn.__code__.co_exceptiontable
        )
        b = bytecode_transformation.assemble_exception_table(tab)
        self.assertEqual(b, fn.__code__.co_exceptiontable)

    @skipIfNotPy311
    def test_exception_table_e2e(self):
        def fn():
            try:
                with a():
                    b()
                c()
            except Exception:
                d()
            finally:
                e()
            f()

        def nothing(*args):
            pass

        code = bytecode_transformation.transform_code_object(fn.__code__, nothing)
        self.assertEqual(code.co_exceptiontable, fn.__code__.co_exceptiontable)

    @skipIfNotPy311
    def test_exception_table_e2e_2(self):
        # last instructions of an exn_table entry is a large instruction
        # i.e., LOAD_GLOBAL a
        def fn():
            try:
                return a
            except Exception:
                pass

        def nothing(*args):
            pass

        code = bytecode_transformation.transform_code_object(fn.__code__, nothing)
        self.assertEqual(code.co_exceptiontable, fn.__code__.co_exceptiontable)

    @skipIfNotPy311
    def test_exception_table_entry_propagation(self):
        insts = []
        for _ in range(10):
            insts.append(bytecode_transformation.create_instruction("NOP"))
        insts[8].exn_tab_entry = bytecode_transformation.InstructionExnTabEntry(
            insts[0], insts[9], insts[0], 0, True
        )
        insts[0].exn_tab_entry = bytecode_transformation.InstructionExnTabEntry(
            insts[0], insts[0], insts[1], 0, True
        )
        insts[1].exn_tab_entry = bytecode_transformation.InstructionExnTabEntry(
            insts[0], insts[2], insts[2], 0, True
        )
        insts[5].exn_tab_entry = bytecode_transformation.InstructionExnTabEntry(
            insts[4], insts[6], insts[3], 0, True
        )
        insts[9].exn_tab_entry = bytecode_transformation.InstructionExnTabEntry(
            insts[9], insts[9], insts[4], 0, True
        )
        insts[7].exn_tab_entry = bytecode_transformation.InstructionExnTabEntry(
            insts[7], insts[9], insts[5], 0, True
        )
        bytecode_transformation.propagate_inst_exn_table_entries(insts)
        expected = [1, 2, 2, 0, 3, 3, 3, 5, 5, 4]
        for inst, exp in zip(insts, expected):
            self.assertIsNotNone(inst.exn_tab_entry)
            self.assertIs(inst.exn_tab_entry.target, insts[exp])

    @skipIfNotPy311
    def test_compute_exception_table_nested(self):
        insts = []
        for _ in range(20):
            insts.append(bytecode_transformation.create_instruction("NOP"))
        insts[10].exn_tab_entry = bytecode_transformation.InstructionExnTabEntry(
            insts[1], insts[10], insts[0], 0, True
        )
        insts[0].exn_tab_entry = bytecode_transformation.InstructionExnTabEntry(
            insts[1], insts[1], insts[1], 0, True
        )
        insts[1].exn_tab_entry = bytecode_transformation.InstructionExnTabEntry(
            insts[1], insts[3], insts[2], 0, True
        )
        insts[5].exn_tab_entry = bytecode_transformation.InstructionExnTabEntry(
            insts[5], insts[7], insts[3], 0, True
        )
        insts[9].exn_tab_entry = bytecode_transformation.InstructionExnTabEntry(
            insts[10], insts[10], insts[4], 0, True
        )
        insts[7].exn_tab_entry = bytecode_transformation.InstructionExnTabEntry(
            insts[8], insts[10], insts[5], 0, True
        )
        insts[14].exn_tab_entry = bytecode_transformation.InstructionExnTabEntry(
            insts[13], insts[17], insts[6], 0, True
        )
        insts[16].exn_tab_entry = bytecode_transformation.InstructionExnTabEntry(
            insts[15], insts[16], insts[7], 0, True
        )
        bytecode_transformation.update_offsets(insts)
        tab = bytecode_transformation.compute_exception_table(insts)
        expected = [
            (1, 1, 1),
            (2, 3, 2),
            (4, 4, 0),
            (5, 7, 3),
            (8, 9, 5),
            (10, 10, 4),
            (13, 14, 6),
            (15, 16, 7),
            (17, 17, 6),
        ]
        self.assertEqual(len(tab), len(expected))
        for entry, exp in zip(tab, expected):
            self.assertEqual(entry.start, exp[0] * 2)
            self.assertEqual(entry.end, exp[1] * 2)
            self.assertEqual(entry.target, exp[2] * 2)

    @skipIfNotPy311
    def test_remove_dead_code_with_exn_table_entries(self):
        create_instruction = bytecode_transformation.create_instruction
        target1 = create_instruction("NOP")
        target2 = create_instruction("NOP")
        target3 = create_instruction("NOP")
        exn_start = create_instruction("NOP")
        exn_end = create_instruction("NOP")
        insts = [
            create_instruction("JUMP_FORWARD", target=target1),
            exn_start,  # dead
            target1,
            create_instruction("JUMP_FORWARD", target=target3),
            exn_end,  # dead
            target2,
            target3,
        ]
        exn_start.exn_tab_entry = bytecode_transformation.InstructionExnTabEntry(
            exn_start, exn_end, target2, 0, True
        )
        bytecode_transformation.propagate_inst_exn_table_entries(insts)
        insts = bytecode_analysis.remove_dead_code(insts)
        self.assertEqual(len(insts), 5)
        self.assertNotIn(exn_start, insts)
        self.assertNotIn(exn_end, insts)
        self.assertIn(target2, insts)
        self.assertIn(target3, insts)
        bytecode_transformation.update_offsets(insts)
        tab = bytecode_transformation.compute_exception_table(insts)
        self.assertEqual(len(tab), 1)
        self.assertEqual(tab[0].start, 2)
        self.assertEqual(tab[0].end, 4)
        self.assertEqual(tab[0].target, 6)

    def test_unhandled_exception_in_dynamo(self):
        # traceback.format_exc() approximates an unhandled exception
        def f(a):
            a += 1
            raise RuntimeError("smoge")
            return a

        opt_fn = torch._dynamo.optimize("eager")(f)
        try:
            opt_fn(torch.ones(2))
        except RuntimeError as e:
            self.assertIn("smoge", traceback.format_exc())

    def test_unhandled_exception_in_dynamo2(self):
        # segfaults in python 3.11 if shadow frame is freed improperly
        from torch.testing import make_tensor

        def fn():
            # test that the errors are the same for dense and sparse versions
            def test1(*, is_sparse):
                # shapes must be compatible for matrix multiplication
                a = make_tensor((2, 3), dtype=torch.float32, device="cpu")
                if is_sparse:
                    a_sparse = a.to_sparse_csr()
                    return torch.addmm(a, a_sparse, a)
                else:
                    return torch.addmm(a, a, a)

            try:
                test1(is_sparse=False)
            except RuntimeError as msg:
                try:
                    test1(is_sparse=True)
                except RuntimeError as msg2:
                    raise RuntimeError("smoge")

        opt_fn = torch._dynamo.optimize("eager")(fn)
        try:
            opt_fn()
        except RuntimeError:
            self.assertIn("smoge", traceback.format_exc())

    def test_variable_access_in_exception(self):
        def fn():
            x = torch.ones(3, 3)
            try:
                raise RuntimeError("bad")
            except RuntimeError:
                x += 1
            return x

        opt_fn = torch._dynamo.optimize("eager")(fn)
        torch.allclose(opt_fn(), torch.tensor([3.0]))

    def test_ordered_dict_alias_reconstruct(self):
        od = collections.OrderedDict

        def fn():
            d1 = dict()
            d1["a"] = 1
            d2 = od(d1)
            d2["b"] = 2
            torch._dynamo.graph_break()
            if isinstance(d2, od):
                return d2["a"] + d2["b"]
            else:
                return 0

        dis.dis(fn)
        self.assertEqual(torch._dynamo.optimize("eager")(fn)(), 3)

    @skipIfNotPy311
    def test_get_instruction_source_311(self):
        def f():
            # flake8: noqa
            # fmt: off
            # test binary ops
            a = ( b   )   +   c
            a = (a + b) // (c - d)
            a = b    \
         +\
               c  # test
            a = (
                (b  # test +
                    )  \
                # +
            << (

                c  # test
                \
            )  # test
            )

            # test slice
            a = bbb   [  ccc    ]
            b = bbbbb \
                [  ccc # test

                 + ddd  \

                ] # test
            a = bbb[ccc][ddd][eee]

            # test nested and multiline function calls
            a = g(g(g(b)))
            a = g(h(
                g(b),
                c
            ))

            # test chained function calls
            a = (g(x).y)(
                z
            )(1)(2)

            # test unicode (match traceback behavior)
            a = ("🔥🔥🔥" +
                + "🔥🔥") + b

        from torch._dynamo.utils import get_instruction_source_311

        offsets = (3, 11, 15, 19, 23, 29, 35, 46, 58, 74)
        insts = list(dis.get_instructions(f))
        # uncomment to determine offsets
        # print(*enumerate(insts), sep="\n")
        all_sources = "\n".join(
            get_instruction_source_311(f.__code__, insts[offset]) for offset in offsets
        )
        self.assertExpectedInline(
            all_sources,
            """\
            a = ( b   )   +   c
                ~~~~~~~~~~^~~~~

            a = (a + b) // (c - d)
                ~~~~~~~~^^~~~~~~~~

            a = b    \\
                ~~~~~~
         +\\
         ^~
               c  # test
               ~

                (b  # test +
                ~~~~~~~~~~~~
                    )  \\
                    ~~~~
                # +
                ~~~
            << (
            ^^~~


                c  # test
                ~~~~~~~~~
                \\
                ~
            )  # test
            ~

            a = bbb   [  ccc    ]
                ~~~~~~^^^^^^^^^^^

            b = bbbbb \\
                ~~~~~~~
                [  ccc # test
                ^^^^^^^^^^^^^


                 + ddd  \\
                 ^^^^^^^^


                ] # test
                ^

            a = bbb[ccc][ddd][eee]
                ~~~~~~~~^^^^^

            a = g(g(g(b)))
                  ~^^^^^^

            a = g(h(
                  ~^
                g(b),
                ^^^^^
                c
                ^
            ))
            ^

            a = (g(x).y)(
                ~~~~~~~~~
                z
                ~
            )(1)(2)
            ~^^^
""",
        )
        # test unicode (since assertExpectedInline doesn't support unicode)
        self.assertEqual(
            get_instruction_source_311(f.__code__, insts[84]),
            """\
            a = ("🔥🔥🔥" +
                ~~~~~~~~
                + "🔥🔥") + b
                ~~~~~~~~^~~
""",
        )

    def test_raise_guard_full_constraint(self):
        y = torch.randn([3, 3, 3])

        def my_dyn_fn(x):
            if x.shape[0] == 3:
                return x.sin()
            return x.cos()

        torch._dynamo.mark_dynamic(y, 0)
        with self.assertRaises(ConstraintViolationError):
            torch._dynamo.optimize("eager")(my_dyn_fn)(y)

    def test_mark_static(self):
        counter = CompileCounter()

        def my_dyn_fn(x):
            return x.cos()

        y = torch.randn([3])
        torch._dynamo.mark_static(y, 0)
        torch._dynamo.optimize(counter)(my_dyn_fn)(y)

        z = torch.randn([4])
        torch._dynamo.optimize(counter)(my_dyn_fn)(z)

        self.assertEqual(counter.frame_count, 2)

    def test_no_raise_guard_partial_constraint(self):
        y = torch.randn([3, 3, 3])

        def my_dyn_fn(x):
            if x.shape[0] > 3:
                return x.sin()
            return x.cos()

        torch._dynamo.optimize("eager")(my_dyn_fn)(y)
        torch._dynamo.mark_dynamic(y, 0)
        torch._dynamo.reset()
        torch._dynamo.optimize("eager")(my_dyn_fn)(y)

    def test_no_raise_guard_partial_constraint_across_break(self):
        y = torch.randn([3, 3, 3])

        def my_dyn_fn(x, y):
            z = x * y

            torch._dynamo.graph_break()
            if z.shape[0] > 2:
                return z.cos()

            return x.cos()

        torch._dynamo.optimize("eager")(my_dyn_fn)(y, y)
        torch._dynamo.mark_dynamic(y, 0)
        torch._dynamo.reset()
        torch._dynamo.optimize("eager")(my_dyn_fn)(y, y)

    # Sadly, this does not throw - we do not prop correctly across the graph break
    @unittest.expectedFailure
    def test_raise_guard_partial_constraint_across_break(self):
        y = torch.randn([3, 3, 3])

        def my_dyn_fn(x, y):
            z = x * y

            torch._dynamo.graph_break()
            if z.shape[0] == 3:
                return z.cos()

            return x.cos()

        torch._dynamo.optimize("eager")(my_dyn_fn)(y, y)
        torch._dynamo.mark_dynamic(y, 0)
        torch._dynamo.reset()
        with self.assertRaisesRegex(
            Exception,
        ):
            torch._dynamo.optimize("eager")(my_dyn_fn)(y, y)

    def test_raise_guard_partial_constraint_no_graph_break(self):
        y = torch.randn([3, 3, 3])

        def my_dyn_fn(x, y):
            z = x * y

            if z.shape[0] == 3:
                return z.cos()

            return x.cos()

        torch._dynamo.mark_dynamic(y, 0)
        with self.assertRaises(ConstraintViolationError):
            torch._dynamo.optimize("eager")(my_dyn_fn)(y, y)

    def test_cannot_trace_mark_dynamic(self):
        y = torch.randn([3, 3, 3])

        def my_dyn_fn(x):
            torch._dynamo.mark_dynamic(x, 0)
            return x * x

        with self.assertRaisesRegex(
            AssertionError, "Attempt to trace forbidden callable"
        ):
            torch._dynamo.optimize("eager")(my_dyn_fn)(y)

    def test_cannot_trace_mark_dynamic_safe_unreached(self):
        y = torch.randn([3, 3, 3])

        def my_dyn_fn(x):
            if x.shape[0] == 3:
                return x
            print("Running", torch._dynamo.mark_dynamic(x, 0))
            return x * x

        torch._dynamo.optimize("eager")(my_dyn_fn)(y)

    def test_anomaly_aot_autograd(self):
        @allow_in_graph
        def h(a):
            r = a.sum()
            # Trigger an exception in backwards
            r.register_hook(lambda x: x + x.item())
            return r

        @torch.compile(backend="aot_eager")
        def f(a):
            return h(a)

        with warnings.catch_warnings(record=True) as w, self.assertRaises(
            torch._dynamo.exc.BackendCompilerFailed
        ):
            f(torch.randn(2, 2, requires_grad=True))

        self.assertEqual(len(w), 1)
        self.assertIn("forward call that caused the error", str(w[0].message))

    def test_py_guards_mark_dynamic(self):
        def my_dyn_fn(a):
            if a.shape[0] > 2:
                return a.cos()
            return a.sin()

        counter = CompileCounter()

        # Run with dynamic
        x0 = torch.randn([3, 3, 3])
        torch._dynamo.mark_dynamic(x0, 0)
        torch._dynamo.optimize(counter)(my_dyn_fn)(x0)
        self.assertEqual(counter.frame_count, 1)

        # Run without dynamic, no recompile
        x = torch.randn([3, 3, 3])
        torch._dynamo.optimize(counter)(my_dyn_fn)(x)
        self.assertEqual(counter.frame_count, 1)

        # Mark a new dim, 1, as dynamic
        x1 = torch.randn([3, 3, 3])
        torch._dynamo.mark_dynamic(x1, 1)
        torch._dynamo.optimize(counter)(my_dyn_fn)(x1)
        # Recompile triggered because we marked a new dym as dynamic
        self.assertEqual(counter.frame_count, 2)

        # Reset
        torch._dynamo.reset()
        # Reset counter
        counter = CompileCounter()

        # Run with dynamic 1
        torch._dynamo.optimize(counter)(my_dyn_fn)(x1)
        self.assertEqual(counter.frame_count, 1)

        # Run with dynamic 0, not subset
        torch._dynamo.optimize(counter)(my_dyn_fn)(x0)
        self.assertEqual(counter.frame_count, 2)

        # Run with dynamic 0, 1, 2, not subset
        x012 = torch.randn([3, 3, 3])
        torch._dynamo.mark_dynamic(x012, 0)
        torch._dynamo.mark_dynamic(x012, 1)
        torch._dynamo.mark_dynamic(x012, 2)
        torch._dynamo.optimize(counter)(my_dyn_fn)(x012)
        self.assertEqual(counter.frame_count, 3)

    def test_torch_compile_ctx_on_forward_and_training_step(self):
        class MyModel(torch.nn.Module):
            def forward(self):
                ...

            def training_step(self):
                self()

        model = MyModel()
        compiled_model = torch.compile(model)

        model.forward = compiled_model.dynamo_ctx(model.forward)
        model.training_step = compiled_model.dynamo_ctx(model.training_step)

        model.training_step()

    def test_torch_guards_stack_frame_register_inlining(self):
        x = torch.tensor([0.5, 0.5])
        y = torch.tensor([0.75, 0.75, 0.75, 0.75])
        z = torch.tensor([0.25, 0.25, 0.25, 0.25, 0.25, 0.25, 0.25, 0.25])

        def uwu_inline_me(x, y, z):
            r = torch.cat((x, x)) + y
            r2 = torch.cat((y, y)) + z
            return r, r2

        def fn(x, y, z):
            r, r2 = uwu_inline_me(x, y, z)
            return torch.mul(r, r), torch.mul(r2, r2)

        seen_frames = []
        import contextlib

        @contextlib.contextmanager
        def global_context_capture_fn(frame_summary):
            if frame_summary is not None:
                seen_frames.append(frame_summary)
            yield

        with mock.patch(
            "torch._guards.TracingContext.current_frame",
            side_effect=global_context_capture_fn,
        ):
            torch._dynamo.optimize("eager")(fn)(x, y, z)

        self.assertEqual(len(seen_frames), 1)
        self.assertEqual(seen_frames[0].name, "fn")
        self.assertEqual(seen_frames[0].line, "r, r2 = uwu_inline_me(x, y, z)")

    def test_torch_guards_stack_frame_register_inlining_deep(self):
        x = torch.tensor([0.5, 0.5])
        y = torch.tensor([0.75, 0.75, 0.75, 0.75])
        z = torch.tensor([0.25, 0.25, 0.25, 0.25, 0.25, 0.25, 0.25, 0.25])

        def uwu_inline_me_deep(x, y):
            return torch.cat((x, x)) + y

        def uwu_inline_me(x, y, z):
            r = uwu_inline_me_deep(x, y)
            r2 = uwu_inline_me_deep(y, z)
            return r, r2

        def fn(x, y, z):
            r, r2 = uwu_inline_me(x, y, z)
            return torch.mul(r, r), torch.mul(r2, r2)

        seen_frames = []
        import contextlib

        @contextlib.contextmanager
        def global_context_capture_fn(frame_summary):
            if frame_summary is not None:
                seen_frames.append(frame_summary)
            yield

        with mock.patch(
            "torch._guards.TracingContext.current_frame",
            side_effect=global_context_capture_fn,
        ):
            torch._dynamo.optimize("eager")(fn)(x, y, z)

        self.assertEqual(len(seen_frames), 3)
        self.assertEqual(seen_frames[0].name, "fn")
        self.assertEqual(seen_frames[1].name, "uwu_inline_me")
        self.assertEqual(seen_frames[2].line, "r2 = uwu_inline_me_deep(y, z)")

    def test_error_on_recompile(self):
        @torch._dynamo.optimize("eager")
        def fn(a, b):
            return a + b

        with unittest.mock.patch("torch._dynamo.config.error_on_recompile", True):
            with self.assertRaises(torch._dynamo.exc.RecompileError):
                fn(torch.rand(2, 3), torch.rand(2, 3))
                fn(torch.rand(2, 3), (1, 2, 3))

    @expectedFailureDynamic
    @torch._dynamo.config.patch(automatic_dynamic_shapes=False)
    def test_compile_profiler(self):
        class Model(torch.nn.Module):
            def forward(self, input):
                return input + input

        model = Model()
        with CompileProfiler() as prof:
            compiled = torch.compile(model, backend=prof)
            base_checker = (
                lambda: FileCheck()
                .check("Torchdynamo Profiler Report")
                .check("Graph Breaks")
                .check("No graph breaks detected.")
                .check("Recompilation")
            )
            input = torch.rand((2, 3, 4))
            _ = compiled(input)
            base_checker().check("No recompilation detected.").run(prof.report())

            new_shape_input = torch.rand((3, 3, 4))
            _ = compiled(new_shape_input)

            # Not an exhaustive test of dynamic shapes behavior, but some sanity
            if torch._dynamo.config.assume_static_by_default:
                base_checker().check("Recompile Reasons").check("'forward'").check(
                    "cache_size_limit to 1"
                ).run(prof.report())
            else:
                base_checker().check("No recompilation detected.").run(prof.report())

            new_shape_input = torch.rand((4, 3, 4))
            _ = compiled(new_shape_input)

            base_checker().check("Recompile Reasons").check("'forward'").check(
                "tensor 'L['input']' size mismatch at index 0. expected 2, actual 3"
            ).check(
                "tensor 'L['input']' size mismatch at index 0. expected 3, actual 4"
            ).run(
                prof.report()
            )

    def test_guards_strip_function_call(self):
        from torch._dynamo.guards import strip_function_call

        test_case = [
            ("___odict_getitem(a, 1)", "a"),
            ("a.layers[slice(2)][0]._xyz", "a"),
            ("getattr(a.layers[slice(2)][0]._abc, '0')", "a"),
            ("getattr(getattr(a.x[3], '0'), '3')", "a"),
            ("a.layers[slice(None, -1, None)][0]._xyz", "a"),
            ("a.layers[func('offset', -1, None)][0]._xyz", "a"),
        ]
        # strip_function_call should extract the object from the string.
        for name, expect_obj in test_case:
            self.assertEqual(strip_function_call(name), expect_obj)

    def test_int_neg(self):
        def int_neg(a, b):
            x = a.shape[0]
            y = b.shape[0]
            return -x * -y * a * b

        torch._dynamo.testing.standard_test(self, int_neg, 2)

    def test_hash_getitem_slice(self):
        s = GetItemSource(LocalSource("foo"), slice(None, -1, None))
        s2 = GetItemSource(LocalSource("foo"), slice(None, -1, None))
        s3 = GetItemSource(LocalSource("foo"), slice(None, -1, 2))
        some_set = set()

        self.assertTrue(s not in some_set)
        self.assertTrue(s2 not in some_set)
        self.assertTrue(s3 not in some_set)

        some_set.add(s)

        self.assertTrue(s in some_set)
        # s and s2 should hash the  same
        self.assertTrue(s2 in some_set)
        # s3 should be different
        self.assertTrue(s3 not in some_set)

        self.assertTrue(s == s2)
        self.assertTrue(s != s3)

    def test_inline_dict_function(self):
        def _result_type_dict(dtype):
            return {bool: torch.float32}[dtype]

        @torch.compile
        def f():
            return torch.ones(3, dtype=_result_type_dict(bool))

        self.assertEqual(f(), torch.ones(3, dtype=torch.float32))

    def test_inline_dict_function_passed_as_arg(self):
        @torch.compile
        def fn(d, x, y):
            if d[x] is torch.float32:
                return y.cos()
            else:
                return y.sin()

        dd = {bool: torch.float32, int: torch.int64}
        self.assertEqual(fn(dd, bool, torch.ones(4)), torch.ones(4).cos())
        self.assertEqual(fn(dd, int, torch.ones(4)), torch.ones(4).sin())

    def test_add_sizes(self):
        def func(x):
            y = x.size()
            return y + y

        eager_out = func(torch.ones(10, 10, 3))
        compile_out = torch._dynamo.optimize("eager")(func)(torch.ones(10, 10, 3))
        self.assertTrue(isinstance(compile_out, torch.Size))
        self.assertEqual(eager_out, compile_out)

    @unittest.skipIf(not TEST_MULTIGPU, "need multiple GPU")
    def test_cuda_set_device(self):
        def fn():
            a = torch.ones(2, device="cuda")
            torch.cuda.set_device(1)
            return a + 1

        with torch.cuda.device(0):
            counter = CompileCounter()
            opt_fn = torch._dynamo.optimize(counter)(fn)
            res = opt_fn()
            self.assertEqual(res.device.type, "cuda")
            self.assertEqual(res.device.index, 0)
            self.assertEqual(counter.frame_count, 2)

    def test_nested_function_resuming_with_correct_globals(self):
        # https://github.com/pytorch/pytorch/issues/99665
        try:
            from .utils import outer_func
        except ImportError:
            from utils import outer_func

        def gn(x, y):
            return x + y

        def fn(x, y):
            return outer_func(gn)(x, y)

        x = torch.rand([3])
        y = torch.rand([3])
        opt_fn = torch.compile(backend="eager")(fn)
        ref = fn(x, y)
        res = opt_fn(x, y)
        self.assertTrue(same(ref, res))

    @dataclasses.dataclass
    class CSETestCase:
        expr: str
        preface: typing.List[str] = dataclasses.field(default_factory=list)
        expected: typing.Optional[str] = None
        expected_py38: typing.Optional[str] = None

    def _is_py38(self) -> bool:
        return sys.version_info[:2] <= (3, 8)

    def _has_ast_unparse(self) -> bool:
        from torch._dynamo.guards import HAS_UNPARSE_FUNCTIONS

        return HAS_UNPARSE_FUNCTIONS

    def test_guards_cse_pass_single(self):
        if not self._has_ast_unparse():
            if IS_FBCODE:
                raise RuntimeError("Needs astunparse or Python-3.9+")
            raise unittest.SkipTest("Needs astunparse or Python-3.9+")
        from torch._dynamo.guards import PyExprCSEPass

        testcase = self.CSETestCase
        testcases = [
            # Nothing gets CSE-d, since the only repeated sub-expression is 'x'.
            # i.e. not a node type we are interested on.
            testcase(expr="x[0].a"),
            testcase(expr="x[1].a"),
            testcase(expr="x[2].a"),
            # 'a.b.c' gets CSE-d, since it's a sub-expression used more than 'PyExprCSEPass.USE_THRESHOLD'.
            testcase(
                expr="a.b.c[0].d.e",
                preface=["_var0 = a.b", "_var1 = _var0.c"],
                expected="_var1[0].d.e",
            ),
            testcase(expr="a.b.c[1].d.e", expected="_var1[1].d.e"),
            testcase(expr="a.b.c[2].d.e", expected="_var1[2].d.e"),
            # 'm.n[0]' gets CSE-d, since it is a sub-expression used more than 'PyExprCSEPass.USE_THRESHOLD'.
            testcase(
                expr="f(m.n[0], '0').x.y.z",
                preface=["_var2 = m.n", "_var3 = _var2[0]"],
                expected="f(_var3, '0').x.y.z",
            ),
            testcase(expr="f(m.n[0], '1').x.y.z", expected="f(_var3, '1').x.y.z"),
            testcase(expr="f(m.n[0], '2').x.y.z", expected="f(_var3, '2').x.y.z"),
            # The whole expressiong gets CSE-d, as well as all of its sub-expressions.
            testcase(
                expr="self.g(a, b).k",
                preface=["_var4 = self.g", "_var5 = _var4(a, b)", "_var6 = _var5.k"],
                expected="_var6",
            ),
            testcase(expr="self.g(a, b).k", expected="_var6"),
            testcase(expr="self.g(a, b).k", expected="_var6"),
        ]
        csepass = PyExprCSEPass()
        csepass.count([t.expr for t in testcases])

        for t in testcases:
            preface, expr = csepass.replace(t.expr)
            self.assertEqual(preface, t.preface)
            expected = t.expected if t.expected is not None else t.expr
            self.assertEqual(expr, expected)

    def test_guards_cse_pass_multiple(self):
        if not self._has_ast_unparse():
            raise unittest.SkipTest("Needs astunparse or Python-3.9+")
        from torch._dynamo.guards import PyExprCSEPass

        testcase = self.CSETestCase
        testcases = [
            testcase(
                expr="x[0].a < x[1].a * (3 - x[2].a)",
                expected="x[0].a < x[1].a * (3 - x[2].a)",
                expected_py38="(x[0].a < (x[1].a * (3 - x[2].a)))",
            ),
            testcase(
                expr="a.b.c[0].d.e + a.b.c[1].d.e * a.b.c[2].d.e > 0",
                preface=["_var0 = a.b", "_var1 = _var0.c"],
                expected="_var1[0].d.e + _var1[1].d.e * _var1[2].d.e > 0",
                expected_py38="((_var1[0].d.e + (_var1[1].d.e * _var1[2].d.e)) > 0)",
            ),
            testcase(
                expr="f(m.n[0], '0').x.y.z * f(m.n[0], '1').x.y.z * f(m.n[0], '2').x.y.z < 512",
                preface=["_var2 = m.n", "_var3 = _var2[0]"],
                expected="f(_var3, '0').x.y.z * f(_var3, '1').x.y.z * f(_var3, '2').x.y.z < 512",
                expected_py38="(((f(_var3, '0').x.y.z * f(_var3, '1').x.y.z) * f(_var3, '2').x.y.z) < 512)",
            ),
            testcase(
                expr="self.g(a, b).k + (1 - self.g(a, b).k) <= m[0].a + self.g(a, b).k",
                preface=["_var4 = self.g", "_var5 = _var4(a, b)", "_var6 = _var5.k"],
                expected="_var6 + (1 - _var6) <= m[0].a + _var6",
                expected_py38="((_var6 + (1 - _var6)) <= (m[0].a + _var6))",
            ),
        ]

        csepass = PyExprCSEPass()
        csepass.count([t.expr for t in testcases])

        for t in testcases:
            preface, expr = csepass.replace(t.expr)
            self.assertEqual(preface, t.preface)
            expected = t.expected_py38 if self._is_py38() else t.expected
            expected = expected if expected is not None else t.expr
            self.assertEqual(expr, expected)

    def test_guard_function_builder_with_cse(self):
        from torch._dynamo.guards import build_guard_function

        exprs = [
            "x[0].a < x[1].a * (3 - x[2].a)",
            "a.b.c[0].d.e + a.b.c[1].d.e * a.b.c[2].d.e > 0",
            "f(m.n[0], '0').x.y.z * f(m.n[0], '1').x.y.z * f(m.n[0], '2').x.y.z < 512",
            "self.g(a, b).k + (1 - self.g(a, b).k) <= m[0].a + self.g(a, b).k",
        ]

        _, pycode = build_guard_function(exprs, "")
        expected = """\
def ___make_guard_fn():
    def guard(L):
        if not (x[0].a < x[1].a * (3 - x[2].a)):
            return False
        _var0 = a.b
        _var1 = _var0.c
        if not (_var1[0].d.e + _var1[1].d.e * _var1[2].d.e > 0):
            return False
        _var2 = m.n
        _var3 = _var2[0]
        if not (f(_var3, '0').x.y.z * f(_var3, '1').x.y.z * f(_var3, '2').x.y.z < 512):
            return False
        _var4 = self.g
        _var5 = _var4(a, b)
        _var6 = _var5.k
        if not (_var6 + (1 - _var6) <= m[0].a + _var6):
            return False
        return True
    return guard
"""
        expected_38 = """\
def ___make_guard_fn():
    def guard(L):
        if not ((x[0].a < (x[1].a * (3 - x[2].a)))):
            return False
        _var0 = a.b
        _var1 = _var0.c
        if not (((_var1[0].d.e + (_var1[1].d.e * _var1[2].d.e)) > 0)):
            return False
        _var2 = m.n
        _var3 = _var2[0]
        if not ((((f(_var3, '0').x.y.z * f(_var3, '1').x.y.z) * f(_var3, '2').x.y.z) < 512)):
            return False
        _var4 = self.g
        _var5 = _var4(a, b)
        _var6 = _var5.k
        if not (((_var6 + (1 - _var6)) <= (m[0].a + _var6))):
            return False
        return True
    return guard
"""
        expected_38_no_astunparse = """\
def ___make_guard_fn():
    def guard(L):
        if not (x[0].a < x[1].a * (3 - x[2].a)):
            return False
        if not (a.b.c[0].d.e + a.b.c[1].d.e * a.b.c[2].d.e > 0):
            return False
        if not (f(m.n[0], '0').x.y.z * f(m.n[0], '1').x.y.z * f(m.n[0], '2').x.y.z < 512):
            return False
        if not (self.g(a, b).k + (1 - self.g(a, b).k) <= m[0].a + self.g(a, b).k):
            return False
        return True
    return guard
"""

        if self._is_py38():
            expected = (
                expected_38 if self._has_ast_unparse() else expected_38_no_astunparse
            )
        self.assertEqual(expected, pycode)

    def test_dynamo_compiling_fake_tensor_to_vararg_int(self):
        class MyModule(torch.nn.Module):
            def __init__(self):
                super().__init__()

            def forward(self, x):
                # use numpy int so it's wrapped as fake tensor in dynamo
                shape = np.int_(16)
                # test shape as fake tensor, which param type is
                # Sequence[Union[_int, SymInt]]
                return x.reshape(shape)

        x = torch.rand([4, 4])
        model = MyModule()
        orig_out = model(x)
        opt_model = torch._dynamo.optimize("eager")(MyModule())
        opt_out = opt_model(x)
        self.assertTrue(same(orig_out, opt_out))

    def test_scalar_tensor_is_equivalent_to_symint_argument(self):
        class GumbelTopKSampler(torch.nn.Module):
            def __init__(self, T, k):
                super().__init__()
                self.T = torch.nn.Parameter(
                    torch.tensor(T, dtype=torch.float32), requires_grad=False
                )
                self.k = torch.nn.Parameter(
                    torch.tensor(k, dtype=torch.int32), requires_grad=False
                )

            def sample_discrete(self, logits):
                threshold = torch.topk(logits, self.k, sorted=True)[0][..., -1]
                samples = torch.ge(logits.squeeze(1), threshold).float()
                return samples

            def forward(self, logits):
                dsamples = self.sample_discrete(logits)
                return dsamples

        x = torch.rand([4, 4, 4, 4])
        m = GumbelTopKSampler(T=4, k=4)
        orig_out = m(x)
        opt_m = torch.compile(backend="eager")(m)
        opt_out = opt_m(x)
        self.assertTrue(same(orig_out, opt_out))

    def test_scalar_tensor_is_equivalent_to_symint_list_argument(self):
        class Jitter(torch.nn.Module):
            def __init__(self, jitter_val):
                super().__init__()
                self.jitter_val = jitter_val

            def roll_tensor(self, input):
                h_shift = self.jitter_val - 1
                w_shift = self.jitter_val + 1
                return torch.roll(
                    torch.roll(input, shifts=h_shift, dims=2), shifts=w_shift, dims=3
                )

            def forward(self, input):
                return self.roll_tensor(input)

        x = torch.rand([4, 4, 4, 4])
        m = Jitter(jitter_val=4)
        orig_out = m(x)
        opt_m = torch.compile(backend="eager")(m)
        opt_out = opt_m(x)
        self.assertTrue(same(orig_out, opt_out))

    def test_scalar_tensor_is_equivalent_to_int_list_argument(self):
        class MyModel(torch.nn.Module):
            def forward(self, input):
                permute = torch.tensor([0, 2, 1])
                x = input.permute(*permute)
                return x

        x = torch.randn(2, 3, 4)
        m = MyModel()
        orig_out = m(x)
        opt_m = torch.compile(backend="eager")(m)
        opt_out = opt_m(x)
        self.assertTrue(same(orig_out, opt_out))

    def test_torch_variable_hasattr(self):
        def fn(x):
            if hasattr(torch.nn, "Module"):
                return x * x
            return x + 1

        compiled_fn = torch.compile(backend="eager", fullgraph=True)(fn)

        x = torch.rand([4, 4])
        fn_out = fn(x)
        compiled_out = compiled_fn(x)
        self.assertTrue(same(fn_out, compiled_out))

    def test_torch_objects_as_keys(self):
        remap = {torch.float16: torch.float32}

        def fn():
            return torch.randn(3, dtype=remap[torch.float16])

        opt = torch._dynamo.optimize("eager")(fn)
        opt()

    def test_tracing_py_tree(self):
        import torch.utils._pytree as pytree

        def fn(xs):
            flat_xs, spec = pytree.tree_flatten(xs)
            res = [x.clone() for x in flat_xs]
            return pytree.tree_unflatten(res, spec)

        xs = [torch.tensor(i) for i in range(3)]

        counter = CompileCounter()
        torch._dynamo.optimize(counter, nopython=True)(fn)(xs)
        self.assertEqual(counter.frame_count, 1)
        self.assertEqual(counter.op_count, 3)

    def test_tracing_nested_py_tree(self):
        import torch.utils._pytree as pytree

        def fn(xs):
            flat_xs, spec = pytree.tree_flatten(xs)
            res = [x.clone() for x in flat_xs]
            return pytree.tree_unflatten(res, spec)

        xs = [torch.tensor(i) for i in range(3)]
        xsl = [xs, xs, xs, xs]

        counter = CompileCounter()
        comp_out = torch._dynamo.optimize(counter, nopython=True)(fn)(xsl)
        real_out = fn(xsl)
        self.assertEqual(comp_out, real_out)
        self.assertEqual(counter.frame_count, 1)
        self.assertEqual(counter.op_count, 12)

    def test_tracing_nested_py_tree_tuples(self):
        import torch.utils._pytree as pytree

        def fn(xs):
            flat_xs, spec = pytree.tree_flatten(xs)
            res = [x.clone() for x in flat_xs]
            return pytree.tree_unflatten(res, spec)

        xs = [torch.tensor(i) for i in range(3)]
        xsl = (xs, xs, xs, xs)

        counter = CompileCounter()
        comp_out = torch._dynamo.optimize(counter, nopython=True)(fn)(xsl)
        real_out = fn(xsl)
        self.assertEqual(comp_out, real_out)
        self.assertEqual(counter.frame_count, 1)
        self.assertEqual(counter.op_count, 12)

    def test_tracing_nested_py_tree_dicts(self):
        import torch.utils._pytree as pytree

        def fn(xs):
            flat_xs, spec = pytree.tree_flatten(xs)
            res = [x.clone() for x in flat_xs]
            return pytree.tree_unflatten(res, spec)

        xs = [torch.tensor(i) for i in range(3)]
        xsl = {
            "a": xs,
            "b": xs,
            "c": xs,
        }

        counter = CompileCounter()
        comp_out = torch._dynamo.optimize(counter, nopython=True)(fn)(xsl)
        real_out = fn(xsl)
        self.assertEqual(comp_out, real_out)
        self.assertEqual(counter.frame_count, 1)
        self.assertEqual(counter.op_count, 9)

    def test_tracing_nested_py_tree_mixed_all(self):
        import torch.utils._pytree as pytree

        def fn(xs):
            flat_xs, spec = pytree.tree_flatten(xs)
            res = [x.clone() for x in flat_xs]
            return pytree.tree_unflatten(res, spec)

        xs = [torch.tensor(i) for i in range(3)]
        xsa = (xs, xs)
        xsb = {"aa": xsa, "ab": xs}
        xsl = {
            "a": xs,
            "b": xsa,
            "c": xsb,
        }

        counter = CompileCounter()
        comp_out = torch._dynamo.optimize(counter, nopython=True)(fn)(xsl)
        real_out = fn(xsl)
        self.assertEqual(comp_out, real_out)
        self.assertEqual(counter.frame_count, 1)
        self.assertEqual(counter.op_count, 18)

    def test_tracing_tree_map_only(self):
        import torch.utils._pytree as pytree

        def fn(xs):
            def mapper(x):
                return x.clone()

            y = pytree.tree_map_only(torch.Tensor, mapper, xs)
            return y

        xs = [torch.tensor(i) for i in range(3)] + ["hi"]
        xsa = (xs, xs)
        xsb = {"aa": xsa, "ab": xs}

        counter = CompileCounter()
        comp_out = torch._dynamo.optimize(counter, nopython=True)(fn)(xsb)
        real_out = fn(xsb)

        self.assertEqual(comp_out, real_out)
        self.assertEqual(counter.frame_count, 1)
        self.assertEqual(counter.op_count, 9)

    @torch._dynamo.config.patch(
        capture_scalar_outputs=True, capture_dynamic_output_shape_ops=True
    )
    def test_unbacked_symint(self):
        from torch._export.constraints import constrain_as_size

        @torch.compile(backend="eager")
        def f(lengths, values):
            sizes = lengths.tolist()
            for s in sizes:
                constrain_as_size(s, min=2, max=100)
            return torch.split(values, sizes)

        f(torch.tensor([2, 3, 4]), torch.randn(9))

    def test_simple_set_usage(self):
        def foo(x, y):
            setty = {x, y}
            return setty.pop() * setty.pop()

        counter = CompileCounter()
        foo = torch._dynamo.optimize(counter, nopython=True)(foo)
        x = torch.randn(10, 10)
        y = torch.randn(10, 10)
        foo(x, y)
        self.assertEqual(counter.frame_count, 1)

    def test_add_to_set(self):
        def foo(x, y):
            setty = set()
            setty.add(x[0])
            setty.add(x[1])
            setty.add(x[2])
            setty.add(y)
            return y * len(setty)

        x = torch.randn(10, 10)
        y = torch.randn(2, 2)
        eager_result = foo([x, x, x, x, y], y)

        counter = CompileCounter()
        foo = torch._dynamo.optimize(counter, nopython=True)(foo)
        result = foo([x, x, x, x, y], y)
        self.assertEqual(counter.frame_count, 1)
        self.assertEqual(result, eager_result)

    def test_iter_set(self):
        def foo(x, y):
            setty = set()
            for t in x:
                setty.add(t)
            return y * len(setty)

        x = torch.randn(10, 10)
        y = torch.randn(2, 2)
        eager_result = foo([x, x, x, x, y], y)

        counter = CompileCounter()
        foo = torch._dynamo.optimize(counter, nopython=True)(foo)
        result = foo([x, x, x, x, y], y)
        self.assertEqual(counter.frame_count, 1)
        self.assertEqual(result, eager_result)

    def test_input_set_graph_break(self):
        def foo(x):
            return x.pop() * x.pop()

        x = torch.randn(10, 10)
        y = torch.randn(10, 10)

        counter = CompileCounter()

        inp = {x, x, x, x, y, y}
        foo = torch._dynamo.optimize(counter, nopython=True)(foo)

        # There's a lot of stuff about sets that cannot work without a good deal of exertion on our part.
        # Specifically, getting a set as input won't ever work with how GetItemSource works (Can't arbitrary access set contents)
        # and so the guard story for the objects passed into input just isn't there atm.
        with self.assertRaisesRegex(
            torch._dynamo.exc.Unsupported,
            "^call_method UserDefinedObjectVariable\\(set\\).*",
        ):
            foo(inp)

        foo = torch._dynamo.optimize(counter, nopython=False)(foo)
        foo(inp)
        self.assertEqual(counter.frame_count, 1)

    def test_reconstruct_set_across_graph_break(self):
        def foo(x, y):
            setty = set()
            for t in x:
                setty.add(t)
            print("Break!")
            return y * len(setty)

        x = torch.randn(10, 10)
        y = torch.randn(2, 2)

        counter = CompileCounter()
        foo = torch._dynamo.optimize(counter)(foo)
        result = foo([x, x, x, x, y], y)

    def test_set_aliasing_recompiles(self):
        g1 = torch.randn(10)
        g2 = torch.randn(10)
        g3 = torch.randn(10)
        g4 = torch.randn(10)

        def foo(a, b, c):
            myset = {g1, a, b, c}
            return a + len(myset)

        counter = CompileCounter()
        foo = torch._dynamo.optimize(counter)(foo)
        # first call with no aliasing
        foo(g2, g3, g4)
        self.assertEqual(counter.frame_count, 1)

        # no aliasing again
        foo(g3, g2, g4)
        # assert no recompile
        self.assertEqual(counter.frame_count, 1)

        # aliasing changes, we should recompile
        foo(g2, g2, g2)
        self.assertEqual(counter.frame_count, 2)

        # same aliasing, different tensor
        foo(g3, g3, g3)
        self.assertEqual(counter.frame_count, 2)

        # aliasing between global and arg, should recompile again
        foo(g1, g1, g1)
        self.assertEqual(counter.frame_count, 3)

        # Reset
        torch._dynamo.reset()

        # aliasing between global and arg, first call
        foo(g1, g1, g1)
        self.assertEqual(counter.frame_count, 4)

        # same aliasing, different tensor, all local, recompile
        foo(g3, g3, g3)
        self.assertEqual(counter.frame_count, 5)

        # aliasing same tensor, we shouldn't recompile
        foo(g2, g2, g2)
        self.assertEqual(counter.frame_count, 5)

        # No aliasing
        foo(g2, g3, g4)
        self.assertEqual(counter.frame_count, 6)

        # No aliasing again
        foo(g3, g2, g4)
        # assert no recompile
        self.assertEqual(counter.frame_count, 6)

    def test_tolist_scalar(self):
        def fn(x):
            new_list = []
            for i in x.tolist():
                new_list.append(i * 4)
            return new_list

        x = torch.tensor([3])
        eager = fn(x)
        counter = CompileCounter()
        compiled = torch._dynamo.optimize(counter, nopython=True)(fn)(x)
        self.assertEqual(eager, compiled)
        self.assertEqual(counter.frame_count, 1)

    def test_tolist_1d(self):
        def fn(x):
            new_list = []
            for i in x.tolist():
                new_list.append(i * 4)
            return new_list

        x = torch.tensor([2, 1])
        eager = fn(x)
        counter = CompileCounter()
        compiled = torch._dynamo.optimize(counter, nopython=True)(fn)(x)
        self.assertEqual(eager, compiled)
        self.assertEqual(counter.frame_count, 1)

    def test_tolist_kd(self):
        def fn(x):
            new_list = []
            for i in x.tolist():
                new_list.append(i * 4)
            return new_list

        x = torch.tensor([[[2, 1], [2, 1], [2, 1]], [[2, 1], [2, 1], [2, 1]]])
        eager = fn(x)
        counter = CompileCounter()
        compiled = torch._dynamo.optimize(counter, nopython=True)(fn)(x)
        self.assertEqual(eager, compiled)
        self.assertEqual(counter.frame_count, 1)

    @patch.object(torch._dynamo.config, "specialize_int", True)
    def test_tolist_0d(self):
        def fn(x):
            new_list = []
            i = x.tolist()
            new_list.append(i * 4)
            return new_list

        x = torch.tensor(42)
        eager = fn(x)
        counter = CompileCounter()
        compiled = torch._dynamo.optimize(counter, nopython=True)(fn)(x)
        self.assertEqual(eager, compiled)
        self.assertEqual(counter.frame_count, 1)

    @patch.object(torch._dynamo.config, "assume_static_by_default", False)
    @patch.object(torch._dynamo.config, "automatic_dynamic_shapes", False)
    def test_tolist_kd_dynamic(self):
        def fn(x):
            new_list = []
            i = x.tolist()
            new_list.append(i * 4)
            return new_list

        x = torch.randint(3, 5, [5, 5])
        eager = fn(x)
        counter = CompileCounter()
        compiled_fn = torch._dynamo.optimize(counter, nopython=True)(fn)
        compiled = compiled_fn(x)
        self.assertEqual(eager, compiled)
        self.assertEqual(counter.frame_count, 1)

        # Value change, no recompiles
        x = torch.randint(7, 9, [5, 5])
        compiled_fn(x)
        self.assertEqual(counter.frame_count, 1)

        # Size change, forced recompiles
        x = torch.randint(3, 5, [3, 3])
        compiled_fn(x)
        self.assertEqual(counter.frame_count, 2)

    def test_tolist_float(self):
        def fn(x):
            new_list = []
            for i in x.tolist():
                new_list.append(i * 4)
            return new_list

        x = torch.tensor(
            [[[2.0, 1.0], [2.0, 1.0], [2.0, 1.0]], [[2.0, 1.0], [2.0, 1.0], [2.0, 1.0]]]
        )
        eager = fn(x)
        counter = CompileCounter()
        compiled = torch._dynamo.optimize(counter)(fn)(x)
        self.assertEqual(eager, compiled)
        # Nothing to compile here
        self.assertEqual(counter.frame_count, 0)

    def test_inline_closure_not_loaded_by_parent(self):
        def outer(a):
            return a + 1

        def indirect(x):
            return direct(x)

        def direct(x):
            def deep2(c):
                return outer(c)

            def deep(c):
                return deep2(c)

            return deep(x)

        x = torch.randn(3)
        eager = indirect(x)
        counter = CompileCounter()
        compiled = torch._dynamo.optimize(counter)(indirect)(x)
        self.assertEqual(eager, compiled)
        self.assertEqual(counter.frame_count, 1)

    def test_deque_input(self):
        a = torch.randn([2, 3])
        b = torch.randn([2, 3])
        d1 = collections.deque([a, b])
        d1.insert(0, "foo")

        d2 = collections.deque([a, b])
        d2.insert(0, "foo")

        def fn(q):
            a = q.pop()
            b = q.pop()
            return a * b

        eager = fn(d1)
        counter = CompileCounter()
        compiled = torch._dynamo.optimize(counter)(fn)(d2)
        self.assertEqual(eager, compiled)
        self.assertEqual(counter.frame_count, 1)

    def test_deque_append_left(self):
        d1 = collections.deque([10, 10])
        d1.insert(0, "foo")

        d2 = collections.deque([10, 10])
        d2.insert(0, "foo")

        def fn(q, a, b):
            q.appendleft(a)
            q.appendleft(b)
            return q.popleft() * q.popleft()

        a = torch.randn([3, 3])
        b = torch.randn([3, 3])
        eager = fn(d1, a, b)
        counter = CompileCounter()
        compiled = torch._dynamo.optimize(counter)(fn)(d2, a, b)
        self.assertEqual(eager, compiled)
        self.assertEqual(counter.frame_count, 1)
        self.assertTrue(isinstance(compiled, torch.Tensor))

<<<<<<< HEAD
    def test_derpy_nn_module_usage(self):
        def ff1(x):
            self = mod1
            return torch.sigmoid(self.mod2(x) + self.param1)

        def ff2(x):
            self = mod2
            return torch.cos(torch.sin(x) * self.param2 + 10)

        mod1 = torch.nn.Module()
        mod2 = torch.nn.Module()
        mod1.register_module("mod2", mod2)
        mod1.register_parameter("param1", torch.nn.Parameter(torch.randn(10)))
        mod1.forward = ff1
        mod2.register_parameter("param2", torch.nn.Parameter(torch.randn(10)))
        mod2.forward = ff2
        mod1.eval()

        x = torch.randn(10)
        expected = mod1(x)
        counter = CompileCounter()
        actual = torch.compile(mod1, backend=counter, fullgraph=True)(x)
        self.assertEqual(actual, expected)
        self.assertEqual(counter.op_count, 6)
=======
    def test_yield_from(self):
        def yield_from_fn(t_list, k):
            def yield_from_gen(l):
                l2 = [t * k for t in l]
                yield from l2

            return [t * k for t in yield_from_gen(t_list)]

        t_list = [torch.randn([2, 3])] * 3
        multiplier = torch.tensor([10])
        eager = yield_from_fn(t_list, 2)
        counter = CompileCounter()
        compiled = torch._dynamo.optimize(counter)(yield_from_fn)(t_list, 2)
        self.assertEqual(eager, compiled)
        self.assertEqual(counter.frame_count, 1)

    def test_yield_gen_and_from(self):
        def populate_and_multiply_sequence(n, multiplier):
            # Inline generator
            def tensor_generator():
                for i in range(n):
                    yield torch.tensor([i])

            # Use 'yield from' to iterate over tensors and multiply
            t_list = [tensor * multiplier for tensor in tensor_generator()]

            def yield_from_gen():
                yield from t_list

            return [t for t in yield_from_gen()]

        multiplier = torch.tensor([10])
        eager = populate_and_multiply_sequence(5, multiplier)
        counter = CompileCounter()
        compiled = torch._dynamo.optimize(counter)(populate_and_multiply_sequence)(
            5, multiplier
        )
        self.assertEqual(eager, compiled)
        self.assertEqual(counter.frame_count, 1)

    def test_yield_send_to_subgenerator_graph_break(self):
        def subgenerator(tensor):
            multiplier = yield
            yield tensor * multiplier

        def main_generator(t_list):
            for tensor in t_list:
                subgen = subgenerator(tensor)
                next(subgen)
                yield from subgen.send(torch.tensor([10]))

        t_list = [torch.tensor([i]) for i in range(5)]
        eager = list(main_generator(t_list))

        counter = CompileCounter()
        compiled_fn = torch._dynamo.optimize(counter)(main_generator)
        compiled = list(compiled_fn(t_list))

        self.assertEqual(eager, compiled)
        self.assertEqual(counter.frame_count, 0)
>>>>>>> 101cd16e


class TestTracer(JitTestCase):
    def test_jit_save(self):
        def fn():
            class Foo(torch.nn.Module):
                def __init__(self):
                    super().__init__()
                    self.a = 3

                @torch.jit.export
                def __getstate__(self):
                    return (3, self.training)

                @torch.jit.export
                def __setstate__(self, state):
                    self.a = state[0]
                    self.training = state[1]

                def forward(self, x):
                    return x + self.a

            f = Foo()

            return torch.jit.trace(f, (torch.rand(3, 4),))

        fn()
        opt_fn = torch._dynamo.optimize("eager")(fn)
        opt_fn()


if __name__ == "__main__":
    from torch._dynamo.test_case import run_tests

    run_tests()<|MERGE_RESOLUTION|>--- conflicted
+++ resolved
@@ -6632,7 +6632,67 @@
         self.assertEqual(counter.frame_count, 1)
         self.assertTrue(isinstance(compiled, torch.Tensor))
 
-<<<<<<< HEAD
+    def test_yield_from(self):
+        def yield_from_fn(t_list, k):
+            def yield_from_gen(l):
+                l2 = [t * k for t in l]
+                yield from l2
+
+            return [t * k for t in yield_from_gen(t_list)]
+
+        t_list = [torch.randn([2, 3])] * 3
+        multiplier = torch.tensor([10])
+        eager = yield_from_fn(t_list, 2)
+        counter = CompileCounter()
+        compiled = torch._dynamo.optimize(counter)(yield_from_fn)(t_list, 2)
+        self.assertEqual(eager, compiled)
+        self.assertEqual(counter.frame_count, 1)
+
+    def test_yield_gen_and_from(self):
+        def populate_and_multiply_sequence(n, multiplier):
+            # Inline generator
+            def tensor_generator():
+                for i in range(n):
+                    yield torch.tensor([i])
+
+            # Use 'yield from' to iterate over tensors and multiply
+            t_list = [tensor * multiplier for tensor in tensor_generator()]
+
+            def yield_from_gen():
+                yield from t_list
+
+            return [t for t in yield_from_gen()]
+
+        multiplier = torch.tensor([10])
+        eager = populate_and_multiply_sequence(5, multiplier)
+        counter = CompileCounter()
+        compiled = torch._dynamo.optimize(counter)(populate_and_multiply_sequence)(
+            5, multiplier
+        )
+        self.assertEqual(eager, compiled)
+        self.assertEqual(counter.frame_count, 1)
+
+    def test_yield_send_to_subgenerator_graph_break(self):
+        def subgenerator(tensor):
+            multiplier = yield
+            yield tensor * multiplier
+
+        def main_generator(t_list):
+            for tensor in t_list:
+                subgen = subgenerator(tensor)
+                next(subgen)
+                yield from subgen.send(torch.tensor([10]))
+
+        t_list = [torch.tensor([i]) for i in range(5)]
+        eager = list(main_generator(t_list))
+
+        counter = CompileCounter()
+        compiled_fn = torch._dynamo.optimize(counter)(main_generator)
+        compiled = list(compiled_fn(t_list))
+
+        self.assertEqual(eager, compiled)
+        self.assertEqual(counter.frame_count, 0)
+
     def test_derpy_nn_module_usage(self):
         def ff1(x):
             self = mod1
@@ -6657,68 +6717,6 @@
         actual = torch.compile(mod1, backend=counter, fullgraph=True)(x)
         self.assertEqual(actual, expected)
         self.assertEqual(counter.op_count, 6)
-=======
-    def test_yield_from(self):
-        def yield_from_fn(t_list, k):
-            def yield_from_gen(l):
-                l2 = [t * k for t in l]
-                yield from l2
-
-            return [t * k for t in yield_from_gen(t_list)]
-
-        t_list = [torch.randn([2, 3])] * 3
-        multiplier = torch.tensor([10])
-        eager = yield_from_fn(t_list, 2)
-        counter = CompileCounter()
-        compiled = torch._dynamo.optimize(counter)(yield_from_fn)(t_list, 2)
-        self.assertEqual(eager, compiled)
-        self.assertEqual(counter.frame_count, 1)
-
-    def test_yield_gen_and_from(self):
-        def populate_and_multiply_sequence(n, multiplier):
-            # Inline generator
-            def tensor_generator():
-                for i in range(n):
-                    yield torch.tensor([i])
-
-            # Use 'yield from' to iterate over tensors and multiply
-            t_list = [tensor * multiplier for tensor in tensor_generator()]
-
-            def yield_from_gen():
-                yield from t_list
-
-            return [t for t in yield_from_gen()]
-
-        multiplier = torch.tensor([10])
-        eager = populate_and_multiply_sequence(5, multiplier)
-        counter = CompileCounter()
-        compiled = torch._dynamo.optimize(counter)(populate_and_multiply_sequence)(
-            5, multiplier
-        )
-        self.assertEqual(eager, compiled)
-        self.assertEqual(counter.frame_count, 1)
-
-    def test_yield_send_to_subgenerator_graph_break(self):
-        def subgenerator(tensor):
-            multiplier = yield
-            yield tensor * multiplier
-
-        def main_generator(t_list):
-            for tensor in t_list:
-                subgen = subgenerator(tensor)
-                next(subgen)
-                yield from subgen.send(torch.tensor([10]))
-
-        t_list = [torch.tensor([i]) for i in range(5)]
-        eager = list(main_generator(t_list))
-
-        counter = CompileCounter()
-        compiled_fn = torch._dynamo.optimize(counter)(main_generator)
-        compiled = list(compiled_fn(t_list))
-
-        self.assertEqual(eager, compiled)
-        self.assertEqual(counter.frame_count, 0)
->>>>>>> 101cd16e
 
 
 class TestTracer(JitTestCase):
