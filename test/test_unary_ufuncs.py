--- conflicted
+++ resolved
@@ -47,7 +47,6 @@
     integral_types_and,
     get_all_math_dtypes,
     complex_types,
-    all_types_and,
     floating_and_complex_types_and,
 )
 
@@ -102,15 +101,9 @@
                     result.item(),
                     float("nan"),
                     msg=(
-<<<<<<< HEAD
-                        "input of {0} outside lower domain boundary"
-                        " {1} produced {2}, not nan!"
-                    ).format(lower_tensor.item(), low, result.item()),
-=======
                         f"input of {lower_tensor.item()} outside lower domain boundary"
                         f" {low} produced {result.item()}, not nan!"
                     ),
->>>>>>> 256fed02
                 )
 
         if high is not None:
@@ -127,15 +120,9 @@
                     result.item(),
                     float("nan"),
                     msg=(
-<<<<<<< HEAD
-                        "input of {0} outside upper domain boundary"
-                        " {1} produced {2}, not nan!"
-                    ).format(higher_tensor.item(), high, result.item()),
-=======
                         f"input of {higher_tensor.item()} outside upper domain boundary"
                         f" {high} produced {result.item()}, not nan!"
                     ),
->>>>>>> 256fed02
                 )
 
     # Helper for comparing torch tensors and numpy arrays
@@ -174,9 +161,7 @@
                         )
                     else:
                         self.fail(
-                            "Expected dtype {0} but got {1}!".format(
-                                expected.dtype, actual.dtype
-                            )
+                            f"Expected dtype {expected.dtype} but got {actual.dtype}!"
                         )
 
             self.assertEqual(
@@ -260,15 +245,9 @@
             if t.numel() < 10:
                 msg = (
                     "Failed to produce expected results! Input tensor was"
-<<<<<<< HEAD
-                    " {0}, torch result is {1}, and reference result is"
-                    " {2}."
-                ).format(t, actual, expected)
-=======
                     f" {t}, torch result is {actual}, and reference result is"
                     f" {expected}."
                 )
->>>>>>> 256fed02
             else:
                 msg = None
 
@@ -458,7 +437,7 @@
 
         self.assertEqual(actual, expected)
 
-    @dtypes(*all_types_and(torch.bool, torch.half))
+    @dtypes(*all_types_and_complex_and(torch.bool, torch.half))
     def test_nan_to_num(self, device, dtype):
         for contiguous in [False, True]:
             x = make_tensor((64, 64), low=0.0, high=100.0, dtype=dtype, device=device)
@@ -522,6 +501,24 @@
             for id1, id2, extremal in zip(torch.randint(0, 2, (3,)), torch.randint(0, 5, (3,)), extremals):
                 x[0, id1, id2, :] = extremal
             test_dtype(func(), x, torch.bfloat16)
+
+    @dtypes(torch.complex64, torch.complex128)
+    def test_nan_to_num_complex(self, device, dtype):
+        value_dtype = torch.tensor([], dtype=dtype).real.dtype
+
+        def gen_tensor(a):
+            return torch.view_as_complex(torch.tensor(a, dtype=value_dtype, device=device))
+
+        for extremal, kwarg_name in zip(['nan', 'inf', '-inf'], ['nan', 'posinf', 'neginf']):
+            a = gen_tensor([123, float(extremal)])
+            res = torch.nan_to_num(a, **{kwarg_name: 12})
+            res_check = gen_tensor([123, 12])
+            self.assertEqual(res, res_check)
+
+            a = gen_tensor([float(extremal), 456])
+            res = torch.nan_to_num(a, **{kwarg_name: 21})
+            res_check = gen_tensor([21, 456])
+            self.assertEqual(res, res_check)
 
     @dtypes(torch.cdouble)
     def test_complex_edge_values(self, device, dtype):
@@ -1188,7 +1185,7 @@
             self.assertEqual(res.imag, out.imag, atol=0.0, rtol=1e-6)
 
         # test the log1p in tensor
-        inp_lst, out_lst = [list(elmt) for elmt in zip(*inouts)]
+        inp_lst, out_lst = (list(elmt) for elmt in zip(*inouts))
         inp_tens = torch.tensor(inp_lst, dtype=dtype, device=device)
         out_tens = torch.tensor(out_lst, dtype=dtype, device=device)
         res_tens = torch.log1p(inp_tens)
