--- conflicted
+++ resolved
@@ -5,6 +5,7 @@
 from collections import Counter
 from enum import auto, Enum
 from functools import partial
+from typing import List, Optional, Tuple
 
 import torch
 import torch.distributed as dist
@@ -16,15 +17,11 @@
     ShardingStrategy,
     StateDictType,
 )
-<<<<<<< HEAD
-from torch.distributed.fsdp._init_utils import HYBRID_SHARDING_STRATEGIES
-=======
 from torch.distributed.fsdp._init_utils import (
     _init_intra_and_inter_node_groups,
     HYBRID_SHARDING_STRATEGIES,
 )
 
->>>>>>> 256fed02
 from torch.distributed.fsdp.wrap import ModuleWrapPolicy
 from torch.nn import TransformerDecoderLayer, TransformerEncoderLayer
 from torch.testing._internal.common_distributed import skip_if_lt_x_gpu
@@ -194,7 +191,7 @@
         model(torch.randn(2, 10)).sum().backward()
         optim.step()
         shard_g = model.process_group
-        replicate_g = model._inter_node_state.process_group
+        replicate_g = model._inter_node_pg
         assert shard_g == my_shard_group
         assert replicate_g == my_replicate_group
         with FSDP.state_dict_type(model, StateDictType.SHARDED_STATE_DICT):
@@ -243,6 +240,7 @@
                     ShardingStrategyMode.ALL_HYBRID_SHARD,
                     ShardingStrategyMode.MIXED_HYBRID_FULL_SHARD,
                 ],
+                "use_orig_params": [False, True],
             },
             self._test_fsdp_hybrid_shard_basic_setup,
         )
@@ -251,30 +249,17 @@
         self,
         hsdp_sharding_strategy: ShardingStrategy,
         sharding_strategy_mode: ShardingStrategyMode,
+        use_orig_params: bool,
     ):
-        auto_wrap_policy = ModuleWrapPolicy(
-            {TransformerEncoderLayer, TransformerDecoderLayer},
-        )
-        fsdp_kwargs = {
-            "auto_wrap_policy": auto_wrap_policy,
-            "device_id": torch.cuda.current_device(),
-            "sharding_strategy": hsdp_sharding_strategy,
-        }
-        fsdp_model = TransformerWithSharedParams.init(
-            self.process_group,
-            FSDPInitMode.RECURSIVE,
-            CUDAInitMode.CUDA_BEFORE,
-            fsdp_kwargs,
-        )
-        fsdp_model = self._init_hsdp_model(
-            hsdp_sharding_strategy, sharding_strategy_mode
+        hsdp_model = self._init_hsdp_model(
+            hsdp_sharding_strategy, sharding_strategy_mode, use_orig_params
         )
         # All FSDP modules should have state.process_group as the process group over which to
         # shard (default process group), and state._inter_node_pg (process group containing only
         # this rank)
         intra_node_pgs = set()
         inter_node_pgs = set()
-        for fsdp_module in fsdp_model.fsdp_modules(fsdp_model):
+        for fsdp_module in hsdp_model.fsdp_modules(hsdp_model):
             # TODO: This needs to be replaced if we deprecate
             # `FSDP.sharding_strategy` to only use the handle one.
             # https://github.com/pytorch/pytorch/issues/90857
@@ -315,67 +300,127 @@
         with patch_allreduce(patched_allreduce), patch_reduce_scatter(
             patched_reduce_scatter
         ):
-            inp = fsdp_model.get_input(device=torch.cuda.current_device())
-            out = fsdp_model(inp[0], inp[1])
-            loss = fsdp_model.get_loss(inp, out)
+            inp = hsdp_model.get_input(device=torch.cuda.current_device())
+            out = hsdp_model(inp[0], inp[1])
+            loss = hsdp_model.get_loss(inp, out)
             loss.backward()
 
         if sharding_strategy_mode == ShardingStrategyMode.ALL_HYBRID_SHARD:
-            num_flat_params = len(list(traversal_utils._get_fsdp_handles(fsdp_model)))
+            num_flat_params = len(list(traversal_utils._get_fsdp_handles(hsdp_model)))
             self.assertEqual(num_flat_params, cntr[orig_ar])
             self.assertEqual(num_flat_params, cntr[orig_rs])
         elif sharding_strategy_mode == ShardingStrategyMode.MIXED_HYBRID_FULL_SHARD:
             num_hsdp_flat_params = len(
-                list(traversal_utils._get_fsdp_handles(fsdp_model.transformer))
-            )
-            num_flat_params = len(list(traversal_utils._get_fsdp_handles(fsdp_model)))
+                list(traversal_utils._get_fsdp_handles(hsdp_model.transformer))
+            )
+            num_flat_params = len(list(traversal_utils._get_fsdp_handles(hsdp_model)))
             self.assertEqual(num_hsdp_flat_params, cntr[orig_ar])
             self.assertEqual(num_flat_params, cntr[orig_rs])
+
+    @skip_if_lt_x_gpu(4)
+    def test_fsdp_hybrid_shard_parity(self):
+        self.run_subtests(
+            {
+                "hsdp_sharding_strategy": [
+                    ShardingStrategy.HYBRID_SHARD,
+                    ShardingStrategy._HYBRID_SHARD_ZERO2,
+                ],
+                "use_orig_params": [False, True],
+            },
+            self._test_fsdp_hybrid_shard_parity,
+        )
+
+    def _test_fsdp_hybrid_shard_parity(
+        self, hsdp_sharding_strategy: ShardingStrategy, use_orig_params: bool
+    ):
+        fsdp_model = self._init_fsdp_model(use_orig_params)
+        global_pg = dist.distributed_c10d._get_default_group()
+        hsdp_pgs = _init_intra_and_inter_node_groups(global_pg, 2)
+        hsdp_model = self._init_hsdp_model(
+            hsdp_sharding_strategy,
+            ShardingStrategyMode.ALL_HYBRID_SHARD,
+            use_orig_params,
+            hsdp_process_groups=hsdp_pgs,
+        )
+        assert (
+            hsdp_model._inter_node_pg.size() > 1
+        ), "HSDP model initialized without replication"
+        fsdp_optim = torch.optim.Adam(fsdp_model.parameters(), lr=1e-2)
+        hsdp_optim = torch.optim.Adam(hsdp_model.parameters(), lr=1e-2)
+        torch.manual_seed(global_pg.rank() + 1)
+        for _ in range(5):
+            inp = fsdp_model.module.get_input(torch.device("cuda"))
+            losses: List[torch.Tensor] = []
+            for model, optim in ((fsdp_model, fsdp_optim), (hsdp_model, hsdp_optim)):
+                optim.zero_grad()
+                loss = model(*inp).sum()
+                losses.append(loss)
+                loss.backward()
+                optim.step()
+            self.assertEqual(losses[0], losses[1])
+
+    def _init_fsdp_model(self, use_orig_params: bool) -> nn.Module:
+        auto_wrap_policy = ModuleWrapPolicy(
+            {TransformerEncoderLayer, TransformerDecoderLayer},
+        )
+        hsdp_kwargs = {
+            "auto_wrap_policy": auto_wrap_policy,
+            "device_id": torch.cuda.current_device(),
+            "use_orig_params": use_orig_params,
+        }
+        fsdp_model = TransformerWithSharedParams.init(
+            self.process_group,
+            FSDPInitMode.RECURSIVE,
+            CUDAInitMode.CUDA_BEFORE,
+            hsdp_kwargs,
+            deterministic=True,
+        )
+        return fsdp_model
 
     def _init_hsdp_model(
         self,
         hsdp_sharding_strategy: ShardingStrategy,
         sharding_strategy_mode: str,
+        use_orig_params: bool,
+        hsdp_process_groups: Optional[
+            Tuple[dist.ProcessGroup, dist.ProcessGroup]
+        ] = None,
     ):
+        auto_wrap_policy = ModuleWrapPolicy(
+            {TransformerEncoderLayer, TransformerDecoderLayer},
+        )
+        hsdp_kwargs = {
+            "device_id": torch.cuda.current_device(),
+            "auto_wrap_policy": auto_wrap_policy,
+            "sharding_strategy": hsdp_sharding_strategy,
+            "use_orig_params": use_orig_params,
+        }
         if sharding_strategy_mode == ShardingStrategyMode.ALL_HYBRID_SHARD:
-            auto_wrap_policy = ModuleWrapPolicy(
-                {TransformerEncoderLayer, TransformerDecoderLayer},
-            )
-            fsdp_kwargs = {
-                "auto_wrap_policy": auto_wrap_policy,
-                "device_id": torch.cuda.current_device(),
-                "sharding_strategy": hsdp_sharding_strategy,
-            }
-            fsdp_model = TransformerWithSharedParams.init(
-                self.process_group,
+            hsdp_model = TransformerWithSharedParams.init(
+                hsdp_process_groups or self.process_group,
                 FSDPInitMode.RECURSIVE,
                 CUDAInitMode.CUDA_BEFORE,
-                fsdp_kwargs,
+                hsdp_kwargs,
+                deterministic=True,
             )
         elif sharding_strategy_mode == ShardingStrategyMode.MIXED_HYBRID_FULL_SHARD:
             model = TransformerWithSharedParams.init(
-                self.process_group,
+                hsdp_process_groups or self.process_group,
                 FSDPInitMode.NO_FSDP,
                 CUDAInitMode.CUDA_BEFORE,
                 {},
-            )
-            transformer_auto_wrap_policy = ModuleWrapPolicy(
-                {TransformerEncoderLayer, TransformerDecoderLayer},
+                deterministic=True,
             )
             # Use the HSDP strategy for the transformer module
-            model.transformer = FSDP(
-                model.transformer,
-                auto_wrap_policy=transformer_auto_wrap_policy,
-                device_id=torch.cuda.current_device(),
-                sharding_strategy=hsdp_sharding_strategy,
-            )
+            model.transformer = FSDP(model.transformer, **hsdp_kwargs)
             # Use `FULL_SHARD` for the embedding and output projection
-            fsdp_model = FSDP(
+            hsdp_model = FSDP(
                 model,
                 device_id=torch.cuda.current_device(),
                 sharding_strategy=ShardingStrategy.FULL_SHARD,
-            )
-        return fsdp_model
+                use_orig_params=use_orig_params,
+            )
+        return hsdp_model
 
 
 instantiate_parametrized_tests(TestFSDPHybridShard)
