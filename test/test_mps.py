# Owner(s): ["module: mps"]

import io
import platform
import sys
import math
import random
import unittest
import warnings
import subprocess
import tempfile
import os
import copy
import gc
import torch
import torch.nn as nn
import torch.nn.functional as F
import itertools
from collections import defaultdict
from torch import inf
from torch.nn import Parameter
from torch.testing._internal import opinfo
from torch.testing._internal.common_utils import \
    (gradcheck, gradgradcheck, run_tests, TestCase, download_file, IS_CI, NoTest,
     skipIfSlowGradcheckEnv, suppress_warnings)
from torch.testing import make_tensor
from torch.testing._internal.common_dtype import get_all_dtypes, integral_types
import torch.backends.mps
from torch.distributions import Uniform, Exponential
from functools import partial

from torch.testing._internal.common_methods_invocations import (
    op_db,
    DecorateInfo,
    UnaryUfuncInfo,
    ReductionOpInfo,
    SpectralFuncInfo,
    BinaryUfuncInfo,
)
from torch.testing._internal.common_device_type import ops, dtypes, instantiate_device_type_tests, OpDTypes
from torch.testing._internal.common_nn import NNTestCase
import numpy as np
import torch
import torch.utils._pytree as pytree
from itertools import product

test_consistency_op_db = copy.deepcopy(op_db)
test_error_inputs_op_db = copy.deepcopy(op_db)

# Copied from `test_ops.py` for the purposes of duplicating `test_numpy_ref`
_ref_test_ops = tuple(
    filter(
        lambda op: not isinstance(
            op, (UnaryUfuncInfo, ReductionOpInfo, SpectralFuncInfo, BinaryUfuncInfo)
        )
        and op.ref is not None,
        op_db,
    )
)

def mps_ops_grad_modifier(ops):
    XFAILLIST_GRAD = {
        # CPU Error: RuntimeError: "addmv_impl_cpu" not implemented for 'Half'
        'addr': [torch.float16],

        # Unimplemented ops
        '__getitem__': [torch.float16],
        'sgn': [torch.float16, torch.float32],
        '_segment_reduce': [torch.float16, torch.float32],
        'unfold_copy': [torch.float16, torch.float32],  # unfold_backward is not implemented
        'unfold': [torch.float16, torch.float32],
        'sparse.mmreduce': [torch.float32],  # csr not supported
        'unique_consecutive': [torch.float16, torch.float32],
        'special_modified_bessel_i0': [torch.float16, torch.float32],
        'scalar_tensor': [torch.float16, torch.float32],
        'cdist': [torch.float32],
        'masked.scatter': [torch.float16, torch.float32],
        'index_fill': [torch.float16, torch.float32],  # missing `aten::_unique`.
        'aminmax': [torch.float32],
        'polar': [torch.float32],

        # Correctness issues
        'atanh': [torch.float32],

        # Random output
        'exponential': [torch.float16, torch.float32],

        # CPU errors
        # derivative for aten::floor_divide is not implemented on CPU
        'floor_divide': [torch.float16, torch.float32],
        # derivative for aten::narrow_copy is not implemented on CPU
        'narrow_copy': [torch.float16, torch.float32],
        # derivative for aten::_histogramdd_from_bin_cts is not implemented on CPU
        'histogramdd': [torch.float16, torch.float32],
        # derivative for aten::histogram is not implemented
        'histogram': [torch.float16, torch.float32],
        # 'bool' object is not iterable
        'allclose': [torch.float16, torch.float32],
        'equal': [torch.float16, torch.float32],
        # 'float' object is not iterable
        'item': [torch.float16, torch.float32],
        # "mse_backward_cpu_out" not implemented for 'Half'
        'nn.functional.mse_loss': [torch.float16],
        # "smooth_l1_backward_cpu_out" not implemented for 'Half'
        'nn.functional.smooth_l1_loss': [torch.float16],
        # cpu error: grad requires non-empty inputs
        'randn': [torch.float16, torch.float32],
        'signal.windows.bartlett': [torch.float32],
        'signal.windows.blackman': [torch.float32],
        'signal.windows.cosine': [torch.float32],
        'signal.windows.exponential': [torch.float32],
        'signal.windows.gaussian': [torch.float32],
        'signal.windows.general_cosine': [torch.float32],
        'signal.windows.general_hamming': [torch.float32],
        'signal.windows.hamming': [torch.float32],
        'signal.windows.hann': [torch.float32],
        'signal.windows.kaiser': [torch.float32],
        'signal.windows.nuttall': [torch.float32],
        'eye': [torch.float16, torch.float32],

        # trunc_tensor not working properly for float16
        'divtrunc_rounding': [torch.float16],
        'fmod': [torch.float16],

        # round not working properly for float16
        'round': [torch.float16],
    }

    MACOS_12_3_XFAILLIST_GRAD = {
        # Unsupported Border padding mode, forward pass success as fallback to cpu
        'grid_sampler_2d': [torch.float32],
        # Unimplemented
        'logaddexp2': [torch.float32],

        # The result of pow(9 , 8) is showing 43046716, whereas it should've been 43046721.
        # fixed in macOS 13. We are not raising error.
        '__rpow__': [torch.float32],
        'pow': [torch.float32],
    }

    MACOS_BEFORE_13_3_XFAILLIST_GRAD = {
        # Failures due to precision issues (due to fast-math). These has been fixed in MacOS 13.3+
        'masked.softmin': [torch.float32],
        'masked.softmax': [torch.float32],
        'masked.log_softmax': [torch.float32],

        # Unsupported Border padding mode, forward pass success as fallback to cpu
        'grid_sampler_2d': [torch.float32],

        # Same issue as `argsort` and `sort` with duplicate elements (undefined behaviour).
        # Forward pass is passing since `msort` doesn't return the indices, just the values, which match the CPU.
        # On the backward pass for `sort` both are used (values and indices), thus resulting in a issmatch between CPU and MPS.
        # Running `msort` with stable `sort` passes.
        'msort': [torch.float16],

        # The result of pow(9 , 8) is showing 43046716, whereas it should've been 43046721.
        # fixed in macOS 13. We are not raising error.
        'pow': [torch.float32],
        '__rpow__': [torch.float32],

        # See https://github.com/pytorch/pytorch/issues/106112 for more information
        'cumprod': [torch.float32],
    }

    XPASSLIST_GRAD = {
        'nn.functional.pairwise_distance': [torch.float16],
    }

    MACOS_13_3_XFAILLIST_GRAD = {
        # Same issue as `argsort` and `sort` with duplicate elements (undefined behaviour).
        # Forward pass is passing since `msort` doesn't return the indices, just the values, which match the CPU.
        # On the backward pass for `sort` both are used (values and indices), thus resulting in a issmatch between CPU and MPS.
        # Running `msort` with stable `sort` passes.
        'msort': [torch.float16],
    }

    def addDecorator(op, d) -> None:
        op.decorators = list(op.decorators) if op.decorators is not None else []
        op.decorators.append(d)

    for op in ops:
        key = op.name + op.variant_test_name
        if key in XFAILLIST_GRAD:
            addDecorator(op, DecorateInfo(
                         unittest.expectedFailure,
                         dtypes=XFAILLIST_GRAD[key]))

        if key in XPASSLIST_GRAD:
            addDecorator(op, DecorateInfo(
                         unittest.skip,
                         dtypes=XPASSLIST_GRAD[key]))

        if key in MACOS_12_3_XFAILLIST_GRAD and (not torch.backends.mps.is_macos13_or_newer()):
            addDecorator(op, DecorateInfo(
                         unittest.expectedFailure,
                         dtypes=MACOS_12_3_XFAILLIST_GRAD[key]))

        if key in MACOS_BEFORE_13_3_XFAILLIST_GRAD and (torch.backends.mps.is_macos13_or_newer() and product_version < 13.3):
            addDecorator(op, DecorateInfo(
                         unittest.expectedFailure,
                         dtypes=MACOS_BEFORE_13_3_XFAILLIST_GRAD[key]))

        if key in MACOS_13_3_XFAILLIST_GRAD and (product_version >= 13.3):
            addDecorator(op, DecorateInfo(
                         unittest.expectedFailure,
                         dtypes=MACOS_13_3_XFAILLIST_GRAD[key]))
        yield op

def mps_ops_modifier(ops):
    # Those ops worked on MacOS12, but broken on MacOS13, see https://github.com/pytorch/pytorch/issues/85758
    MACOS_12_3_XFAILLIST = {
        # Top 60
        # expected failures
        # The result of pow(9 , 8) is showing 43046716, whereas it should've been 43046721.
        # fixed in macOS 13.3. Currently error is not raised.
        'pow': [torch.int16, torch.int64, torch.uint8, torch.int8],
        # expected failures
        '__rpow__': [torch.uint8, torch.int8],

        # Failures due to precision issues (due to fast-math). These has been fixed in MacOS 13.3+
        'cdist': [torch.float32],
        'tan': [torch.uint8, torch.float32],

        # Data type support starts from macOS 13
        'nn.functional.avg_pool1d': [torch.int64],
        'nn.functional.avg_pool2d': [torch.int64],
        'nn.functional.local_response_norm': [torch.int64],
        '__radd__': [torch.uint8],
        '__rdiv__': [torch.uint8],
        '__rmul__': [torch.uint8],
        'abs': [torch.uint8],
        'acos': [torch.uint8],
        'acosh': [torch.uint8],
        'add': [torch.uint8],
        'asin': [torch.uint8],
        'asinh': [torch.uint8],
        'atan': [torch.uint8],
        'atanh': [torch.uint8],
        'ceil': [torch.uint8],
        'corrcoef': [torch.uint8],
        'cos': [torch.uint8],
        'cosh': [torch.uint8],
        'cov': [torch.uint8],
        'cumulative_trapezoid': [torch.uint8],
        'deg2rad': [torch.uint8],
        'diff': [torch.uint8],
        'eq': [torch.uint8],
        'equal': [torch.uint8],
        'erf': [torch.uint8],
        'exp2': [torch.uint8],
        'exp': [torch.uint8],
        'expm1': [torch.uint8],
        'floor': [torch.uint8],
        'fmax': [torch.uint8],
        'fmin': [torch.uint8],
        'fmod': [torch.uint8],
        'ge': [torch.uint8],
        'gt': [torch.uint8],
        'isclose': [torch.uint8],
        'isnan': [torch.uint8],
        'kron': [torch.uint8],
        'le': [torch.uint8],
        'log10': [torch.uint8],
        'log1p': [torch.uint8],
        'log2': [torch.uint8],
        'log': [torch.uint8],
        'logical_and': [torch.uint8],
        'logical_or': [torch.uint8],
        'logical_xor': [torch.uint8],
        'logit': [torch.uint8],
        'lt': [torch.uint8],
        'masked.mean': [torch.uint8],
        'masked.std': [torch.uint8],
        'masked.var': [torch.uint8],
        'maximum': [torch.uint8],
        'minimum': [torch.uint8],
        'mul': [torch.uint8],
        'ne': [torch.uint8],
        'neg': [torch.uint8],
        'nn.functional.cosine_embedding_loss': [torch.uint8],
        'nn.functional.margin_ranking_loss': [torch.uint8],
        'nn.functional.poisson_nll_loss': [torch.uint8],
        'nn.functional.softsign': [torch.uint8],
        'nn.functional.tanhshrink': [torch.uint8],
        'nn.functional.triplet_margin_loss': [torch.uint8],
        'nn.functional.triplet_margin_with_distance_loss': [torch.uint8],
        'nn.functional.pairwise_distance': [torch.uint8],
        'outer': [torch.uint8],
        'rad2deg': [torch.uint8],
        'reciprocal': [torch.uint8],
        'remainder': [torch.uint8],
        'round': [torch.uint8],
        'rsqrt': [torch.uint8],
        'sigmoid': [torch.uint8],
        'sign': [torch.uint8],
        'signbit': [torch.uint8],
        'sin': [torch.uint8],
        'sinh': [torch.uint8],
        'special.ndtr': [torch.uint8],
        'sqrt': [torch.uint8],
        'sub': [torch.uint8],
        'tanh': [torch.uint8],
        'trapezoid': [torch.uint8],
        'trapz': [torch.uint8],
        'true_divide': [torch.uint8],
        'trunc': [torch.uint8],
        'xlogy': [torch.uint8],
        'minbinary': [torch.uint8],
        'maxbinary': [torch.uint8],
        'divtrunc_rounding': [torch.uint8],
        'divfloor_rounding': [torch.uint8],
        'divno_rounding_mode': [torch.uint8],
        'floor_divide': [torch.uint8],
        'ldexp': [torch.uint8],
        # square internally calls into power, and will type cast to int64, which supports starting from macOS 13
        'square': [torch.bool, torch.int16, torch.int32, torch.int64, torch.uint8, torch.int8],

        # cpu not giving nan for x/0.0
        'atan2': [torch.bool, torch.float16, torch.int16, torch.int32, torch.int64, torch.uint8, torch.int8],
    }

    MACOS_BEFORE_13_3_XFAILLIST = {
        # Failures due to precision issues (due to fast-math). These has been fixed in MacOS 13.3+
        'tan': [torch.float32],
        'cdist': [torch.float32],

        # CPU Error: cpu not giving nan for x/0.0
        'atan2': [torch.bool, torch.float16, torch.int16, torch.int32, torch.int64, torch.uint8, torch.int8],

        # test blow pass on macOS 12 as it falls back to cpu
        # Argsort case using duplicate indices (undefined behaviour):
        #  - CPU output: tensor([2546, 6917, 3181,  ..., 7128, 5133,   30], devuce='cpu')
        #  - MPS output: tensor([2546, 6917, 3181,  ..., 7128,   30, 5133], device='mps:0')
        # Elements from index 30 and 5133 are both equal.
        # Since CPU is not using argsort with stable=True, these cases result in undefined behaviour.
        'argsort': [torch.float16, torch.int8, torch.uint8, torch.bool],
        # Same issue as `argsort` with duplicate indices. This test checks both the sorted values and the indices.
        # The values of the sorted tensor match the CPU, but in case of the returned indices this results in undefined behaviour.
        'sort': [torch.int8, torch.uint8, torch.bool, torch.float16],
        # Unsupported dtypes
        'cumsum': [torch.int64],
        'cumprod': [torch.int64],
        'cumulative_trapezoid': [torch.int64],
        'masked.cumsum': [torch.int64],
        'masked.cumprod': [torch.int64],
        'linalg.vander': [torch.int64],
    }

    MACOS_AFTER_13_1_XFAILLIST = {
        # before macOS 13.2 it falls back to cpu and pass the forward pass
        'grid_sampler_2d': [torch.float32],  # Unsupported Border padding mode
    }

    MACOS_13_3_XFAILLIST = {
        # Failure due to precision issue for fp16
        # on both cpu and mps there are test cases that might produce inf result
        # 'nn.functional.pairwise_distance': [torch.float16],

        # test blow pass on macOS 12 as it falls back to cpu
        # Argsort case using duplicate indices (undefined behaviour):
        #  - CPU output: tensor([2546, 6917, 3181,  ..., 7128, 5133,   30], devuce='cpu')
        #  - MPS output: tensor([2546, 6917, 3181,  ..., 7128,   30, 5133], device='mps:0')
        # Elements from index 30 and 5133 are both equal.
        # Since CPU is not using argsort with stable=True, these cases result in undefined behaviour.
        'argsort': [torch.float16, torch.int8, torch.uint8, torch.bool],
        # Same issue as `argsort` with duplicate indices. This test checks both the sorted values and the indices.
        # The values of the sorted tensor match the CPU, but in case of the returned indices this results in undefined behaviour.
        'sort': [torch.int8, torch.uint8, torch.bool, torch.float16],
    }

    # Those ops are not expected to work
    UNIMPLEMENTED_XFAILLIST = {
        # Failures due to lack of op implementation on MPS backend
        'login': None,
        'log_sigmoid': None,
        'log_sigmoid_forward': None,
        'linalg.eig': None,
        'linalg.eigvals': None,
        'fft.fft': None,
        'fft.fft2': None,
        'fft.fftn': None,
        'fft.hfft': None,
        'fft.hfft2': None,
        'fft.hfftn': None,
        'fft.ifft': None,
        'fft.ifft2': None,
        'fft.ifftn': None,
        'fft.ihfft': None,
        'fft.ihfft2': None,
        'fft.ihfftn': None,
        'fft.irfft': None,
        'fft.irfft2': None,
        'fft.irfftn': None,
        'fft.rfft': None,
        'fft.rfft2': None,
        'fft.rfftn': None,
        'put': None,
        'stft': None,
        'nn.functional.conv_transpose3d': None,
        'rounddecimals_neg_3': None,
        'rounddecimals_3': None,
        'rounddecimals_0': None,
        '__rsub__': None,
        'angle': None,
        'bucketize': None,
        'cauchy_': None,
        'cauchy': None,
        'cholesky': None,
        'cholesky_inverse': None,
        'cholesky_solve': None,
        'cummax': None,
        'cummin': None,
        'erfc': None,
        'frexp': None,
        'gcd': None,
        'geqrf': None,
        'nn.functional.grid_sample': None,  # Unsupported Border padding mode
        'heaviside': None,
        'i0': None,
        'igamma': None,
        'igammac': None,
        'index_copy': None,
        'index_reduce': None,
        'isin': None,
        'isneginf': None,
        'isposinf': None,
        'kthvalue': None,
        'lcm': None,
        'linalg.cholesky': None,
        'linalg.cholesky_ex': None,
        'linalg.cond': None,
        'linalg.detsingular': None,
        'linalg.det': None,
        'linalg.eigh': None,
        'linalg.eigvalsh': None,
        'linalg.householder_product': None,
        'linalg.ldl_factor': None,
        'linalg.ldl_factor_ex': None,
        'linalg.ldl_solve': None,
        'linalg.lstsq': None,
        'linalg.lstsqgrad_oriented': None,
        'linalg.lu': None,
        'linalg.lu_factor': None,
        'linalg.lu_factor_ex': None,
        'linalg.lu_solve': None,
        'linalg.matrix_norm': [torch.float32],
        'linalg.norm': [torch.float32],
        'linalg.normsubgradients_at_zero': [torch.float32],
        'linalg.qr': None,
        'linalg.slogdet': None,
        'linalg.solve': None,
        'linalg.solve_ex': None,
        'linalg.svdvals': None,
        'linalg.tensorsolve': None,
        'linalg.vecdot': None,
        'logcumsumexp': None,
        'logdet': None,
        'lu': None,
        'lu_solve': None,
        'lu_unpack': None,
        'masked.median': None,
        'matrix_exp': None,
        'mode': None,
        'nanquantile': None,
        'nanmedian': None,
        'native_dropout_backward': None,
        'nextafter': None,
        'normnuc': None,
        'nn.functional.fractional_max_pool2d': None,
        'nn.functional.fractional_max_pool3d': None,
        'nn.functional.adaptive_avg_pool3d': None,
        'nn.functional.adaptive_max_pool3d': None,
        'nn.functional.interpolatearea': None,
        'nn.functional.interpolatebicubic': None,
        'nn.functional.interpolatelinear': None,
        'nn.functional.interpolatetrilinear': None,
        # TODO: max_pool2d for integral types fails the numerical test
        'nn.functional.max_pool2d': [torch.int16, torch.int32, torch.int64, torch.uint8, torch.int8],
        'nn.functional.max_unpool1dgrad': None,
        'nn.functional.max_unpool2dgrad': None,
        'nn.functional.max_unpool3dgrad': None,
        'nn.functional.avg_pool3d': None,
        'nn.functional.ctc_loss': None,
        'nn.functional.embedding_bag': None,
        'nn.functional.hardshrink': None,
        'nn.functional.max_pool3d': None,
        'nn.functional.max_unpool1d': None,
        'nn.functional.max_unpool2d': None,
        'nn.functional.max_unpool3d': None,
        'nn.functional.mish': None,
        'nn.functional.multi_margin_loss': None,
        'nn.functional.multilabel_margin_loss': None,
        'nn.functional.pdist': None,
        'nn.functional.rrelu': None,
        'nn.functional.softshrink': None,
        'nn.functional.norm': None,
        'ormqr': None,
        'pca_lowrank': None,
        'pinverse': None,
<<<<<<< HEAD
        'polar': None,
=======
        'polygamma': None,
        'polygammapolygamma_n_0': None,
        'polygammapolygamma_n_1': None,
        'polygammapolygamma_n_2': None,
        'polygammapolygamma_n_3': None,
        'polygammapolygamma_n_4': None,
>>>>>>> ed8f2128
        'qr': None,
        'quantile': None,
        'rsub': None,
        'scatter_reduceamax': None,
        'scatter_reduceamin': None,
        'scatter_reducemin': None,
        'scatter_reducemean': None,
        'scatter_reduceprod': None,
        'scatter_reducesum': None,
        'searchsorted': None,
        'segment_reduce': None,
        '_segment.reduce': None,
        'segment.reduce': None,
        'segment_reduce_offsets': None,
        '_segment_reduce_offsets': None,
        '_segment_reduce_lengths': None,
        '_segment_reducelengths': None,
        '_segment_reduceoffsets': None,
        'sinc': None,
        'sparse.mm': None,
        'sparse.mmreduce': None,
        'special.airy_ai': None,
        'special.bessel_j0': None,
        'special.bessel_j1': None,
        'special.bessel_y0': None,
        'special.bessel_y1': None,
        'special.chebyshev_polynomial_t': None,
        'special.chebyshev_polynomial_u': None,
        'special.entr': None,
        'special.erfcx': None,
        'special.hermite_polynomial_h': None,
        'special.hermite_polynomial_he': None,
        'special.i0e': None,
        'special.i1': None,
        'special.i1e': None,
        'special.laguerre_polynomial_l': None,
        'special.log_ndtr': None,
        'special.modified_bessel_i0': None,
        'special.modified_bessel_i1': None,
        'special.modified_bessel_k0': None,
        'special.modified_bessel_k1': None,
        'special.ndtri': None,
        'special.scaled_modified_bessel_k0': None,
        'special.scaled_modified_bessel_k1': None,
        'special.spherical_bessel_j0': None,
        'special.xlog1py': None,
        'special.zeta': None,
        'std_mean': None,
        'std_meanunbiased': None,
        'svd_lowrank': None,
        'symeig': None,
        'take': None,
        'to': None,
        'to_sparse': None,
        'unique': None,
        'vdot': None,
        'segment_reduce_': None,
        '_upsample_bilinear2d_aa': None,
        'geometric' : None,
        'geometric_': None,
        'log_normal_': None,
        'log_normal': None,
        'bfloat16': None,
        'cdouble': None,
        'cfloat': None,
        'complex': None,
        'double': None,
        'chalf': None,
        'nn.functional.softminwith_dtype': None,
        'log_softmaxwith_dtype': None,
        'softmaxwith_dtype': None,
        'float_power': None,
        'full_like': None,
        'linalg.matrix_rank': None,
        'linalg.matrix_rankhermitian': None,
        'linalg.pinv': None,
        'linalg.pinvhermitian': None,
        'nonzero_static': None,

        # MPS: input sizes must be divisible by output sizes
        'nn.functional.adaptive_avg_pool1d': None,
        'nn.functional.adaptive_avg_pool2d': None,

        # Unsupported dtypes
        # bmm is not supported for integral types
        'nn.functional.bilinear': [torch.int16, torch.int32, torch.int64, torch.uint8, torch.int8],
        # Cannot convert a MPS Tensor to float64 dtype. The tensors
        # input data is created with double in common_methods_invocations.py
        'nn.functional.batch_norm': [torch.float32],
        'ones_like': None,
        'zeros_like': None,

        # Convolution for integral types is not supported on MPS
        'nn.functional.conv1d': [torch.int64],
        'nn.functional.conv2d': [torch.int64],
        'nn.functional.conv_transpose1d': [torch.int64],
        'nn.functional.conv_transpose2d': [torch.int64],

        # Unsupported dtypes
        'dot': [torch.int64],
        'index_add': [torch.int64],
        'log1p': [torch.int64],
        'sigmoid': [torch.int64],
        'atan2': [torch.int64],

        # GEMM on MPS is not supported for integral types
        'nn.functional.linear': [torch.int16, torch.int32, torch.int64, torch.uint8, torch.int8],
        '__rmatmul__': [torch.int16, torch.int32, torch.int64, torch.uint8, torch.int8],
        'addmmdecomposed': [torch.int16, torch.int32, torch.int64, torch.uint8, torch.int8],
        'addbmm': [torch.int16, torch.int32, torch.int64, torch.uint8, torch.int8],
        'addmm': [torch.int16, torch.int32, torch.int64, torch.uint8, torch.int8],
        'addmv': [torch.int16, torch.int32, torch.int64, torch.uint8, torch.int8],
        'baddbmm': [torch.int16, torch.int32, torch.int64, torch.uint8, torch.int8],
        'mm': [torch.int16, torch.int32, torch.int64, torch.uint8, torch.int8],
        'bmm': [torch.int16, torch.int32, torch.int64, torch.uint8, torch.int8],
        'einsum': [torch.int16, torch.int32, torch.int64, torch.uint8, torch.int8],
        'inner': [torch.int16, torch.int32, torch.int64, torch.uint8, torch.int8],
        'linalg.multi_dot': [torch.int16, torch.int32, torch.int64, torch.uint8, torch.int8],
        'matmul': [torch.int16, torch.int32, torch.int64, torch.uint8, torch.int8],
        'mat': [torch.int16, torch.int32, torch.int64, torch.uint8, torch.int8],
        'mv': [torch.int16, torch.int32, torch.int64, torch.uint8, torch.int8],
        'tensordot': [torch.int16, torch.int32, torch.int64, torch.uint8, torch.int8],

        # new_zeros/new_ones: Cannot convert a MPS Tensor to float64 dtype as
        # the MPS framework doesn't support float64
        'new_zeros': [torch.bool, torch.float16, torch.float32, torch.int16, torch.int32, torch.int64, torch.uint8, torch.int8],
        'new_ones': [torch.bool, torch.float16, torch.float32, torch.int16, torch.int32, torch.int64, torch.uint8, torch.int8],
        'new_full': [torch.bool, torch.float16, torch.float32, torch.int16, torch.int32, torch.int64, torch.uint8, torch.int8],
        # returned output on CPU is float64
        'bincount': [torch.int16, torch.int32, torch.int64, torch.uint8, torch.int8],

        # trunc_tensor not working properly for float16
        'divtrunc_rounding': [torch.float16],
        'fmod': [torch.float16],

        # round not working properly for float16
        'round': [torch.float16],
    }

    UNDEFINED_XFAILLIST = {
        # Top 60 operators
        # topk fails with duplicate indices
        'topk': [torch.int16, torch.int32, torch.int64, torch.uint8, torch.int8],

        # Failures due to random output that they generate using
        # Philox engine causing mismatch with CPU results
        'multinomial': [torch.float32],  # random results
        'uniform': [torch.float16, torch.float32],
        'rand_like': [torch.float16, torch.float32],
        'randint_like': [torch.float16, torch.float32, torch.int16, torch.int32, torch.int64, torch.uint8, torch.int8],
        'randn_like': [torch.float16, torch.float32],
        'bernoulli': [torch.float32],
        'exponential': [torch.float16, torch.float32],
        'nn.functional.feature_alpha_dropoutwith_train': [torch.float32],
        'normal': [torch.float16, torch.float32, torch.float16, torch.float32],
        'normalin_place': [torch.float16, torch.float32],
        'normalnumber_mean': [torch.float16, torch.float32],
        'nn.functional.alpha_dropout': [torch.float32],
        'nn.functional.dropout': [torch.float32],
        'nn.functional.dropout2d': [torch.float32],
        'nn.functional.dropout3d': [torch.float32],
        'nn.functional.multi_head_attention_forward': [torch.float32],

        # duplicate indices are used in the testcase - undefined behaviour
        'index_put': None,
        # zero to negative integer powers are undefined
        '__rpow__': [torch.int8, torch.int16, torch.int32, torch.int64],
        'resize_': [torch.float16, torch.float32],
        'resize_as_': [torch.float16, torch.float32],

        # CPU Errors:
        'addr': [torch.bool, torch.int16, torch.int32,
                 torch.int64, torch.uint8, torch.int8],  # "addmv_impl_cpu" not implemented for 'Half'
        'as_stridedpartial_views': [torch.bool, torch.float16, torch.float32, torch.int16,
                                    torch.int32, torch.int64, torch.uint8, torch.int8],  # cpu result off, showing random values
        'as_strided_partial_views': [torch.bool, torch.float16, torch.float32, torch.int16,
                                     torch.int32, torch.int64, torch.uint8, torch.int8],  # cpu result off, showing random values

        # random results
        # mps vs cpu:
        # Mismatched elements: 40 / 96 (41.7%)
        # Greatest absolute difference: 17.892311096191406 at index (1, 0, 2) (up to 1e-05 allowed)
        # Greatest relative difference: inf at index (1, 0, 0) (up to 1.3e-06 allowed)
        # cuda(2.0.0.dev20230301+cu117) vs cpu:
        # Mismatched elements: 56 / 96 (58.3%)
        # Greatest absolute difference: 17.892311096191406 at index (1, 0, 2) (up to 1e-05 allowed)
        # Greatest relative difference: inf at index (1, 0, 0) (up to 1.3e-06 allowed)
        'nn.functional.scaled_dot_product_attention': [torch.float32],

        # Failures due to casting negative float to uint8 is undefined
        'byte': [torch.float16, torch.float32],
    }

    EMPTY_OPS_SKIPLIST = {
        # Fill tensors with uninitialized data, causing mismatch with CPU.
        # They occasionally match, thus skipping them.
        # See https://github.com/pytorch/pytorch/issues/100175
        'new_empty': [torch.bool, torch.float16, torch.float32, torch.int16, torch.int32, torch.int64, torch.uint8, torch.int8],
        'new_empty_strided': [torch.bool, torch.float16, torch.float32, torch.int16,
                              torch.int32, torch.int64, torch.uint8, torch.int8],
        'empty_strided': [torch.bool, torch.float16, torch.float32, torch.int16, torch.int32, torch.int64, torch.uint8, torch.int8],
        # CPU: empty is returning all 0's and there is a mismatch with MPS
        # allocation (MacOS 13). According to
        # https://pytorch.org/docs/2.0/generated/torch.empty.html
        'empty': [torch.bool, torch.float16, torch.float32, torch.int16,
                  torch.int32, torch.int64, torch.uint8, torch.int8],
        'empty_like': [torch.bool, torch.float16, torch.float32, torch.int16, torch.int32, torch.int64, torch.uint8, torch.int8],
        'empty_permuted': [torch.bool, torch.float16, torch.float32, torch.int16,
                           torch.int32, torch.int64, torch.uint8, torch.int8],
    }

    def addDecorator(op, d) -> None:
        op.decorators = list(op.decorators) if op.decorators is not None else []
        op.decorators.append(d)

    for op in ops:
        key = op.name + op.variant_test_name
        if key in EMPTY_OPS_SKIPLIST:
            addDecorator(op, DecorateInfo(
                         unittest.skip("Skipping empty ops."),
                         dtypes=EMPTY_OPS_SKIPLIST[key]))
        for xfaillist in [UNIMPLEMENTED_XFAILLIST, UNDEFINED_XFAILLIST]:
            if key in xfaillist:
                addDecorator(op, DecorateInfo(
                             unittest.expectedFailure,
                             dtypes=xfaillist[key]))

        if key in MACOS_BEFORE_13_3_XFAILLIST and (torch.backends.mps.is_macos13_or_newer() and product_version < 13.3):
            addDecorator(op, DecorateInfo(
                         unittest.expectedFailure,
                         dtypes=MACOS_BEFORE_13_3_XFAILLIST[key]))

        if key in MACOS_AFTER_13_1_XFAILLIST and torch.backends.mps.is_macos13_or_newer(2):
            addDecorator(op, DecorateInfo(
                         unittest.expectedFailure,
                         dtypes=MACOS_AFTER_13_1_XFAILLIST[key]))

        if key in MACOS_13_3_XFAILLIST and (product_version >= 13.3):
            addDecorator(op, DecorateInfo(
                         unittest.expectedFailure,
                         dtypes=MACOS_13_3_XFAILLIST[key]))

        if key in MACOS_12_3_XFAILLIST and (not torch.backends.mps.is_macos13_or_newer()):
            addDecorator(op, DecorateInfo(
                         unittest.expectedFailure,
                         dtypes=MACOS_12_3_XFAILLIST[key]))
        yield op

def mps_ops_error_inputs_modifier(ops):
    # Error input samples do not take a dtype argument.
    XFAILLIST = {
        # Exceptions are not raised
        '__rmod__',
        '__rsub__',
        '__rpow__',
        'bernoulli',
        'clamp_max',
        'clamp_min',
        'masked_scatter',

        # unsupported float64 dtype
        'cat',
        'complex',
        'multinomial',
        'nn.functional.conv1d',
        'nn.functional.conv2d',
        'gather',
        'scatter',
        'scatter_add',

        # unsupported complex dtypes
        'masked_fill',
        'fft.hfft',
        'fft.irfft',

        # MPS does not support tensor dimensions > 16
        'amax',
        'amin',
        'aminmax',

        # memory overlapping checks
        'index_select',

        # unimplemented
        'logcumsumexp',
    }

    def addDecorator(op, d) -> None:
        op.decorators = list(op.decorators) if op.decorators is not None else []
        op.decorators.append(d)

    for op in ops:
        if op.error_inputs_func is None:
            continue
        key = op.name + op.variant_test_name
        if key in XFAILLIST:
            addDecorator(op, DecorateInfo(unittest.expectedFailure))
        yield op

# Same logic as test_cuda.py
if not torch.backends.mps.is_available():
    print('MPS not available, skipping tests', file=sys.stderr)
    TestCase = NoTest  # noqa: F811
    NNTestCase = NoTest  # noqa: F811

product_version = float('.'.join(platform.mac_ver()[0].split('.')[:2]) or -1)

# Determine whether to enable MPS memory leak check (uses same code as CUDA).
TEST_MPS_MEM_LEAK_CHECK = os.getenv('PYTORCH_TEST_MPS_MEM_LEAK_CHECK', '0') == '1'

def skipMPSMemoryLeakCheckIf(condition):
    def dec(fn):
        if getattr(fn, '_do_mps_memory_leak_check', True):
            fn._do_mps_memory_leak_check = not condition
        return fn
    return dec

class MpsMemoryLeakCheck:
    def __init__(self, testcase, name=None):
        self.name = testcase.id() if name is None else name
        self.testcase = testcase

    def __enter__(self):
        # Performs a gc if required (required if any memory is held)
        caching_allocator_mem_allocated = torch.mps.current_allocated_memory()
        if caching_allocator_mem_allocated > 0:
            gc.collect()
            torch.mps.empty_cache()

        # Acquires caching allocator and driver statistics before the test is run
        self.caching_allocator_before = torch.mps.current_allocated_memory()
        self.driver_before = torch.mps.driver_allocated_memory()

    def __exit__(self, exec_type, exec_value, traceback):
        # Don't check for leaks if an exception was thrown
        if exec_type is not None:
            return
        # Compares caching allocator before/after statistics
        # An increase in allocated memory is a discrepancy indicating a possible memory leak
        discrepancy_detected = False
        caching_allocator_mem_allocated = torch.mps.current_allocated_memory()
        if caching_allocator_mem_allocated > self.caching_allocator_before:
            discrepancy_detected = True

        # Short-circuits if no discrepancy detected
        if not discrepancy_detected:
            return
        # Validates the discrepancy persists after garbage collection and
        # is confirmed by the driver API
        gc.collect()
        torch.mps.empty_cache()

        discrepancy_detected = True
        # Query memory multiple items to ensure leak was not transient
        for n in range(3):
            caching_allocator_mem_allocated = torch.mps.current_allocated_memory()
            driver_mem_allocated = torch.mps.driver_allocated_memory()

            caching_allocator_discrepancy = False
            driver_discrepancy = False

            if caching_allocator_mem_allocated > self.caching_allocator_before:
                caching_allocator_discrepancy = True

            if driver_mem_allocated > self.driver_before:
                driver_discrepancy = True

            if not(caching_allocator_discrepancy or driver_discrepancy):
                # Leak was false positive, exit loop
                discrepancy_detected = False
                break

        if caching_allocator_discrepancy and not driver_discrepancy:
            # Just raises a warning if the leak is not validated by the driver API
            msg = ("MPS caching allocator reports a memory leak not "
                   "verified by the driver API in {}! "
                   "Caching allocator allocated memory was {} and is now reported as {}. "
                   "MPS driver allocated memory was {} and is now {}.").format(
                self.name, self.caching_allocator_before,
                caching_allocator_mem_allocated, self.driver_before, driver_mem_allocated)
            warnings.warn(msg)
        elif caching_allocator_discrepancy and driver_discrepancy:
            # A caching allocator discrepancy validated by the driver API is a failure
            msg = ("MPS driver API confirmed a leak in {}! "
                   "Caching allocator allocated memory was {} and is now reported as {}. "
                   "MPS driver allocated memory was {} and is now {}.").format(
                self.name, self.caching_allocator_before, caching_allocator_mem_allocated,
                self.driver_before, driver_mem_allocated)

            raise RuntimeError(msg)

# Expand TestCase class with Memory Leak Detection on MPS device
class TestCaseMPS(TestCase):
    _do_mps_memory_leak_check = True

    def __init__(self, method_name='runTest'):
        super().__init__(method_name)
        test_method = getattr(self, method_name, None)
        if test_method is not None:
            # Wraps the tested method if we should do MPS memory check.
            if TEST_MPS_MEM_LEAK_CHECK:
                if self._do_mps_memory_leak_check:
                    self.wrap_with_mps_policy(method_name, self.assertLeaksNoMpsTensors)

    def assertLeaksNoMpsTensors(self, name=None):
        name = self.id() if name is None else name
        return MpsMemoryLeakCheck(self, name)

    def wrap_with_mps_policy(self, method_name, policy):
        test_method = getattr(self, method_name)
        setattr(self, method_name, super().wrap_method_with_policy(test_method, policy))

    # checks for leaks even if TEST_MPS_MEM_LEAK_CHECK is 0
    def wrap_with_mps_memory_check(self, method):
        return super().wrap_method_with_policy(method, self.assertLeaksNoMpsTensors)

class TestMemoryLeak(TestCaseMPS):
    def test_mps_memory_leak_detection(self):
        l = []

        @self.wrap_with_mps_memory_check
        def no_leak():
            pass

        # Trigger an intentional memory leak
        @self.wrap_with_mps_memory_check
        def leak_gpu0():
            # increasing to 8MB to force acquiring a new block and overcome blocksize differences across platforms
            l.append(torch.randn(1024 * 1024 * 8, device=torch.device("mps")))

        no_leak()

        # check if a runtime error for memory leak was emitted which would
        # confirm whether memory leak detection worked successfully or not.
        with self.assertRaisesRegex(RuntimeError, r"MPS driver API confirmed .+"):
            leak_gpu0()

class MPSReluTest(TestCaseMPS):
    def _npRelu(self, np_features):
        return np.maximum(np_features, np.zeros(np_features.shape)).astype(np_features.dtype)

    def testNpRelu(self):
        torch.testing.assert_close(
            np.array([[0., 0.7, 0.0, 0.3, 0.0], [0.1, 0.0, 0.5, 0.0, 0.9]]),
            self._npRelu(
                np.array([[-0.9, 0.7, -0.5, 0.3, -0.1], [0.1, -0.3, 0.5, -0.7,
                                                         0.9]])))

    def _testRelu(self, np_features, device):
        np_relu = self._npRelu(np_features)
        # Convert the numpy array to a PyTorch Tensor,
        # and move the Tensor to the CPU/GPU based on the "device" parameter
        py_tensor = torch.from_numpy(np_features).to(device)
        py_relu = torch.nn.ReLU(inplace=False)(py_tensor)
        py_relu_cpu = py_relu.to("cpu")

        self.assertEqual(np_relu, py_relu_cpu)

    def _testReluInPlace(self, np_features, device):
        np_relu = self._npRelu(np_features)
        # Convert the numpy array to a PyTorch Tensor,
        # and move the Tensor to the CPU/GPU based on the "device" parameter
        py_tensor = torch.from_numpy(np_features).to(device)
        py_relu = torch.nn.ReLU(inplace=True)(py_tensor)
        py_relu_cpu = py_relu.to("cpu")

        self.assertEqual(np_relu, py_relu_cpu)
        # Inplace Relu modifies the initial input and it should match the output of Relu
        self.assertEqual(np_relu, py_tensor.to("cpu"))

    def testNumbersCPU(self):
        for t in [np.int32]:
            # Force execution on CPU even if a GPU kernel is available for the type.
            self._testRelu(
                np.array([[-9, 7, -5, 3, -1], [1, -3, 5, -7, 9]]).astype(t),
                device="cpu")
            self._testReluInPlace(
                np.array([[-9, 7, -5, 3, -1], [1, -3, 5, -7, 9]]).astype(t),
                device="cpu")

    def testNumbersGPU(self):
        for t in [np.float16, np.float32]:
            self._testRelu(
                np.array([[-9, 7, -5, 3, -1], [1, -3, 5, -7, 9]]).astype(t),
                device="mps")
            self._testReluInPlace(
                np.array([[-9, 7, -5, 3, -1], [1, -3, 5, -7, 9]]).astype(t),
                device="mps")

class MatmulTest(TestCaseMPS):
    def _helper(self, shape_tensor_1, shape_tensor_2, expand_tensor_1_shape=None, expand_tensor_2_shape=None):
        if expand_tensor_1_shape:
            tensor1_mps = torch.randn(shape_tensor_1, device="mps").expand(expand_tensor_1_shape)
        else:
            tensor1_mps = torch.randn(shape_tensor_1, device="mps")

        if expand_tensor_2_shape:
            tensor2_mps = torch.randn(shape_tensor_2, device="mps").expand(expand_tensor_2_shape)
        else:
            tensor2_mps = torch.randn(shape_tensor_2, device="mps")

        tensor1_cpu = tensor1_mps.to("cpu")
        tensor2_cpu = tensor2_mps.to("cpu")

        matmul_cpu = torch.matmul(tensor1_cpu, tensor2_cpu)
        matmul_mps = torch.matmul(tensor1_mps, tensor2_mps)

        self.assertEqual(matmul_cpu, matmul_mps.to("cpu"))

    def test_vector_x_vector(self):
        # uses `dot`
        self._helper(3, 3)

    def test_matrix_x_vector(self):
        # uses `addmv`
        self._helper((3, 4), 4)

    def test_batched_matrix_x_broadcasted_vector(self):
        self._helper((10, 3, 4), 4)

    def test_batched_matrix_x_batched_matrix(self):
        # uses `bmm.out`
        self._helper((10, 3, 4), (10, 4, 5))

    def test_batched_matrix_x_broadcasted_matrix(self):
        self._helper((10, 3, 4), (4, 5))


class MPSLeakyReluTest(TestCaseMPS):
    def _npLeakyRelu(self, np_features, negative_slope=0.1):
        return np.maximum(np_features, negative_slope * np_features).astype(np_features.dtype)

    def testNpLeakyRelu(self):
        torch.testing.assert_close(
            np.array([[-0.09, 0.7, -0.05, 0.3, -0.01],
                      [0.1, -0.03, 0.5, -0.07, 0.9]]),
            self._npLeakyRelu(
                np.array([[-0.9, 0.7, -0.5, 0.3, -0.1], [0.1, -0.3, 0.5, -0.7,
                                                         0.9]]),
                negative_slope=0.1))

    def _testLeakyRelu(self, np_features, negative_slope, device):
        cpu_x = torch.from_numpy(np_features).requires_grad_()
        mps_x = torch.from_numpy(np_features).to('mps').requires_grad_()
        relu_op = torch.nn.LeakyReLU(negative_slope)

        cpu_leaky_relu = relu_op(cpu_x)
        mps_leaky_relu = relu_op(mps_x)
        torch.testing.assert_close(cpu_leaky_relu, mps_leaky_relu.to('cpu'))

        # test backward pass
        cpu_grad = torch.ones_like(cpu_leaky_relu)
        mps_grad = cpu_grad.to('mps')
        cpu_leaky_relu.backward(gradient=cpu_grad)
        mps_leaky_relu.backward(gradient=mps_grad)
        torch.testing.assert_close(cpu_x.grad, mps_x.grad.to('cpu'))

    def testNumbersCPU(self):
        for t in [np.float32]:
            self._testLeakyRelu(
                np.array([[-9, 7, -5, 3, -1], [1, -3, 5, -7, 9]]).astype(t),
                negative_slope=0.2,
                device="cpu")


class TestAvgPool(TestCaseMPS):
    def _sum_pool2d(self, x, kernel_size):
        windows = torch.nn.functional.unfold(x, kernel_size=kernel_size, stride=kernel_size)
        return torch.sum(windows, dim=1)

    def _sum_pool3d(self, x, kernel_size):
        # Because unfold does not support 3D sliding window we will split tensor to multiple tensors and calculate sum
        h = kernel_size[0]
        splited_x = [t.sum(0) for t in x.split(h) if t.size(0) == h]
        # sum_pool2d assumes tensor in (1, 1, n, m) view, so unsqueeze two times
        splited_x = [self._sum_pool2d(t.unsqueeze(0).unsqueeze(0), kernel_size[1:]) for t in splited_x]
        joined_x = torch.cat(splited_x)
        return joined_x.view(1, joined_x.numel())

    def _avg_pool2d(self, x, kernel_size):
        size = reduce((lambda x, y: x * y), kernel_size)
        return self._sum_pool2d(x, kernel_size) / size

    def _avg_pool3d(self, x, kernel_size):
        size = reduce((lambda x, y: x * y), kernel_size)
        return self._sum_pool3d(x, kernel_size) / size

    def test_avg_pool2d_with_zero_divisor(self):
        self.assertRaisesRegex(RuntimeError, "divisor must be not zero",
                               lambda: F.avg_pool2d(torch.zeros(3, 3, 3), (2, 2), divisor_override=0))

    def test_doubletensor_avg_pool2d_with_divisor(self):
        n, m = 3, 3
        input = torch.rand(1, 1, n, m)
        for i in range(1, n + 1):
            for j in range(1, m + 1):
                for divisor in [1, 7, i * j]:
                    actual = F.avg_pool2d(input[0], (i, j), divisor_override=divisor)
                    actual = actual.view(1, actual.numel())
                    expected = self._sum_pool2d(input, (i, j)) / divisor
                    self.assertEqual(actual, expected, rtol=0, atol=1e-5)

    def test_avg_pool2d_ceil_mode(self):
        # Regression test for gh-36977
        x = 10 * torch.randn((1, 16, 4, 4))
        y = torch.nn.functional.avg_pool2d(
            x, ceil_mode=True, count_include_pad=True, kernel_size=(1, 2),
            padding=(0, 1), stride=2)
        self.assertTrue(not torch.isnan(y).any())
        y = torch.nn.functional.avg_pool2d(
            x.to('mps'), ceil_mode=True, count_include_pad=True, kernel_size=(1, 2),
            padding=(0, 1), stride=2)
        self.assertTrue(not torch.isnan(y).any())


class TestMPS(TestCaseMPS):
    def test_exp(self, device="mps", dtype=torch.float):
        for v in (2, -2) + ((1j, 1 + 1j) if dtype.is_complex else ()):
            b = torch.arange(18, device="cpu") / 3 * math.pi
            a = torch.tensor(v, dtype=dtype, device="cpu") * b
            a = a.to(dtype).to("mps")
            self.compare_with_numpy(torch.exp, np.exp, a)

    def test_exp1(self, device="mps", dtype=torch.float):
        input = torch.tensor([-0.1, 3.0, -0.9]).to('mps')
        output = torch.exp(input).to('cpu')

    def test_exp_strided_output(self):
        x = torch.rand((256, 10), device='mps')
        x_cpu = x.to("cpu")

        x = x.permute(1, 0)
        x_cpu = x_cpu.permute(1, 0)

        res = x.exp()
        res_cpu = x_cpu.exp()
        self.assertEqual(res, res_cpu)

    def _testLeakyRelu(self, np_features, negative_slope, device):
        cpu_x = torch.from_numpy(np_features).requires_grad_()
        mps_x = torch.from_numpy(np_features).to('mps').requires_grad_()
        relu_op = torch.nn.LeakyReLU(negative_slope)

        cpu_leaky_relu = relu_op(cpu_x)
        mps_leaky_relu = relu_op(mps_x)
        torch.testing.assert_close(cpu_leaky_relu, mps_leaky_relu.to('cpu'))

        # test backward pass
        cpu_grad = torch.ones_like(cpu_leaky_relu)
        mps_grad = cpu_grad.to('mps')
        cpu_leaky_relu.backward(gradient=cpu_grad)
        mps_leaky_relu.backward(gradient=mps_grad)
        torch.testing.assert_close(cpu_x.grad, mps_x.grad.to('cpu'))

    def testNumbersGPU(self):
        for t in [np.float32]:
            self._testLeakyRelu(
                np.array([[-9, 7, -5, 3, -1], [1, -3, 5, -7, 9]]).astype(t),
                negative_slope=0.1,
                device="mps")

    def test_fill(self):

        def helper(val, shape):
            tensor = torch.zeros(shape, device='mps')
            tensor_mps = tensor.fill_(val)
            tensor_mps = torch.tanh(tensor_mps)

            tensor_0 = torch.zeros(shape, device='cpu')
            tensor_cpu = tensor_0.fill_(val)
            tensor_cpu = torch.tanh(tensor_cpu)

            self.assertEqual(tensor_mps, tensor_cpu)

        helper(0, [1024])
        helper(0.2, [2, 3])

    def test_fill_storage_offset(self):
        shape = [2, 10]
        val = 0.2
        tensor = torch.ones(shape, device="mps")
        tensor_mps = tensor[:][1].fill_(val)
        tensor_0 = torch.ones(shape, device="cpu")
        tensor_cpu = tensor_0[:][1].fill_(val)

        self.assertEqual(tensor_mps, tensor_cpu)

        shape = [1, 10]
        val = 0.0
        tensor = torch.ones(shape, device="mps")
        val_tensor_mps = torch.tensor(val, device="mps")
        tensor_mps = tensor[:, 9].fill_(val_tensor_mps)
        tensor_0 = torch.ones(shape, device="cpu")
        val_tensor_cpu = torch.tensor(val, device="cpu")
        tensor_cpu = tensor_0[:, 9].fill_(val_tensor_cpu)

        self.assertEqual(tensor_mps, tensor_cpu)

    def test_cdist_large(self, device="mps"):
        for cm in ['use_mm_for_euclid_dist_if_necessary', 'use_mm_for_euclid_dist', 'donot_use_mm_for_euclid_dist']:
            x = torch.randn(100, 10, device=device)
            y = torch.randn(100, 10, device=device)
            actual = torch.cdist(x, y, p=2, compute_mode=cm)
            expected = self._brute_cdist(x, y, p=2)
            self.assertEqual(expected, actual)

    def test_cdist_large_batch(self, device="mps"):
        for cm in ['use_mm_for_euclid_dist_if_necessary', 'use_mm_for_euclid_dist', 'donot_use_mm_for_euclid_dist']:
            x = torch.randn(4, 3, 100, 10, device=device)
            y = torch.randn(4, 3, 100, 10, device=device)
            actual = torch.cdist(x, y, p=2, compute_mode=cm)
            expected = self._brute_cdist(x, y, p=2)
            self.assertEqual(expected, actual)

    def test_cdist_non_contiguous(self, device="mps"):
        for cm in ['use_mm_for_euclid_dist', 'donot_use_mm_for_euclid_dist']:
            x = torch.randn(5, 7, device=device).mT
            y = torch.randn(5, 3, device=device).mT
            actual = torch.cdist(x, y, p=2, compute_mode=cm)
            expected = self._brute_cdist(x, y, p=2)
            self.assertFalse(x.is_contiguous())
            self.assertFalse(y.is_contiguous())
            self.assertEqual(expected, actual)

            x = torch.randn(7, 5, device=device)
            y = torch.randn(5, 3, device=device).t()
            actual = torch.cdist(x, y, p=2, compute_mode=cm)
            expected = self._brute_cdist(x, y, p=2)
            self.assertTrue(x.is_contiguous())
            self.assertFalse(y.is_contiguous())
            self.assertEqual(expected, actual)

            x = torch.randn(5, 7, device=device).t()
            y = torch.randn(3, 5, device=device)
            actual = torch.cdist(x, y, p=2, compute_mode=cm)
            expected = self._brute_cdist(x, y, p=2)
            self.assertFalse(x.is_contiguous())
            self.assertTrue(y.is_contiguous())
            self.assertEqual(expected, actual)

    def test_cdist_non_contiguous_batch(self, device="mps"):
        for cm in ['use_mm_for_euclid_dist', 'donot_use_mm_for_euclid_dist']:
            x = torch.randn(4, 3, 2, 5, 7, device=device).mT
            y = torch.randn(4, 3, 2, 5, 3, device=device).mT
            actual = torch.cdist(x, y, p=2, compute_mode=cm)
            expected = self._brute_cdist(x, y, p=2)
            self.assertFalse(x.is_contiguous())
            self.assertFalse(y.is_contiguous())
            self.assertEqual(expected, actual)

            x = torch.randn(7, 2, 7, 5, device=device)
            y = torch.randn(7, 2, 5, 3, device=device).mT
            actual = torch.cdist(x, y, p=2, compute_mode=cm)
            expected = self._brute_cdist(x, y, p=2)
            self.assertTrue(x.is_contiguous())
            self.assertFalse(y.is_contiguous())
            self.assertEqual(expected, actual)

            x = torch.randn(4, 5, 7, device=device).mT
            y = torch.randn(4, 3, 5, device=device)
            actual = torch.cdist(x, y, p=2, compute_mode=cm)
            expected = self._brute_cdist(x, y, p=2)
            self.assertFalse(x.is_contiguous())
            self.assertTrue(y.is_contiguous())
            self.assertEqual(expected, actual)

    def test_cdist_euclidean_large(self, device="mps"):
        def _test_euclidean_large_cdist(sizex, sizey=None):
            if sizey is None:
                sizey = sizex
            x = torch.randn(sizex, device=device, dtype=torch.float)
            y = torch.randn(sizey, device=device, dtype=torch.float)
            eps = 1e-6
            # to avoid extremum
            x = x - (((x - y) < eps).float() * 2 * eps)
            x.requires_grad = True
            y.requires_grad = True
            dist = torch.cdist(x, y, p=2)
            # Do a backward pass to check that it is valid for large
            # matrices
            loss = dist.sum()
            loss.backward()

        _test_euclidean_large_cdist((2000, 5))

    def test_cdist_same_inputs(self, device="mps"):
        # Test to detect issues in cdist gradient calculation
        # When the distances are 0
        sizex = (1, 27, 32)
        for p in [0, 1, 2, 3, 1.5, 2.5, float('inf')]:
            x = torch.randn(sizex, device=device, dtype=torch.float)
            dist_grad = torch.randn((1, 27, 27), device=device, dtype=torch.float)
            y = x.clone()
            eps = 1e-6
            x.requires_grad = True
            d = torch.cdist(x, y)
            d.backward(dist_grad)
            # Check that the backward passs does not contain invalid
            # values such as nan or inf
            assert torch.isfinite(x.grad).all()


    def _brute_cdist(self, x, y, p=2):
        r1 = x.shape[-2]
        r2 = y.shape[-2]
        if r1 == 0 or r2 == 0:
            return torch.empty(r1, r2, device=x.device)
        return torch.norm(x[..., None, :] - y[..., None, :, :], p=p, dim=-1)

    def test_cdist_norm(self, device="mps"):
        for r1 in [3, 4]:
            for m in [2, 3]:
                for r2 in [4, 6]:
                    for p in [0, 1, 1.5, 2.5, float('inf')]:
                        x = torch.randn(r1, m, device=device)
                        y = torch.randn(r2, m, device=device)
                        if p == 2:
                            for cm in ['use_mm_for_euclid_dist', 'donot_use_mm_for_euclid_dist']:
                                actual = torch.cdist(x, y, p=2, compute_mode=cm)
                                expected = self._brute_cdist(x, y, p=2)
                                self.assertEqual(expected, actual, rtol=0, atol=0.02)
                        else:
                            actual = torch.cdist(x, y, p=p)
                            expected = self._brute_cdist(x, y, p=p)
                            self.assertEqual(expected, actual)

    def test_cdist_norm_batch(self, device="mps"):
        for r1 in [3, 4]:
            for m in [2, 3]:
                for r2 in [4, 6]:
                    for p in [0, 3, 1.5, 2.5, float('inf')]:
                        x = torch.randn(2, 3, 6, r1, m, device=device)
                        y = torch.randn(2, 3, 6, r2, m, device=device)
                        if p == 2:
                            for cm in ['use_mm_for_euclid_dist', 'donot_use_mm_for_euclid_dist']:
                                actual = torch.cdist(x, y, p=2, compute_mode=cm)
                                expected = self._brute_cdist(x, y, p=2)
                                self.assertEqual(expected, actual, rtol=0, atol=0.02)
                        else:
                            actual = torch.cdist(x, y, p=p)
                            expected = self._brute_cdist(x, y, p=p)
                            self.assertEqual(expected, actual)

    def test_mm(self):
        B = torch.ones(5, 6).to("mps")
        C = torch.ones(6, 5).to("mps")
        D = torch.mm(B, C).cpu()
        torch.testing.assert_close(D, torch.full((5, 5), 6.0))

    def test_linalg_cross(self):
        def helper(dtype):
            device = "mps"
            if dtype is torch.int32 or dtype is torch.int64:
                x = torch.randint(0, 99999, (100, 3, 100), dtype=dtype, device=device)
                y = torch.randint(0, 99999, (100, 3, 100), dtype=dtype, device=device)
            else:
                x = torch.rand(100, 3, 100, dtype=dtype, device=device)
                y = torch.rand(100, 3, 100, dtype=dtype, device=device)
            x_cpu = x.to("cpu")
            y_cpu = y.to("cpu")
            res1 = torch.linalg.cross(x, y, dim=1)
            res2 = torch.tensor((), dtype=dtype, device=device)
            res1_cpu = torch.linalg.cross(x_cpu, y_cpu, dim=1)
            res2_cpu = torch.tensor((), dtype=dtype, device="cpu")
            torch.linalg.cross(x, y, dim=1, out=res2)
            torch.linalg.cross(x_cpu, y_cpu, dim=1, out=res2_cpu)
            self.assertEqual(res1, res2)
            self.assertEqual(res1, res1_cpu)
            self.assertEqual(res2, res2_cpu)

            # test for broadcastable inputs
            if dtype is torch.int32 or dtype is torch.int64:
                x = torch.randint(0, 99999, (1, 3, 2), dtype=dtype, device=device)
                y = torch.randint(0, 99999, (4, 3, 1), dtype=dtype, device=device)
            else:
                x = torch.rand(1, 3, 2, dtype=dtype, device=device)
                y = torch.rand(4, 3, 1, dtype=dtype, device=device)
            x_cpu = x.to("cpu")
            y_cpu = y.to("cpu")
            res1 = torch.linalg.cross(x, y, dim=1)
            res2 = torch.tensor((), dtype=dtype, device=device)
            res1_cpu = torch.linalg.cross(x_cpu, y_cpu, dim=1)
            res2_cpu = torch.tensor((), dtype=dtype, device="cpu")
            torch.linalg.cross(x, y, dim=1, out=res2)
            torch.linalg.cross(x_cpu, y_cpu, dim=1, out=res2_cpu)
            self.assertEqual(res1, res2)
            self.assertEqual(res1, res1_cpu)
            self.assertEqual(res2, res2_cpu)
        [helper(dtype) for dtype in [torch.int32, torch.int64, torch.float32]]

    def test_cross(self):
        a = torch.randn(4, 3, device="mps")
        b = torch.randn(4, 3, device="mps")
        a_cpu = a.to("cpu")
        b_cpu = b.to("cpu")
        res = torch.cross(a, b, dim=1)
        res_cpu = torch.cross(a_cpu, b_cpu, dim=1)
        self.assertEqual(res, res_cpu)

    def test_addmm(self):
        A = torch.ones(5, 5).to("mps")
        B = torch.ones(5, 6).to("mps")
        C = torch.ones(6, 5).to("mps")
        D = torch.addmm(A, B, C).to("cpu")
        torch.testing.assert_close(D, torch.full((5, 5), 7.0))

    def test_bmm(self):
        batch1_cpu = torch.randn(10, 3, 4)
        batch2_cpu = torch.randn(10, 4, 5)

        batch1_mps = batch1_cpu.detach().clone().to("mps")
        batch2_mps = batch2_cpu.detach().clone().to("mps")

        output_cpu = torch.bmm(batch1_cpu, batch2_cpu)
        output_mps = torch.bmm(batch1_mps, batch2_mps)

        self.assertEqual(output_cpu, output_mps)
        self.assertEqual(output_cpu.size(), output_mps.size())

    def test_addr(self):
        A = torch.ones(5, 10).to("mps")
        B = torch.ones(5).to("mps")
        C = torch.ones(10).to("mps")
        D = torch.addr(A, B, C).to("cpu")
        torch.testing.assert_close(D, torch.full((5, 10), 2.0))

    def test_trace(self):
        M_cpu = torch.randn(3, 3)
        M_mps = M_cpu.detach().clone().to("mps")

        output_cpu = torch.trace(M_cpu)
        output_mps = torch.trace(M_mps)

        self.assertEqual(output_cpu, output_mps)
        self.assertEqual(output_cpu.size(), output_mps.size())

    def test_addbmm(self):
        M_cpu = torch.randn(3, 5)
        batch1_cpu = torch.randn(10, 3, 4)
        batch2_cpu = torch.randn(10, 4, 5)

        M_mps = M_cpu.detach().clone().to("mps")
        batch1_mps = batch1_cpu.detach().clone().to("mps")
        batch2_mps = batch2_cpu.detach().clone().to("mps")

        output_cpu = torch.addbmm(M_cpu, batch1_cpu, batch2_cpu)
        output_mps = torch.addbmm(M_mps, batch1_mps, batch2_mps)

        self.assertEqual(output_cpu, output_mps)
        self.assertEqual(output_cpu.size(), output_mps.size())

    def test_baddbmm(self):
        def helper(input_shape, batch1_shape, batch2_shape):
            M_cpu = torch.randn(input_shape)
            batch1_cpu = torch.randn(batch1_shape)
            batch2_cpu = torch.randn(batch2_shape)
            alpha = 1.2
            beta = 0.8

            M_mps = M_cpu.detach().clone().to("mps")
            batch1_mps = batch1_cpu.detach().clone().to("mps")
            batch2_mps = batch2_cpu.detach().clone().to("mps")

            output_cpu = torch.baddbmm(M_cpu, batch1_cpu, batch2_cpu, beta=beta, alpha=alpha)
            output_mps = torch.baddbmm(M_mps, batch1_mps, batch2_mps, beta=beta, alpha=alpha)

            self.assertEqual(output_cpu, output_mps)
            self.assertEqual(output_cpu.size(), output_mps.size())

        helper(input_shape=(3, 5), batch1_shape=(10, 3, 4), batch2_shape=(10, 4, 5))
        helper(input_shape=(10, 3, 5), batch1_shape=(10, 3, 4), batch2_shape=(10, 4, 5))
        helper(input_shape=(1, 77, 77), batch1_shape=(8, 77, 64), batch2_shape=(8, 64, 77))

    def test_local_scalar_dense_mps(self):
        x_cpu = torch.randn(1)
        y_mps = x_cpu.to("mps")
        torch.testing.assert_close(x_cpu.item(), y_mps.item())

    def test_linear_1d_weight(self):
        device = 'cpu'
        projected = torch.rand([8]).to(device)
        x = torch.rand([1, 2, 2, 8]).to(device)
        x_mps = x.to('mps')
        projected_mps = projected.to('mps')
        linear = F.linear(x, projected)
        linear_mps = F.linear(x_mps, projected_mps)

        self.assertEqual(linear, linear_mps)

        projected = torch.rand([1, 8]).to(device)
        x = torch.rand([1, 2, 2, 8]).to(device)
        x_mps = x.to('mps')
        projected_mps = projected.to('mps')
        linear = F.linear(x, projected)
        linear_mps = F.linear(x_mps, projected_mps)

        self.assertEqual(linear, linear_mps)

    def test_linear_bias(self):
        def helper(bias_shape):
            device = "cpu"
            x = torch.randn(2, 2, 2, 64, device=device)
            linear = torch.nn.Linear(64, 4, device=device)
            linear.bias = torch.nn.Parameter(torch.randn(bias_shape, dtype=torch.float32, device=device))
            y = linear(x)
            device = "mps"
            x_mps = x.to(device)
            linear.to(device)
            y_mps = linear(x_mps)
            self.assertEqual(y, y_mps)

        helper(())
        helper((2, 4))

    def _linear_helper(self, in_features, out_features, shape, bias=True, backward_pass=False):
        cpu_linear = torch.nn.Linear(in_features=in_features, out_features=out_features, device="cpu", bias=bias)
        mps_linear = torch.nn.Linear(in_features=in_features, out_features=out_features, device="mps", bias=bias)

        # Use the same weights and bias as the ones from the cpu
        mps_linear.weight.data = cpu_linear.weight.data.detach().clone().to("mps")

        if bias:
            mps_linear.bias.data = cpu_linear.bias.data.detach().clone().to("mps")

        linear_mps_input = torch.randn(shape).to('mps')
        linear_cpu_input = linear_mps_input.detach().clone().to('cpu')

        if backward_pass:
            linear_mps_input = linear_mps_input.requires_grad_()
            linear_cpu_input = linear_cpu_input.requires_grad_()

        linear_cpu_output = cpu_linear(linear_cpu_input)
        linear_mps_output = mps_linear(linear_mps_input)

        self.assertEqual(linear_cpu_output, linear_mps_output.to('cpu'))
        self.assertEqual(linear_cpu_output.size(), linear_mps_output.size())

        if backward_pass:
            cpu_grad = torch.rand_like(linear_cpu_output, requires_grad=True)
            grad = cpu_grad.detach().to('mps').requires_grad_()

            linear_cpu_output.backward(gradient=cpu_grad, create_graph=True)
            linear_mps_output.backward(gradient=grad, create_graph=True)

            self.assertEqual(linear_cpu_input.grad.size(), linear_mps_input.grad.size())
            self.assertEqual(linear_cpu_input.grad, linear_mps_input.grad.to("cpu"), atol=8e-04, rtol=10.4e-05)

            self.assertEqual(cpu_linear.weight.grad.size(), mps_linear.weight.grad.size())
            self.assertEqual(cpu_linear.weight.grad, mps_linear.weight.grad.to("cpu"), atol=8e-04, rtol=10.4e-05)
            if bias:
                self.assertEqual(cpu_linear.bias.grad.size(), mps_linear.bias.grad.size())
                self.assertEqual(cpu_linear.bias.grad, mps_linear.bias.grad.to("cpu"), atol=8e-04, rtol=10.4e-05)

            # test gradgrad
            x_grad_out = torch.rand_like(linear_cpu_input)
            x_grad_out_mps = x_grad_out.to("mps")
            w_grad_out = torch.rand_like(cpu_linear.weight)
            w_grad_out_mps = w_grad_out.to("mps")

            linear_cpu_input.grad.detach().zero_()
            linear_mps_input.grad.detach().zero_()
            cpu_linear.weight.grad.detach().zero_()
            mps_linear.weight.grad.detach().zero_()
            if bias:
                b_grad_out = torch.rand_like(cpu_linear.bias)
                b_grad_out_mps = b_grad_out.to("mps")
                cpu_linear.bias.grad.detach().zero_()
                mps_linear.bias.grad.detach().zero_()

            linear_cpu_input.grad.backward(x_grad_out, retain_graph=True)
            linear_mps_input.grad.backward(x_grad_out_mps, retain_graph=True)
            cpu_linear.weight.grad.backward(w_grad_out, retain_graph=True)
            mps_linear.weight.grad.backward(w_grad_out_mps, retain_graph=True)
            if bias:
                cpu_linear.bias.grad.backward(b_grad_out, retain_graph=True)
                mps_linear.bias.grad.backward(b_grad_out_mps, retain_graph=True)

            self.assertEqual(cpu_grad.grad, grad.grad)
            self.assertEqual(linear_cpu_input.grad, linear_mps_input.grad)
            self.assertEqual(cpu_linear.weight.grad, mps_linear.weight.grad)
            if bias:
                self.assertEqual(cpu_linear.bias.grad, mps_linear.bias.grad)

    def test_linear1D(self):
        self._linear_helper(in_features=2, out_features=3, shape=([2]), bias=True, backward_pass=False)

    def test_linear1D_backward(self):
        self._linear_helper(in_features=2, out_features=3, shape=([2]), bias=True, backward_pass=True)

    def test_linear2D(self):
        self._linear_helper(in_features=2, out_features=3, shape=((4, 2)), bias=True, backward_pass=False)

    def test_linear2D_backward(self):
        self._linear_helper(in_features=2, out_features=3, shape=((4, 2)), bias=True, backward_pass=True)

    def test_linear2D_no_bias(self):
        self._linear_helper(in_features=2, out_features=3, shape=((4, 2)), bias=False, backward_pass=False)

    def test_linear2D_no_bias_backward(self):
        self._linear_helper(in_features=2, out_features=3, shape=((4, 2)), bias=False, backward_pass=True)

    def test_linear3D(self):
        self._linear_helper(in_features=2, out_features=3, shape=((4, 5, 2)), bias=True, backward_pass=False)

    def test_linear3D_backward(self):
        self._linear_helper(in_features=2, out_features=3, shape=((4, 5, 2)), bias=True, backward_pass=True)

    def test_linear3D_no_bias(self):
        self._linear_helper(in_features=2, out_features=3, shape=((4, 5, 2)), bias=True, backward_pass=False)

    def test_linear3D_no_bias_backward(self):
        self._linear_helper(in_features=2, out_features=3, shape=((4, 5, 2)), bias=True, backward_pass=True)

    def test_uniform(self):
        low = torch.zeros(5, 5, requires_grad=True)
        high = (torch.ones(5, 5) * 3).requires_grad_()
        low_1d = torch.zeros(1, requires_grad=True)
        high_1d = (torch.ones(1) * 3).requires_grad_()
        self.assertEqual(Uniform(low, high).sample().size(), (5, 5))
        self.assertEqual(Uniform(low, high).sample((7,)).size(), (7, 5, 5))
        self.assertEqual(Uniform(low_1d, high_1d).sample().size(), (1,))
        self.assertEqual(Uniform(low_1d, high_1d).sample((1,)).size(), (1, 1))
        self.assertEqual(Uniform(0.0, 1.0).sample((1,)).size(), (1,))

        # Check log_prob computation when value outside range
        uniform = Uniform(low_1d, high_1d, validate_args=False)
        above_high = torch.tensor([4.0])
        below_low = torch.tensor([-1.0])
        self.assertEqual(uniform.log_prob(above_high).item(), -inf)
        self.assertEqual(uniform.log_prob(below_low).item(), -inf)

        # check cdf computation when value outside range
        self.assertEqual(uniform.cdf(below_low).item(), 0)
        self.assertEqual(uniform.cdf(above_high).item(), 1)

        state = torch.get_rng_state()
        rand = low.new(low.size()).uniform_()
        torch.set_rng_state(state)
        u = Uniform(low, high).rsample()
        u.backward(torch.ones_like(u))
        self.assertEqual(low.grad, 1 - rand)
        self.assertEqual(high.grad, rand)
        low.grad.zero_()
        high.grad.zero_()

    def test_randperm(self, device="mps"):
        rng_device = None
        for n in (5, 100, 50000, 100000):
            for dtype in (torch.long, torch.half, torch.float):
                if n > 2049 and dtype == torch.half:  # Large n for torch.half will raise an exception, do not test here.
                    continue
                if n > 256 and dtype == torch.bfloat16:
                    continue
                with torch.random.fork_rng(devices=rng_device):
                    res1 = torch.randperm(n, dtype=dtype, device=device)
                res2 = torch.empty(0, dtype=dtype, device=device)
                torch.randperm(n, out=res2, dtype=dtype, device=device)
                self.assertEqual(res1.cpu().sort().values.long(), torch.arange(n, device=device))

        # Default type is long
        for n in (100, 10000):
            self.assertEqual(torch.randperm(n, device=device).dtype, torch.long)

        # randperm of 0 elements is an empty tensor
        res1 = torch.randperm(0)
        res2 = torch.tensor(5, dtype=dtype, device=device)
        torch.randperm(0, out=res2)
        self.assertEqual(res1.numel(), 0)
        self.assertEqual(res2.numel(), 0)

        # Test non-contiguous tensors
        for n in (4, 5, 6, 10, 20):
            non_contiguous_tensor = torch.zeros((2, 3), dtype=torch.long, device=device).t()
            self.assertFalse(non_contiguous_tensor.is_contiguous())
            with torch.random.fork_rng(devices=rng_device):
                res = torch.randperm(n, dtype=torch.long, device=device)
            torch.randperm(n, out=non_contiguous_tensor)
            self.assertEqual(res.cpu().sort().values.long(), torch.arange(n, device=device))

    # Test forward maxpool2d
    def test_max_pool2d(self):
        def helper(shape, ks, padding=0, dilation=1, ceil_mode=False, return_indices=False, test_ties=False):

            cpu_x = None
            if (test_ties):
                cpu_x = torch.ones(shape, device='cpu', dtype=torch.float, requires_grad=True)
            else:
                cpu_x = torch.randn(shape, device='cpu', dtype=torch.float, requires_grad=True)
            x = cpu_x.detach().clone().to('mps').requires_grad_()

            pool = torch.nn.MaxPool2d(kernel_size=ks, padding=padding, dilation=dilation,
                                      ceil_mode=ceil_mode, return_indices=return_indices)

            if (return_indices is False):
                y = pool(x)
                ref_y = pool(cpu_x)

                cpu_grad = torch.ones_like(ref_y)
                grad = cpu_grad.to('mps')

                y.backward(gradient=grad)
                ref_y.backward(gradient=cpu_grad)

                self.assertEqual(y, ref_y)
                self.assertEqual(x.grad, cpu_x.grad)
            else:
                y, idx = pool(x)
                ref_y, ref_idx = pool(cpu_x)

                cpu_grad = torch.ones_like(ref_y)
                grad = cpu_grad.to('mps')

                y.backward(gradient=grad)
                ref_y.backward(gradient=cpu_grad)

                self.assertEqual(y, ref_y)
                self.assertEqual(idx, ref_idx)
                self.assertEqual(x.grad, cpu_x.grad)

        # Test with no batch dimension
        helper((8, 4, 4), ks=2)
        helper((2, 8, 4, 4), ks=2)
        helper((1, 1000, 32, 32), ks=4)
        helper((1, 1000, 1, 4), ks=(1, 4))  # test for max_pool1d
        # Test padding
        helper((1, 1000, 32, 32), ks=4, padding=1)
        helper((1, 1000, 1, 4), ks=(1, 4), padding=(0, 1))  # test for max_pool1d
        # Test dilation
        helper((1, 1000, 32, 32), ks=4, dilation=2)
        helper((1, 1000, 1, 4), ks=(1, 4), padding=(0, 2))  # test for max_pool1d
        # Test ceil mode
        helper((1, 1000, 32, 32), ks=4, ceil_mode=True)
        helper((1, 1000, 1, 4), ks=(1, 4), ceil_mode=True)  # test for max_pool1d

        # Test return indices
        for test_ties in [False, True]:
            # Test with no batch dimension
            helper((8, 4, 4), ks=2, return_indices=True, test_ties=test_ties)
            helper((2, 8, 4, 4), ks=2, return_indices=True, test_ties=test_ties)
            helper((1, 1000, 32, 32), ks=4, return_indices=True, test_ties=test_ties)
            helper((1, 1000, 1, 4), ks=(1, 4), return_indices=True, test_ties=test_ties)  # test for max_pool1d
            # Test padding
            helper((1, 1000, 32, 32), ks=4, padding=1, return_indices=True, test_ties=test_ties)
            helper((1, 1000, 1, 4), ks=(1, 4), padding=(0, 1),
                   return_indices=True, test_ties=test_ties)  # test for max_pool1d
            # Test dilation
            helper((1, 1000, 32, 32), ks=4, dilation=2, return_indices=True, test_ties=test_ties)
            helper((1, 1000, 1, 4), ks=(1, 4), padding=(0, 2),
                   return_indices=True, test_ties=test_ties)  # test for max_pool1d
            # Test ceil mode
            helper((1, 1000, 32, 32), ks=4, ceil_mode=True, return_indices=True, test_ties=test_ties)
            helper((1, 1000, 1, 4), ks=(1, 4), ceil_mode=True,
                   return_indices=True, test_ties=test_ties)  # test for max_pool1d

    def test_adaptive_avg_pool2d_output_size_one(self):
        def helper(size, memory_format):
            x = torch.randint(1, 10, size, dtype=torch.float, device='mps', requires_grad=True)
            if memory_format == 'non_contiguous':
                x = x[::2, ::2, ::2, ::2]
            else:
                x = x.to(memory_format=memory_format)

            net = torch.nn.AdaptiveAvgPool2d((1, 1))
            out = net(x)
            ref_out = x.contiguous().mean((-1, -2)).view((x.size(0), x.size(1), 1, 1))

            out.sum().backward()    # make sure it doesn't crash

            self.assertEqual(out, ref_out)
            if memory_format == torch.channels_last:
                self.assertTrue(out.is_contiguous(memory_format=torch.channels_last))
                c = out.size(1)
                self.assertEqual(out.stride(), [c, 1, c, c])
            else:
                self.assertTrue(out.is_contiguous())
                c = out.size(1)
                self.assertEqual(out.stride(), [c, 1, 1, 1])

        helper((2, 3, 6, 6), torch.contiguous_format)

    def test_masked_scatter(self):
        def helper(shape):
            x_mps = torch.randn(shape, device="mps")
            x_cpu = x_mps.detach().clone().cpu()

            mask_mps = torch.rand(shape, device="mps") < 0.6
            mask_cpu = mask_mps.detach().clone().cpu()

            y_mps = torch.randn(shape, device="mps")
            y_cpu = y_mps.detach().clone().cpu()

            y_mps.masked_scatter_(mask_mps, x_mps)
            y_cpu.masked_scatter_(mask_cpu, x_cpu)

            self.assertEqual(y_mps, y_cpu)
        helper([2, 5])
        helper([10, 10])
        helper([5, 10, 3])
        helper([10, 5, 10, 3])
        helper([10, 5, 10, 3, 20])

    def test_masked_fill(self):
        device = "mps"
        dtype = torch.float32
        mask_dtype = torch.bool

        with warnings.catch_warnings(record=True) as w:
            warnings.simplefilter("always")
            num_dest = 10
            dst = torch.zeros(num_dest, dtype=dtype, device=device)
            mask = torch.randint(2, (num_dest,), dtype=mask_dtype, device=device)
            val = random.random()
            dst2 = torch.zeros(num_dest, dtype=dtype)
            mask_cpu = mask.to("cpu")

            dst.masked_fill_(mask, val)
            for i in range(num_dest):
                if mask_cpu[i]:
                    dst2[i] = val
            self.assertEqual(dst.to("cpu"), dst2, atol=0, rtol=0)

            # test non-contiguous case
            dst = ((torch.randn(num_dest, num_dest, num_dest) * 10).to(dtype)).permute((2, 0, 1))
            dst2 = dst.contiguous()
            if dtype.is_complex:
                mask = dst.abs() > 0
            else:
                mask = dst > 0
            self.assertTrue(not dst.is_contiguous())
            self.assertTrue(dst2.is_contiguous())
            dst.masked_fill_(mask.to(mask_dtype), val)
            dst2.masked_fill_(mask.to(mask_dtype), val)
            self.assertEqual(dst, dst2, atol=0, rtol=0)

            if mask_dtype == torch.uint8:
                self.assertEqual(len(w), 3)

                warn = 'masked_fill_ received a mask with dtype torch.uint8,'
                for wi in w:
                    self.assertEqual(str(wi.message)[0:52], str(warn))
            else:
                self.assertEqual(len(w), 0)

    def test_nhwc_operation(self):
        def helper(shape, channels_last=False):
            import numpy as np
            np.random.seed(332)
            arr = (256 - 128) * np.random.random_sample(size=shape) + 128
            cpu_x = torch.tensor(arr, device='cpu', dtype=torch.float, requires_grad=True)
            if (channels_last):
                cpu_x = cpu_x.to(memory_format=torch.channels_last)
                cpu_x.retain_grad()
            x = cpu_x.detach().clone().to('mps').requires_grad_()

            # This passes
            self.assertEqual(x, cpu_x)

        helper((2, 2, 2, 2), True)

    # Test forward batch norm
    def test_batch_norm(self):
        def helper(shape, eps=1, momentum=0.1, wts=False, training=False, channels_last=False,
                   track_running_stats=True, test_module=False):

            import numpy as np
            np.random.seed(332)
            arr = (256 - 128) * np.random.random_sample(size=shape) + 128
            cpu_x = torch.tensor(arr, device='cpu', dtype=torch.float, requires_grad=True)
            if (channels_last):
                cpu_x = cpu_x.to(memory_format=torch.channels_last)
                cpu_x.retain_grad()
            x = cpu_x.detach().clone().to('mps').requires_grad_()

            mean_shape = [shape[1]]
            cpu_running_mean = None
            cpu_running_var = None
            running_mean = None
            running_var = None
            if (track_running_stats):
                mean_arr = (240 - 140) * np.random.random_sample(size=mean_shape) + 140
                cpu_running_mean = torch.tensor(mean_arr, device='cpu', dtype=torch.float)
                var_arr = 32 * np.random.random_sample(size=mean_shape)
                cpu_running_var = torch.tensor(var_arr, device='cpu', dtype=torch.float)
                running_mean = cpu_running_mean.detach().clone().to('mps')
                running_var = cpu_running_var.detach().clone().to('mps')

            weight = None
            cpu_weight = None
            bias = None
            cpu_bias = None
            if (wts):
                cpu_weight = torch.randn(mean_shape, device='cpu', dtype=torch.float, requires_grad=True)
                weight = cpu_weight.detach().clone().to('mps').requires_grad_()
                cpu_bias = torch.randn(mean_shape, device='cpu', dtype=torch.float, requires_grad=True)
                bias = cpu_bias.detach().clone().to('mps').requires_grad_()

            y = None
            ref_y = None

            if (not test_module):
                y = torch.nn.functional.batch_norm(x, running_mean, running_var,
                                                   weight=weight,
                                                   bias=bias,
                                                   training=training,
                                                   momentum=momentum, eps=eps)
                ref_y = torch.nn.functional.batch_norm(cpu_x, cpu_running_mean, cpu_running_var,
                                                       weight=cpu_weight,
                                                       bias=cpu_bias,
                                                       training=training,
                                                       momentum=momentum, eps=eps)

            else:

                batchnorm_op = None
                mps_batchnorm_op = None

                if (len(shape) == 3):
                    batchnorm_op = torch.nn.BatchNorm1d(shape[1],
                                                        eps=eps,
                                                        momentum=momentum,
                                                        affine=wts,
                                                        track_running_stats=track_running_stats,
                                                        device='cpu')
                    mps_batchnorm_op = torch.nn.BatchNorm1d(shape[1],
                                                            eps=eps,
                                                            momentum=momentum,
                                                            affine=wts,
                                                            track_running_stats=track_running_stats,
                                                            device='mps')
                elif (len(shape) == 4):
                    batchnorm_op = torch.nn.BatchNorm2d(shape[1],
                                                        eps=eps,
                                                        momentum=momentum,
                                                        affine=wts,
                                                        track_running_stats=track_running_stats,
                                                        device='cpu')
                    mps_batchnorm_op = torch.nn.BatchNorm2d(shape[1],
                                                            eps=eps,
                                                            momentum=momentum,
                                                            affine=wts,
                                                            track_running_stats=track_running_stats,
                                                            device='mps')
                elif (len(shape) == 5):
                    batchnorm_op = torch.nn.BatchNorm3d(shape[1],
                                                        eps=eps,
                                                        momentum=momentum,
                                                        affine=wts,
                                                        track_running_stats=track_running_stats,
                                                        device='cpu')
                    mps_batchnorm_op = torch.nn.BatchNorm3d(shape[1],
                                                            eps=eps,
                                                            momentum=momentum,
                                                            affine=wts,
                                                            track_running_stats=track_running_stats,
                                                            device='mps')

                if (track_running_stats):
                    batchnorm_op.running_mean = cpu_running_mean
                    batchnorm_op.running_var = cpu_running_var
                    mps_batchnorm_op.running_mean = running_mean
                    mps_batchnorm_op.running_var = running_var
                if (wts):
                    batchnorm_op.weight = torch.nn.Parameter(cpu_weight)
                    batchnorm_op.bias = torch.nn.Parameter(cpu_bias)
                    mps_batchnorm_op.weight = torch.nn.Parameter(weight)
                    mps_batchnorm_op.bias = torch.nn.Parameter(bias)

                ref_y = batchnorm_op(cpu_x)
                y = mps_batchnorm_op(x)

            self.assertEqual(y, ref_y)
            if (not test_module):
                self.assertEqual(running_mean, cpu_running_mean)
                self.assertEqual(running_var, cpu_running_var)
            else:
                self.assertEqual(mps_batchnorm_op.running_mean, batchnorm_op.running_mean)
                self.assertEqual(mps_batchnorm_op.running_var, batchnorm_op.running_var)

            cpu_grad = torch.randn(ref_y.shape)
            grad = cpu_grad.to('mps')
            ref_y.backward(gradient=cpu_grad)
            y.backward(gradient=grad)

            self.assertEqual(x.grad, cpu_x.grad)
            if (wts):
                if (not test_module):
                    self.assertEqual(weight.grad, cpu_weight.grad)
                    self.assertEqual(bias.grad, cpu_bias.grad)
                else:
                    self.assertEqual(mps_batchnorm_op.weight.grad, batchnorm_op.weight.grad)
                    self.assertEqual(mps_batchnorm_op.bias.grad, batchnorm_op.bias.grad)

        for shape in [(2, 3, 2, 2), (2, 3, 2, 2, 2), (2, 3, 2)]:
            for test_module in [False, True]:
                for track_running_stats in [True, False]:
                    for channels_last in [False]:
                        if (channels_last and len(shape) != 4):
                            continue
                        # Running stats must be tracked in eval mode
                        if (track_running_stats):
                            helper(shape, eps=0, momentum=1, channels_last=channels_last,
                                   track_running_stats=track_running_stats, test_module=test_module)
                            helper(shape, channels_last=channels_last,
                                   track_running_stats=track_running_stats, test_module=test_module)
                            helper(shape, eps=1e-05, momentum=0.1, wts=False, training=False, channels_last=channels_last,
                                   track_running_stats=track_running_stats, test_module=test_module)
                            helper(shape, eps=0, momentum=1.0, wts=False, training=False, channels_last=channels_last,
                                   track_running_stats=track_running_stats, test_module=test_module)
                            helper(shape, eps=1, momentum=1, wts=True, training=False, channels_last=channels_last,
                                   track_running_stats=track_running_stats, test_module=test_module)
                            helper(shape, eps=3, momentum=0.67, wts=True, training=False, channels_last=channels_last,
                                   track_running_stats=track_running_stats, test_module=test_module)
                        helper(shape, eps=1e-05, momentum=0.1, wts=False, training=True, channels_last=channels_last,
                               track_running_stats=track_running_stats, test_module=test_module)
                        helper(shape, eps=0, momentum=1.0, wts=False, training=True, channels_last=channels_last,
                               track_running_stats=track_running_stats, test_module=test_module)
                        helper(shape, eps=1, momentum=1, wts=True, training=True, channels_last=channels_last,
                               track_running_stats=track_running_stats, test_module=test_module)
                        helper(shape, eps=3, momentum=0.67, wts=True, training=True, channels_last=channels_last,
                               track_running_stats=track_running_stats, test_module=test_module)

    def test_batch_norm_backward(self):
        inputs = torch.rand(1, 8, 4, 4, device="mps", requires_grad=True)
        x = torch.nn.BatchNorm2d(8).to("mps")
        y = torch.nn.BatchNorm2d(8).to("mps")
        y.weight.requires_grad = False
        y.bias.requires_grad = False
        outputs = y(x(inputs))
        # This used to crash, see https://github.com/pytorch/pytorch/issues/98602
        outputs.sum().backward()

    def test_layer_norm_backward(self):
        inputs = torch.rand(4, 4, device="mps", requires_grad=True)
        x = torch.nn.LayerNorm(4).to("mps")
        y = torch.nn.LayerNorm(4).to("mps")
        y.weight.requires_grad = False
        y.bias.requires_grad = False
        outputs = y(x(inputs))
        # This used to crash, see https://github.com/pytorch/pytorch/issues/98602
        outputs.sum().backward()

    def test_norm(self):
        a = torch.arange(9, dtype=torch.float, device="mps") - 4
        b = a.reshape((3, 3))

        a_cpu = torch.arange(9, dtype=torch.float, device="cpu") - 4
        b_cpu = a_cpu.reshape((3, 3))

        res = torch.norm(a)
        res_cpu = torch.norm(a_cpu)
        self.assertEqual(res, res_cpu)

        res = torch.norm(b)
        res_cpu = torch.norm(b_cpu)
        self.assertEqual(res, res_cpu)

        res = torch.norm(a, float('inf'))
        res_cpu = torch.norm(a_cpu, float('inf'))
        self.assertEqual(res, res_cpu)

        res = torch.norm(b, float('inf'))
        res_cpu = torch.norm(b_cpu, float('inf'))
        self.assertEqual(res, res_cpu)

        c = torch.tensor([[1, 2, 3], [-1, 1, 4]], dtype=torch.float, device="mps")
        c_cpu = torch.tensor([[1, 2, 3], [-1, 1, 4]] , dtype=torch.float, device="cpu")

        res = torch.norm(c, dim=0)
        res_cpu = torch.norm(c_cpu, dim=0)
        self.assertEqual(res, res_cpu)

        res = torch.norm(c, dim=1)
        res_cpu = torch.norm(c_cpu, dim=1)
        self.assertEqual(res, res_cpu)

        res = torch.norm(c, p=1, dim=1)
        res_cpu = torch.norm(c_cpu, p=1, dim=1)
        self.assertEqual(res, res_cpu)

        d = torch.arange(8, dtype=torch.float, device="mps").reshape(2, 2, 2)
        d_cpu = torch.arange(8, dtype=torch.float, device="cpu").reshape(2, 2, 2)

        res = torch.norm(d, dim=(1, 2))
        res_cpu = torch.norm(d_cpu, dim=(1, 2))
        self.assertEqual(res, res_cpu)

        res = torch.norm(d[0, :, :]), torch.norm(d[1, :, :])
        res_cpu = torch.norm(d_cpu[0, :, :]), torch.norm(d_cpu[1, :, :])
        self.assertEqual(res, res_cpu)

    def test_linalg_vector_norm(self):
        x_mps = torch.tensor([0, 0, 0, 2, 3], dtype=torch.float, device="mps")
        x_cpu = x_mps.detach().clone().cpu()

        res_mps = torch.linalg.vector_norm(x_mps, ord=0)
        res_cpu = torch.linalg.vector_norm(x_cpu, ord=0)
        self.assertEqual(res_mps, res_cpu)

        a_mps = torch.arange(27, dtype=torch.float, device="mps") - 4
        a_cpu = torch.arange(27, dtype=torch.float, device="cpu") - 4

        B_mps = a_mps.reshape(3, 3, 3)
        B_cpu = a_cpu.reshape(3, 3, 3)

        res_mps = torch.linalg.vector_norm(a_mps, ord=3.5)
        res_cpu = torch.linalg.vector_norm(a_cpu, ord=3.5)
        self.assertEqual(res_mps, res_cpu)

        res_mps = torch.linalg.vector_norm(B_mps, ord=3.5)
        res_cpu = torch.linalg.vector_norm(B_cpu, ord=3.5)
        self.assertEqual(res_mps, res_cpu)

        for dim in range(0, B_mps.dim()):
            res_mps = torch.linalg.vector_norm(B_mps, ord=3.5, dim=dim)
            res_cpu = torch.linalg.vector_norm(B_cpu, ord=3.5, dim=dim)
            self.assertEqual(res_mps, res_cpu)


    def test_layer_norm(self):
        # TODO: Test non-contiguous
        def helper(input_shape, normalized_shape, eps=1e-05, elementwise_affine=True, dtype=torch.float32):
            cpu_x = torch.randn(input_shape, device='cpu', dtype=dtype, requires_grad=True)
            x = cpu_x.detach().clone().to('mps').requires_grad_()

            cpu_op = torch.nn.LayerNorm(normalized_shape, eps=eps, elementwise_affine=elementwise_affine, device='cpu', dtype=dtype)
            mps_op = torch.nn.LayerNorm(normalized_shape, eps=eps, elementwise_affine=elementwise_affine, device='mps', dtype=dtype)
            cpu_wt = torch.randn(normalized_shape, device='cpu', dtype=dtype, requires_grad=True)
            wt = cpu_wt.detach().clone().to('mps').requires_grad_()
            cpu_bias = torch.randn(normalized_shape, device='cpu', dtype=dtype, requires_grad=True)
            bias = cpu_bias.detach().clone().to('mps').requires_grad_()

            if (elementwise_affine):
                cpu_op.weight = torch.nn.Parameter(cpu_wt)
                mps_op.weight = torch.nn.Parameter(wt)
                cpu_op.bias = torch.nn.Parameter(cpu_bias)
                mps_op.bias = torch.nn.Parameter(bias)

            cpu_result = cpu_op(cpu_x)
            result = mps_op(x)

            cpu_grad = torch.randn(cpu_result.shape)
            grad = cpu_grad.to('mps')

            cpu_result.backward(cpu_grad)
            result.backward(grad)

            self.assertEqual(result, cpu_result)
            self.assertEqual(x.grad, cpu_x.grad)
            if (elementwise_affine):
                self.assertEqual(mps_op.weight.grad, cpu_op.weight.grad)
                self.assertEqual(mps_op.bias.grad, cpu_op.bias.grad)

        for elementwise_affine in [True, False]:
            helper((2, 2, 2, 2), (2, 2), elementwise_affine=elementwise_affine)
            helper((2, 3, 4, 5), (4, 5), elementwise_affine=elementwise_affine)
            helper((2, 3, 4, 5, 6), (4, 5, 6), elementwise_affine=elementwise_affine)

        # Regression test for https://github.com/pytorch/pytorch/issues/96113
        torch.nn.LayerNorm((16,), elementwise_affine=True).to("mps")(torch.randn(1, 2, 16).to("mps", dtype=torch.float16))

    def test_instance_norm(self):
        def helper(shape, eps=1, momentum=0.1, wts=False, channels_last=False, track_running_stats=True, test_module=False):

            import numpy as np
            np.random.seed(332)
            arr = (256 - 128) * np.random.random_sample(size=shape) + 128
            cpu_x = torch.tensor(arr, device='cpu', dtype=torch.float, requires_grad=True)
            if (channels_last):
                cpu_x = cpu_x.to(memory_format=torch.channels_last)
                cpu_x.retain_grad()
            x = cpu_x.detach().clone().to('mps').requires_grad_()

            mean_shape = [shape[1]]
            cpu_running_mean = None
            cpu_running_var = None
            running_mean = None
            running_var = None
            if (track_running_stats):
                mean_arr = (240 - 140) * np.random.random_sample(size=mean_shape) + 140
                cpu_running_mean = torch.tensor(mean_arr, device='cpu', dtype=torch.float)
                var_arr = 32 * np.random.random_sample(size=mean_shape)
                cpu_running_var = torch.tensor(var_arr, device='cpu', dtype=torch.float)
                running_mean = cpu_running_mean.detach().clone().to('mps')
                running_var = cpu_running_var.detach().clone().to('mps')

            weight = None
            cpu_weight = None
            bias = None
            cpu_bias = None
            if (wts):
                cpu_weight = torch.randn(mean_shape, device='cpu', dtype=torch.float, requires_grad=True)
                weight = cpu_weight.detach().clone().to('mps').requires_grad_()
                cpu_bias = torch.randn(mean_shape, device='cpu', dtype=torch.float, requires_grad=True)
                bias = cpu_bias.detach().clone().to('mps').requires_grad_()

            y = None
            ref_y = None

            if (not test_module):
                ref_y = torch.nn.functional.instance_norm(cpu_x, cpu_running_mean, cpu_running_var,
                                                          weight=cpu_weight,
                                                          bias=cpu_bias,
                                                          momentum=momentum, eps=eps)
                y = torch.nn.functional.instance_norm(x, running_mean, running_var,
                                                      weight=weight,
                                                      bias=bias,
                                                      momentum=momentum, eps=eps)

            else:

                instancenorm_op = None
                mps_instancenorm_op = None

                if (len(shape) == 3):
                    instancenorm_op = torch.nn.InstanceNorm1d(shape[1],
                                                              eps=eps,
                                                              momentum=momentum,
                                                              affine=wts,
                                                              track_running_stats=track_running_stats,
                                                              device='cpu')
                    mps_instancenorm_op = torch.nn.InstanceNorm1d(shape[1],
                                                                  eps=eps,
                                                                  momentum=momentum,
                                                                  affine=wts,
                                                                  track_running_stats=track_running_stats,
                                                                  device='mps')
                elif (len(shape) == 4):
                    instancenorm_op = torch.nn.InstanceNorm2d(shape[1],
                                                              eps=eps,
                                                              momentum=momentum,
                                                              affine=wts,
                                                              track_running_stats=track_running_stats,
                                                              device='cpu')
                    mps_instancenorm_op = torch.nn.InstanceNorm2d(shape[1],
                                                                  eps=eps,
                                                                  momentum=momentum,
                                                                  affine=wts,
                                                                  track_running_stats=track_running_stats,
                                                                  device='mps')
                elif (len(shape) == 5):
                    instancenorm_op = torch.nn.InstanceNorm3d(shape[1],
                                                              eps=eps,
                                                              momentum=momentum,
                                                              affine=wts,
                                                              track_running_stats=track_running_stats,
                                                              device='cpu')
                    mps_instancenorm_op = torch.nn.InstanceNorm3d(shape[1],
                                                                  eps=eps,
                                                                  momentum=momentum,
                                                                  affine=wts,
                                                                  track_running_stats=track_running_stats,
                                                                  device='mps')

                if (track_running_stats):
                    instancenorm_op.running_mean = cpu_running_mean
                    instancenorm_op.running_var = cpu_running_var
                    mps_instancenorm_op.running_mean = running_mean
                    mps_instancenorm_op.running_var = running_var
                if (wts):
                    instancenorm_op.weight = torch.nn.Parameter(cpu_weight)
                    instancenorm_op.bias = torch.nn.Parameter(cpu_bias)
                    mps_instancenorm_op.weight = torch.nn.Parameter(weight)
                    mps_instancenorm_op.bias = torch.nn.Parameter(bias)

                ref_y = instancenorm_op(cpu_x)
                y = mps_instancenorm_op(x)

            self.assertEqual(y, ref_y)
            if (not test_module):
                self.assertEqual(running_mean, cpu_running_mean)
                self.assertEqual(running_var, cpu_running_var)
            else:
                self.assertEqual(mps_instancenorm_op.running_mean, instancenorm_op.running_mean)
                self.assertEqual(mps_instancenorm_op.running_var, instancenorm_op.running_var)

            cpu_grad = torch.randn(ref_y.shape)
            grad = cpu_grad.to('mps')
            ref_y.backward(gradient=cpu_grad)
            y.backward(gradient=grad)

            self.assertEqual(x.grad, cpu_x.grad)
            if (wts):
                if (not test_module):
                    self.assertEqual(weight.grad, cpu_weight.grad)
                    self.assertEqual(bias.grad, cpu_bias.grad)
                else:
                    self.assertEqual(mps_instancenorm_op.weight.grad, instancenorm_op.weight.grad)
                    self.assertEqual(mps_instancenorm_op.bias.grad, instancenorm_op.bias.grad)

        for shape in [(2, 3, 2, 2), (2, 3, 2, 2, 2), (2, 3, 2)]:
            for test_module in [False, True]:
                for track_running_stats in [True, False]:
                    for channels_last in [False]:
                        if (channels_last and len(shape) != 4):
                            continue
                        # Running stats must be tracked in eval mode
                        if (track_running_stats):
                            helper(shape, eps=0, momentum=1, channels_last=channels_last,
                                   track_running_stats=track_running_stats, test_module=test_module)
                            helper(shape, channels_last=channels_last,
                                   track_running_stats=track_running_stats, test_module=test_module)
                            helper(shape, eps=1e-05, momentum=0.1, wts=False, channels_last=channels_last,
                                   track_running_stats=track_running_stats, test_module=test_module)
                            helper(shape, eps=0, momentum=1.0, wts=False, channels_last=channels_last,
                                   track_running_stats=track_running_stats, test_module=test_module)
                            helper(shape, eps=1, momentum=1, wts=True, channels_last=channels_last,
                                   track_running_stats=track_running_stats, test_module=test_module)
                            helper(shape, eps=3, momentum=0.67, wts=True, channels_last=channels_last,
                                   track_running_stats=track_running_stats, test_module=test_module)
                        helper(shape, eps=1e-05, momentum=0.1, wts=False, channels_last=channels_last,
                               track_running_stats=track_running_stats, test_module=test_module)
                        helper(shape, eps=0, momentum=1.0, wts=False, channels_last=channels_last,
                               track_running_stats=track_running_stats, test_module=test_module)
                        helper(shape, eps=1, momentum=1, wts=True, channels_last=channels_last,
                               track_running_stats=track_running_stats, test_module=test_module)
                        helper(shape, eps=3, momentum=0.67, wts=True, channels_last=channels_last,
                               track_running_stats=track_running_stats, test_module=test_module)

    # Test conv2d
    def test_conv2d_unit(self):
        def helper(input_shape, wt_shape,
                   stride=1, padding=0,
                   dilation=1, groups=1,
                   bias_shape=None):

            cpu_x = torch.randn(input_shape, device='cpu', dtype=torch.float, requires_grad=True)
            x = cpu_x.detach().clone().to('mps').requires_grad_()

            cpu_wt = torch.randn(wt_shape, device='cpu', dtype=torch.float, requires_grad=True)
            wt = cpu_wt.detach().clone().to('mps').requires_grad_()

            cpu_bias = None
            bias = None

            if (bias_shape is not None):
                cpu_bias = torch.randn(bias_shape, device='cpu', dtype=torch.float, requires_grad=True)
                bias = cpu_bias.detach().clone().to('mps').requires_grad_()

            y = torch.nn.functional.conv2d(x, wt, bias=bias, stride=stride,
                                           padding=padding, dilation=dilation, groups=groups)
            ref_y = torch.nn.functional.conv2d(cpu_x, cpu_wt, bias=cpu_bias, stride=stride,
                                               padding=padding, dilation=dilation, groups=groups)

            cpu_grad = torch.ones_like(ref_y)
            grad = cpu_grad.to('mps')

            y.backward(gradient=grad)
            ref_y.backward(gradient=cpu_grad)

            self.assertEqual(y, ref_y, rtol=2.6e-05, atol=2e-04)
            self.assertEqual(x.grad, cpu_x.grad, rtol=2.6e-06, atol=2e-05)
            self.assertEqual(wt.grad, cpu_wt.grad, atol=8e-04, rtol=10.4e-05)
            if (bias_shape is not None):
                self.assertEqual(bias.grad, cpu_bias.grad, atol=8e-04, rtol=10.4e-05)

        N = 1
        C_in = 3
        C_out = 64
        H = 64
        W = 64
        kH = 4
        kW = 4
        stride = 2
        padding = 1

        helper((N, C_in, H, W), (C_out, C_in, kH, kW), stride=stride, padding=padding)

        N = 4
        C_in = 16
        H = 32
        W = 32

        C_out = 8
        kH = 3
        kW = 3

        for groups in [1, 2, 4]:
            helper((N, C_in, H, W), (C_out, C_in // groups, kH, kW), groups=groups)
            helper((N, C_in, H, W), (C_out, C_in // groups, kH, kW), groups=groups)

            helper((N, C_in, H, W), (C_out, C_in // groups, kH, kW), bias_shape=(C_out), groups=groups)
            helper((N, C_in, H, W), (C_out, C_in // groups, kH, kW), bias_shape=(C_out), groups=groups)

            helper((N, C_in * 2, H * 2, W * 2), (C_out * 2, (C_in * 2) // groups, kH + 2, kW + 2), groups=groups)
            helper((N, C_in * 2, H * 2, W * 2), (C_out * 2, (C_in * 2) // groups, kH + 2, kW + 2), groups=groups)

            helper((N, C_in * 2, H * 2, W * 2), (C_out * 2, (C_in * 2) // groups,
                   kH + 2, kW + 2), bias_shape=(C_out * 2), groups=groups)
            helper((N, C_in * 2, H * 2, W * 2), (C_out * 2, (C_in * 2) // groups,
                   kH + 2, kW + 2), bias_shape=(C_out * 2), groups=groups)

    # Test conv transpose 2d
    def test_conv_transpose2d(self):
        def helper(input_shape, wt_shape,
                   stride=1, padding=0,
                   output_padding=0,
                   dilation=1, groups=1,
                   bias_shape=None):

            cpu_x = torch.randn(input_shape, device='cpu', dtype=torch.float, requires_grad=True)
            x = cpu_x.detach().clone().to('mps').requires_grad_()

            cpu_wt = torch.randn(wt_shape, device='cpu', dtype=torch.float, requires_grad=True)
            wt = cpu_wt.detach().clone().to('mps').requires_grad_()

            cpu_bias = None
            bias = None

            if (bias_shape is not None):
                cpu_bias = torch.randn(bias_shape, device='cpu', dtype=torch.float, requires_grad=True)
                bias = cpu_bias.detach().clone().to('mps').requires_grad_()

            y = torch.nn.functional.conv_transpose2d(
                x, wt, bias=bias, stride=stride, padding=padding, output_padding=output_padding, groups=groups, dilation=dilation)
            ref_y = torch.nn.functional.conv_transpose2d(
                cpu_x, cpu_wt, bias=cpu_bias, stride=stride, padding=padding,
                output_padding=output_padding, groups=groups, dilation=dilation)

            cpu_grad = torch.randn(ref_y.shape)
            grad = cpu_grad.to('mps')

            y.backward(gradient=grad)
            ref_y.backward(gradient=cpu_grad)

            self.assertEqual(y, ref_y, rtol=2.6e-05, atol=2e-04)
            self.assertEqual(x.grad, cpu_x.grad, rtol=2.6e-06, atol=2e-05)
            self.assertEqual(wt.grad, cpu_wt.grad, atol=8e-04, rtol=10.4e-05)

            # if (bias_shape is not None):
            #  print(cpu_bias.grad)
            #  print(bias.grad.to('cpu'))
            #  self.assertEqual(bias.grad, cpu_bias.grad)

        N = 4
        C_in = 2
        H = 32
        W = 32

        C_out = 8
        groups = 1
        kH = 3
        kW = 3

        for stride in [1, 2, 3]:
            for padding in [0, 1, 2]:
                for output_padding in [0, 1, 2]:
                    for dilation in [1, 2]:
                        if (output_padding >= stride or output_padding >= dilation):
                            continue
                        helper((N, C_out, H, W), (C_out, C_in, kH, kW), stride=stride,
                               padding=padding, output_padding=output_padding, dilation=dilation)
                        helper((N, C_out, H, W), (C_out, C_in, kH, kW), stride=stride,
                               padding=padding, output_padding=output_padding, dilation=dilation)

                        helper((N, C_out, H, W), (C_out, C_in, kH, kW), bias_shape=(C_in), stride=stride,
                               padding=padding, output_padding=output_padding, dilation=dilation)
                        helper((N, C_out, H, W), (C_out, C_in, kH, kW), bias_shape=(C_in), stride=stride,
                               padding=padding, output_padding=output_padding, dilation=dilation)

    # Test sigmoid
    def test_sigmoid(self):
        def helper(shape):

            cpu_x = torch.randn(shape, device='cpu', dtype=torch.float, requires_grad=True)
            x = cpu_x.detach().clone().to('mps').requires_grad_()

            sigmoid_op = torch.nn.Sigmoid()

            y = sigmoid_op(x)
            ref_y = sigmoid_op(cpu_x)

            cpu_grad = torch.ones_like(ref_y)
            grad = cpu_grad.to('mps')

            y.backward(gradient=grad)
            ref_y.backward(gradient=cpu_grad)

            self.assertEqual(y, ref_y)
            self.assertEqual(x.grad, cpu_x.grad)

        helper((2, 3, 4, 5))
        helper((2, 3, 4))
        helper((2, 8, 4, 5))

    # Test tanh
    def test_tanh(self):
        def helper(shape):

            cpu_x = torch.randn(shape, device='cpu', dtype=torch.float, requires_grad=True)
            x = cpu_x.detach().clone().to('mps').requires_grad_()

            tanh_op = torch.nn.Tanh()

            y = tanh_op(x)
            ref_y = tanh_op(cpu_x)

            cpu_grad = torch.ones_like(ref_y)
            grad = cpu_grad.to('mps')

            y.backward(gradient=grad)
            ref_y.backward(gradient=cpu_grad)

            self.assertEqual(y, ref_y)
            self.assertEqual(x.grad, cpu_x.grad)

        helper((2, 3, 4, 5))
        helper((2, 3, 4))
        helper((2, 8, 4, 5))

    def test_threshold(self):
        def helper(threshold, value, num_elems, inplace=False, requires_grad=True):
            m = nn.Threshold(threshold=threshold, value=value, inplace=inplace)

            input_cpu = torch.randn(num_elems, requires_grad=requires_grad, dtype=torch.float)
            input_mps = input_cpu.detach().clone().to('mps').requires_grad_(requires_grad)

            output_cpu = m(input_cpu)
            output_mps = m(input_mps)

            cpu_grad = torch.ones_like(output_cpu)
            mps_grad = cpu_grad.to('mps')

            self.assertEqual(output_cpu, output_mps)

            if requires_grad:
                output_cpu.backward(gradient=cpu_grad)
                output_mps.backward(gradient=mps_grad)

                self.assertEqual(input_cpu.grad, input_mps.grad)

        helper(threshold=0.1, value=20, num_elems=2)
        helper(threshold=-0.1, value=10, num_elems=10)
        helper(threshold=0.5, value=-15, num_elems=100)
        helper(threshold=1, value=10, num_elems=100, inplace=True, requires_grad=False)

    # Test pow
    def test_pow(self):
        def helper(shape):
            # aten::pow.Tensor_Tensor
            cpu_x = torch.randn(shape, device='cpu', dtype=torch.float, requires_grad=False)
            x = cpu_x.detach().clone().to('mps')
            cpu_y = torch.randn(shape, device='cpu', dtype=torch.float, requires_grad=False)
            y = cpu_y.detach().clone().to('mps')
            z = torch.pow(x, y)
            ref_z = torch.pow(cpu_x, cpu_y)

            self.assertEqual(z, ref_z)

            # aten::pow.Tensor_Scalar
            cpu_x = torch.randn(shape, device='cpu', dtype=torch.float, requires_grad=False)
            x = cpu_x.detach().clone().to('mps')
            exp = random.random()
            z = torch.pow(x, exp)
            ref_z = torch.pow(cpu_x, exp)

            self.assertEqual(z, ref_z)

            # aten::pow.Scalar
            x = random.random()
            cpu_y = torch.randn(shape, device='cpu', dtype=torch.float, requires_grad=False)
            y = cpu_y.detach().clone().to('mps')
            z = torch.pow(x, y)
            ref_z = torch.pow(x, cpu_y)

            self.assertEqual(z, ref_z)

        helper((2, 8, 4, 5))

    # Test addcmul
    def test_addcmul(self):
        def helper(shape, value, xtype=torch.float32, ytype=None, ztype=None):
            def rand_helper(dtype):
                if dtype.is_floating_point:
                    return torch.randn(shape, device='cpu', dtype=dtype, requires_grad=False)
                return torch.randint(10, shape, dtype=dtype, device='cpu', requires_grad=False)

            cpu_x = rand_helper(xtype)
            x = cpu_x.detach().clone().to('mps')

            cpu_y = rand_helper(ytype if ytype is not None else xtype)
            y = cpu_y.detach().clone().to('mps')

            cpu_z = rand_helper(ztype if ztype is not None else xtype)
            z = cpu_z.detach().clone().to('mps')

            y = torch.addcmul(x, y, z, value=value)
            ref_y = torch.addcmul(cpu_x, cpu_y, cpu_z, value=value)

            self.assertEqual(y, ref_y)

        helper((2, 3, 4, 5), 0.1)
        helper((2, 8, 4, 5), 0.1)
        helper((2, 3, 4, 5), 0.2)
        helper((2, 8, 4, 5), 0.2)
        # Integral types
        helper((2, 2), 1.0, xtype=torch.int32)
        helper((2, 2), 2.0, xtype=torch.int16)

        # Mixed types
        helper((2, 2), 1.0, xtype=torch.float16, ytype=torch.float32)
        helper((3, 2), 1.0, ytype=torch.float16)
        helper((2, 3), 1.0, ztype=torch.float16)
        helper((2, 2), 1.0, xtype=torch.int32, ytype=torch.int16, ztype=torch.uint8)
        helper((2, 2), 1.0, ytype=torch.int16, ztype=torch.uint8)

    # Test addcdiv
    def test_addcdiv(self):
        def helper(shape, value):
            cpu_x = torch.randn(shape, device='cpu', dtype=torch.float, requires_grad=False)
            cpu_y = torch.randn(shape, device='cpu', dtype=torch.float, requires_grad=False)
            # clamp to avoid division by 0
            cpu_z = torch.randn(shape, device='cpu', dtype=torch.float, requires_grad=False).clamp_min_(0.1)
            cpu_out = torch.randn(shape, device='cpu', dtype=torch.float, requires_grad=False)

            mps_x = cpu_x.detach().clone().to('mps')
            mps_y = cpu_y.detach().clone().to('mps')
            mps_z = cpu_z.detach().clone().to('mps')
            mps_out = cpu_out.detach().clone().to('mps')

            result_div_mps = torch.addcdiv(mps_x, mps_y, mps_z, value=value)
            result_div_cpu = torch.addcdiv(cpu_x, cpu_y, cpu_z, value=value)
            self.assertEqual(result_div_mps, result_div_cpu)
            # test .out variant
            self.assertEqual(torch.addcdiv(mps_x, mps_y, mps_z, out=mps_out, value=value), result_div_cpu)

        helper((2, 3, 4, 5), 0.1)
        helper((2, 8, 4, 5), 0.2)
        helper((2, 3, 4, 5), 1.0)  # value of 1 should be ignored internally

    def test_buffer_size_match(self):
        # this test shouldn't cause any crash
        size = 16
        cpu_A = torch.rand(size, device='cpu')
        cpu_F = torch.rand(size, size, size, device='cpu')

        mps_A = cpu_A.to('mps')
        mps_F = cpu_F.to('mps')
        self.assertEqual(cpu_A @ cpu_F, mps_A @ mps_F)

    def test_transpose_inplace(self):
        values = [[1.0, 2.0, 3.0], [4.0, 5.0, 6.0], [7.0, 8.0, 9.0]]
        cpu_x = torch.tensor(values, device='cpu')
        mps_x = torch.tensor(values, device='mps')

        cpu_x.transpose_(0, 1)
        mps_x.transpose_(0, 1)
        self.assertEqual(cpu_x, mps_x.to('cpu'))

    def test_expand_cpu_to_mps_copy(self):
        # https://github.com/pytorch/pytorch/issues/78642

        x = torch.tensor(1).expand([10]).to("mps")
        x_cpu = torch.tensor(1).expand([10])

        self.assertEqual(x_cpu, x.cpu())

    def test_cpu_to_strided_mps_copy(self):
        # https://github.com/pytorch/pytorch/issues/86975

        a1 = torch.Tensor([[1, 2], [3, 4], [5, 6]]).to(torch.device("mps"))
        b1 = torch.Tensor([-1, -1])
        a1[1:, 1] = b1

        a2 = torch.Tensor([[1, 2], [3, 4], [5, 6]]).to(torch.device("mps"))
        b2 = torch.Tensor([-1, -1]).to(torch.device("mps"))
        a2[1:, 1] = b2

        self.assertEqual(a1, a2)

    def test_view_slice_reshape(self):
        x = torch.randn([1, 4, 4], device="mps")
        y = x[0, :1, 1:]

        x_cpu = x.to("cpu")
        y_cpu = x_cpu[0, :1, 1:]

        r = y + 1
        r_cpu = y_cpu + 1
        self.assertEqual(r, r_cpu)

    def test_slice_reshape(self):
        x = torch.randn([1, 6, 4, 2], dtype=torch.float, device="mps")
        x_cpu = x.detach().clone().to("cpu")

        x = x[:, 3:].view(2, 3, 4, 1)
        x_cpu = x_cpu[:, 3:].view(2, 3, 4, 1)
        self.assertEqual(x, x_cpu)

        x = x + 2
        x_cpu = x_cpu + 2
        self.assertEqual(x, x_cpu)

    def test_reshape_storage_offset(self):
        # https://github.com/pytorch/pytorch/issues/95883
        B = 4
        T = 1

        lin_cpu = nn.Linear(10, 256)
        lin_mps = nn.Linear(10, 256, device="mps")

        # Use the same weights and bias as the ones from the cpu
        lin_mps.weight.data = lin_cpu.weight.data.detach().clone().to("mps").requires_grad_()
        lin_mps.bias.data = lin_cpu.bias.data.detach().clone().to("mps").requires_grad_()

        x_mps = torch.rand([B, T, 10], device="mps", requires_grad=True)
        x_cpu = x_mps.detach().clone().cpu().requires_grad_()
        x_mps = lin_mps(x_mps)
        x_cpu = lin_cpu(x_cpu)

        self.assertEqual(x_mps.shape, (B, T, 256))
        self.assertEqual(x_cpu.shape, (B, T, 256))

        cls_token_mps = torch.rand([1, 256], device="mps", requires_grad=True).repeat(B, 1, 1)
        cls_token_cpu = cls_token_mps.detach().clone().cpu()
        x_mps = torch.cat([cls_token_mps, x_mps], dim=1)
        x_cpu = torch.cat([cls_token_cpu, x_cpu], dim=1)

        x_mps = x_mps.transpose(0, 1)
        x_cpu = x_cpu.transpose(0, 1)

        target_mps = torch.rand_like(x_mps)
        target_cpu = target_mps.detach().clone().cpu()
        loss_mps = F.mse_loss(x_mps, target_mps)
        loss_cpu = F.mse_loss(x_cpu, target_cpu)
        self.assertEqual(loss_mps, loss_cpu)

        loss_mps.backward()
        loss_cpu.backward()
        self.assertEqual(x_mps.grad, x_cpu.grad)

    def test_stack(self):
        # https://github.com/pytorch/pytorch/issues/87856
        x_cpu = torch.tensor([[1, 2]])
        x_mps = x_cpu.detach().clone().to("mps")

        y_cpu = torch.stack((x_cpu[:, :1], x_cpu[:, -1:]), dim=-1)
        y_mps = torch.stack((x_mps[:, :1], x_mps[:, -1:]), dim=-1)

        self.assertEqual(y_cpu, y_mps)

        t_mps = torch.tensor([1, 2, 3, 4], device="mps")
        t_cpu = t_mps.detach().cpu().detach()

        x_mps = t_mps[2:]
        y_mps = t_mps[:2]

        x_cpu = t_cpu[2:]
        y_cpu = t_cpu[:2]

        res_mps = torch.stack((y_mps, x_mps), dim=-1)
        res_cpu = torch.stack((y_cpu, x_cpu), dim=-1)

        self.assertEqual(res_mps, res_cpu)

    def test_unsafe_chunk(self):
        # https://github.com/pytorch/pytorch/issues/91065
        a = torch.rand(5, dtype=torch.float32, device="cpu")
        ret = a.unsafe_chunk(4, 0)
        y = ret[0] * ret[2]
        a_mps = a.to("mps")
        ret_mps = a_mps.unsafe_chunk(4, 0)
        y_mps = ret_mps[0] * ret_mps[2]
        self.assertEqual(y, y_mps)

    def test_slice_casting(self):
        # generate random binary numbers
        cpu_in = torch.bernoulli(torch.empty(1, 1, 128, 128).uniform_(0, 1)).to(torch.uint8)
        mps_in = cpu_in.detach().clone().to("mps")
        # check copy_cast(unit8 -> bool) on tensors with storage offset
        cpu_out = cpu_in[:, :, 11 : 12, :12].to(torch.bool)
        mps_out = mps_in[:, :, 11 : 12, :12].to(torch.bool)
        self.assertEqual(cpu_out, mps_out)

    def test_slice_reshape_contg_view(self):
        import torch

        x_mps = torch.randn(1, 4800, 2, device="mps")
        x_cpu = x_mps.detach().clone().cpu()

        r_mps = x_mps + 2
        r_cpu = x_cpu + 2

        self.assertEqual(r_mps, r_cpu)

    def test_contiguous_slice_2d(self):
        def helper(shape):
            for i in range(0, shape[0]):
                for j in range(0, shape[1]):
                    t_mps = torch.randn(shape, device="mps")
                    t_cpu = t_mps.detach().clone().cpu()

                    y_mps = t_mps[i:, :j]
                    y_cpu = t_cpu[i:, :j]
                    self.assertEqual(y_mps + 1, y_cpu + 1)

                    y_mps = t_mps[i:, j]
                    y_cpu = t_cpu[i:, j]
                    self.assertEqual(y_mps + 1, y_cpu + 1)

                    y_mps = t_mps[i, :j]
                    y_cpu = t_cpu[i, :j]
                    self.assertEqual(y_mps + 1, y_cpu + 1)

                    y_mps = t_mps[:i, :j]
                    y_cpu = t_cpu[:i, :j]
                    self.assertEqual(y_mps + 1, y_cpu + 1)

                    y_mps = t_mps[:i, j]
                    y_cpu = t_cpu[:i, j]
                    self.assertEqual(y_mps + 1, y_cpu + 1)

                    y_mps = t_mps[:i, j:]
                    y_cpu = t_cpu[:i, j:]
                    self.assertEqual(y_mps + 1, y_cpu + 1)

        l = []
        for N in range(1, 3):
            l.append(N)
            for C in range(1, 3):
                l.append(C)
                helper(l)
                for D in range(1, 3):
                    l.append(D)
                    helper(l)
                    for H in range(1, 3):
                        l.append(H)
                        helper(l)
                        for W in range(1, 3):
                            l.append(W)
                            helper(l)
                            l.pop()
                        l.pop()
                    l.pop()
                l.pop()
            l.pop()

        helper([9, 15, 4])
        helper([9, 3, 2])
        helper([3, 4, 18, 22])
        helper([3, 4, 18, 22, 150])

    def test_contiguous_slice_3d(self):
        x = torch.randn(2, 3, 3, device="mps")
        x_cpu = x.detach().clone().cpu()
        x = x[:1]
        x_cpu = x_cpu[:1]
        out = x[:, 0:1, 0:1] * x[:, 1:2, 1:2]
        out_cpu = x_cpu[:, 0:1, 0:1] * x_cpu[:, 1:2, 1:2]
        self.assertEqual(out, out_cpu)

    def test_view_slice(self):
        # https://github.com/pytorch/pytorch/issues/83995
        NUM_SAMPLES = 60
        s = (0, 1)

        X = torch.rand(8000, 3, dtype=torch.float32, device='cpu')
        X_mps = X.detach().clone().to("cpu")

        idx = torch.randint(0, X.shape[0], (1,)).repeat(len(s))
        pts = torch.randint(0, X.shape[0], (NUM_SAMPLES, X.shape[1]))
        idx_mps = idx.to("mps")
        pts_mps = pts.to("mps")
        pts[:, s] = idx
        pts_mps[:, s] = idx_mps

        actual_pts = torch.zeros(NUM_SAMPLES, X.shape[1], dtype=torch.float)
        actual_pts_mps = torch.zeros(NUM_SAMPLES, X.shape[1], dtype=torch.float, device="mps")

        for i in range(NUM_SAMPLES):
            for j in range(X.shape[1]):
                actual_pts_mps[i, j] = X_mps[pts_mps[i, j], j]
                actual_pts[i, j] = X[pts[i, j], j]
                self.assertEqual(actual_pts[i, j], actual_pts_mps[i, j])

    def test_slice_scatter(self):
        shape = (4, 4)
        tensor = torch.randint(10, shape, device="mps")
        tensor_before = tensor.clone()
        torch.empty(shape[0], shape[1] * 2, device="mps")[:, ::2].copy_(tensor)
        torch.testing.assert_close(tensor, tensor_before)

    def test_slice(self):
        values = [[1.0, 2.0, 3.0], [4.0, 5.0, 6.0], [7.0, 8.0, 9.0]]
        cpu_x = torch.tensor(values, device='cpu')
        mps_x = (torch.tensor(values, device='mps', dtype=torch.float))

        cpu_slice1 = cpu_x[:2, :]
        mps_slice1 = mps_x[:2, :]
        self.assertEqual(cpu_slice1, mps_slice1)

        cpu_slice2 = cpu_x[:, :1]
        mps_slice2 = mps_x[:, :1]
        self.assertEqual(cpu_slice2, mps_slice2)

        cpu_slice3 = cpu_x[1:2, :]
        mps_slice3 = mps_x[1:2, :]
        self.assertEqual(cpu_slice3, mps_slice3.to('cpu'))

        cpu_slice4 = cpu_x[1, :]
        mps_slice4 = mps_x[1, :].to('cpu')
        self.assertEqual(cpu_slice4, mps_slice4)

    def test_scalar_from_slice_unary(self):
        # https://github.com/pytorch/pytorch/issues/82543
        tensor_list = torch.tensor([1.0, 1.2], device="mps")

        for scalar in tensor_list:
            r_mps = torch.ceil(scalar)
            r_cpu = torch.ceil(scalar.to("cpu"))
            self.assertEqual(r_mps.cpu(), r_cpu)

    def test_scalar_from_slice_binary(self):
        # https://github.com/pytorch/pytorch/issues/82543
        def helper(binary_op):
            tensor_list = torch.tensor([1.0, 1.2, 2.5, 1.0], device="mps")

            for scalar in tensor_list:
                r_mps = binary_op(scalar, 1.0)
                r_cpu = binary_op(scalar.cpu(), 1.0)
                self.assertEqual(r_mps.cpu(), r_cpu)
        helper(torch.sub)
        helper(torch.add)
        helper(torch.not_equal)
        helper(torch.eq)

    def test_slice_contiguous_view(self):
        # https://github.com/pytorch/pytorch/issues/77750

        def helper(operator):
            t_mps = torch.tensor([1, 2, 3, 4], device="mps")
            t_cpu = torch.tensor([1, 2, 3, 4], device="cpu")

            # contiguous view
            x_mps = t_mps[2:]  # 3, 4
            y_mps = t_mps[:2]  # 1, 2

            x_cpu = t_cpu[2:]
            y_cpu = t_cpu[:2]

            res_mps = res_cpu = None
            if operator == "<=":
                res_mps = x_mps <= y_mps
                res_cpu = x_cpu <= y_cpu
            elif operator == "<":
                res_mps = x_mps < y_mps
                res_cpu = x_cpu < y_cpu
            elif operator == ">=":
                res_mps = x_mps >= y_mps
                res_cpu = x_cpu >= y_cpu
            elif operator == ">":
                res_mps = x_mps >= y_mps
                res_cpu = x_cpu >= y_cpu
            elif operator == "==":
                res_mps = x_mps == y_mps
                res_cpu = x_cpu == y_cpu
            elif operator == "!=":
                res_mps = x_mps != y_mps
                res_cpu = x_cpu != y_cpu
            elif operator == "stack":
                res_mps = torch.stack((y_mps, x_mps), dim=-1)
                res_cpu = torch.stack((y_cpu, x_cpu), dim=-1)

            self.assertEqual(res_mps, res_cpu)

        for op in ["<=", "<", ">=", ">", "==", "!=", "stack"]:
            helper(op)

    def test_slice_of_slice(self):
        x = torch.tensor([0.5, 0.5], device="cpu")
        x_mps = torch.tensor([0.5, 0.5], device="mps")

        tensor = x[1][None]
        tensor_mps = x_mps[1][None]

        res = tensor.ne(0)
        res_mps = tensor_mps.ne(0)

        self.assertEqual(res, res_mps)

    def test_index_storage_offset(self):
        # https://github.com/pytorch/pytorch/issues/78107

        a = torch.tensor([8.2670e-01, -1.0293e+00])
        b_cpu = a[0]
        c_cpu = a[1]

        # both 'b' and 'c' are views of 'a'
        # 'b' has a storage offset of 0, while 'c' has a storage offset of 1
        # when copying from 'cpu' to 'mps', c will have a storage_offset of 1 which needs to be taking into account,
        # otherwise it ends with same value as 'b'
        b = b_cpu.to('mps')
        c = c_cpu.to('mps')

        res_mps = b > c
        res_cpu = b_cpu > c_cpu
        self.assertEqual(res_mps, res_cpu)

        res_mps = c > b
        res_cpu = c_cpu > b_cpu
        self.assertEqual(res_mps, res_cpu)

    def test_flatten(self):
        values = [[[1.0, 2.0, 3.0], [4.0, 5.0, 6.0]], [[7.0, 8.0, 9.0], [10.0, 11.0, 12.0]]]
        cpu_x = torch.tensor(values, device='cpu')
        mps_x = torch.tensor(values, device='mps')

        cpu_flatten1 = cpu_x.flatten()
        mps_flatten1 = mps_x.flatten().to('cpu')
        self.assertEqual(cpu_flatten1, mps_flatten1)

        cpu_flatten2 = cpu_x.flatten(start_dim=1)
        mps_flatten2 = mps_x.flatten(start_dim=1).to('cpu')
        self.assertEqual(cpu_flatten2, mps_flatten2)

        cpu_flatten3 = cpu_x.flatten(end_dim=1)
        mps_flatten3 = mps_x.flatten(end_dim=1).to('cpu')
        self.assertEqual(cpu_flatten3, mps_flatten3)

    # Test repeat
    def test_repeat(self):
        def helper(shape, repeats):

            cpu_x = torch.randn(shape, device='cpu', dtype=torch.float, requires_grad=True)
            x = cpu_x.detach().clone().to('mps').requires_grad_()

            y = x.repeat(repeats)
            ref_y = cpu_x.repeat(repeats)

            cpu_grad = torch.randn(ref_y.shape)
            grad = cpu_grad.to('mps')

            y.backward(gradient=grad)
            ref_y.backward(gradient=cpu_grad)

            self.assertEqual(y, ref_y)
            self.assertEqual(x.grad, cpu_x.grad)

        helper((2, 3, 4, 5), (2, 3, 4, 5))
        helper((2, 3, 4), (4, 3, 2, 5, 7, 2))
        helper((3, 4, 5), (2, 3, 4, 5))
        helper((3, 4, 5), (2, 2, 2))

    def test_torch_repeat_interleave(self, device="mps"):
        y = torch.tensor([[1, 2], [3, 4]], device=device)
        # exercise single argument function signature
        temp = y.repeat_interleave(2)
        self.assertEqual(torch.Size([8]), temp.size())

        for dtype in [torch.int, torch.long]:
            lengths = torch.tensor([1, 2], dtype=dtype, device="mps")
            output_size = torch.sum(lengths)
            a = torch.repeat_interleave(
                y,
                lengths,
                dim=0,
            )
            self.assertEqual(a.dtype, y.dtype)
            self.assertEqual(a.size(), torch.Size([3, 2]))

            a_with_output = torch.repeat_interleave(
                y,
                lengths,
                dim=0,
                output_size=output_size,
            )
            self.assertEqual(a_with_output.dtype, y.dtype)
            self.assertEqual(a_with_output.size(), torch.Size([3, 2]))

    def test_repeat_interleave(self, device="mps"):
        x = torch.tensor([0, 1, 2, 3], device=device)
        expected = torch.tensor([1, 2, 2, 3, 3, 3], device=device)
        # Prior to macos 13.3, input of dtype=torch.int64 returns dtype=torch.int32
        self.assertEqual(torch.repeat_interleave(x), expected, exact_dtype=product_version >= 13.3)

        with self.assertRaises(RuntimeError):
            torch.repeat_interleave(torch.arange(4, device=device).reshape(2, 2))

        with self.assertRaises(RuntimeError):
            torch.repeat_interleave(torch.arange(4.0, device=device))

        with self.assertRaises(RuntimeError):
            torch.repeat_interleave(torch.tensor([1, 2, -1, 3, 4], device=device))

        y = torch.tensor([[1, 2], [3, 4]], device=device)

        y1_v1 = torch.repeat_interleave(y, 2)
        y1_v2 = torch.repeat_interleave(y, torch.tensor(2, device=device))
        y1_v3 = torch.repeat_interleave(y, torch.tensor([2], device=device))
        y1_expect = torch.tensor([1, 1, 2, 2, 3, 3, 4, 4], device=device)
        self.assertEqual(y1_v1, y1_expect)
        self.assertEqual(y1_v2, y1_expect)
        self.assertEqual(y1_v3, y1_expect)

        y2 = torch.repeat_interleave(y, 3, dim=1)
        y2_expect = torch.tensor([[1, 1, 1, 2, 2, 2],
                                  [3, 3, 3, 4, 4, 4]], device=device)
        self.assertEqual(y2, y2_expect)

        y3 = torch.repeat_interleave(y, torch.tensor([1, 2], device=device), dim=0)
        y3_expect = torch.tensor([[1, 2],
                                  [3, 4],
                                  [3, 4]], device=device)
        self.assertEqual(y3, y3_expect)

        with self.assertRaises(RuntimeError):
            torch.repeat_interleave(y, torch.tensor([1, 2, 3], device=device), dim=0)

        with self.assertRaises(RuntimeError):
            torch.repeat_interleave(y, torch.arange(9, device=device).reshape(3, 3), dim=0)

        # test zero sized dimension
        x = torch.zeros((5, 0), device=device)
        y = torch.repeat_interleave(x, repeats=3, dim=1)
        self.assertEqual(y, x.new_zeros(5, 0, device=device))

        x = torch.tensor([], dtype=torch.int64, device=device)
        y = torch.repeat_interleave(x, x)
        self.assertEqual(y, x)

    def test_repeat_interleave_simple(self):
        def helper(shape, dtype=torch.float32, num_repeats=torch.Tensor(), dim=None):
            x = torch.randn(shape, dtype=dtype, device="mps")
            x_cpu = x.detach().clone().cpu()

            num_repeats_cpu = num_repeats.detach().clone().cpu()

            repeats = torch.repeat_interleave(x, num_repeats, dim)
            repeats_cpu = torch.repeat_interleave(x_cpu, num_repeats_cpu, dim)

            self.assertEqual(repeats, repeats_cpu)
        helper(shape=3, num_repeats=torch.tensor([100], device="mps"))
        helper(shape=(2, 2), num_repeats=torch.tensor([3, 3], device="mps"), dim=0)
        helper(shape=(10, 15, 8), num_repeats=torch.arange(10, device="mps"), dim=0)
        helper(shape=(10, 15, 8), num_repeats=torch.randint(0, 100, (15, ), device="mps"), dim=1)
        helper(shape=(10, 15, 30), num_repeats=torch.randint(0, 100, (30, ), device="mps"), dim=2)

    def test_count_nonzero(self):
        def helper(dtype):
            n = [
                [[1, 0, 2], [3, 0, 2], [7, 9, -4]],
                [[0, 2, 3], [3, 2, 1], [2, 0, 0]],
            ]
            cpu_x = torch.tensor(n, dtype=dtype)
            mps_x = torch.tensor(n, dtype=dtype).to('mps')

            # All non-zeros
            self.assertEqual(
                torch.count_nonzero(cpu_x),
                torch.count_nonzero(mps_x)
            )

            # dim=1
            self.assertEqual(
                torch.count_nonzero(cpu_x, dim=1),
                torch.count_nonzero(mps_x, dim=1)
            )

            # dim=(0, 1)
            self.assertEqual(
                torch.count_nonzero(cpu_x, dim=(0, 1)),
                torch.count_nonzero(mps_x, dim=(0, 1))
            )
        helper(torch.int32)
        helper(torch.int64)
        helper(torch.float16)
        helper(torch.float32)

    def _test_module_empty_input(self, module, inp, check_size=True):
        inp.requires_grad_(True)
        out = module(inp)
        gO = torch.rand_like(out)
        out.backward(gO)
        if check_size:
            self.assertEqual(out.size(), inp.size())
        for p in module.parameters():
            if p.requires_grad:
                self.assertEqual(p.grad, torch.zeros_like(p.grad))
        self.assertEqual(inp.grad, torch.zeros_like(inp))

    # Test dtype casting, with and without simultaneous device change
    def test_to(self):
        values = [[[1.0, 2.0, 3.0], [4.0, 5.0, 6.0]], [[7.0, 8.0, 9.0], [10.0, 11.0, 12.0]]]
        cpu_x = torch.tensor(values, device='cpu')
        mps_x = torch.tensor(values, device='mps')

        self.assertEqual(cpu_x.int(), mps_x.int().cpu())
        self.assertEqual(cpu_x.bool(), mps_x.bool().cpu())
        self.assertEqual(cpu_x.float(), mps_x.float().cpu())

        self.assertEqual(torch.tensor(1.3, device='mps').int().cpu(),
                         torch.tensor(1, dtype=torch.int32))
        self.assertEqual(torch.tensor(0.0, device='mps').bool().cpu(), torch.tensor(False))
        self.assertEqual(torch.tensor(0.1, device='mps').bool().cpu(), torch.tensor(True))
        self.assertEqual(torch.tensor(0.1, device='mps').bool().int().cpu(),
                         torch.tensor(1, dtype=torch.int32))
        self.assertEqual(torch.tensor(0.1, device='mps').bool().int().float().cpu(),
                         torch.tensor(1.0))
        self.assertEqual(torch.tensor(4.25, device='mps').to('cpu', torch.int),
                         torch.tensor(4, dtype=torch.int32))
        self.assertEqual(torch.tensor(4.25, device='cpu').to('mps', torch.int).cpu(),
                         torch.tensor(4, dtype=torch.int32))
        self.assertEqual(torch.tensor(-8.34, device='cpu').to('mps', torch.int),
                         torch.tensor(-8.34, device='cpu').to('mps').to(torch.int))
        # Cast int8 and uint8 to float and compare results
        # See https://github.com/pytorch/pytorch/issues/80009 for more details
        cpu_byte = torch.tensor([60, 160, 20, 220], dtype=torch.uint8)
        cpu_char = torch.tensor([60, -60, 20, -120], dtype=torch.uint8)
        for x_cpu in [cpu_byte, cpu_char]:
            x_mps = x_cpu.to('mps')
            self.assertEqual(x_mps.to(torch.float32), x_cpu.to(torch.float32))


    def test_setitem_scalar(self) -> None:
        device = 'mps'
        for dtype in [torch.int32, torch.float32, torch.int64]:
            for i in range(3, 6):
                for j in range(3, 6):
                    t = torch.zeros(i, j, dtype=dtype, device=device)
                    self.assertEqual(t.sum(), 0)
                    t[1, 1] = 1
                    t[2, 1] = j
                    t[1, 2] = i
                    self.assertEqual(t[1, 1], 1)
                    self.assertEqual(t[1, 2], i)
                    self.assertEqual(t[2, 1], j)
                    self.assertEqual(t.sum(), 1 + i + j)

    def test_stride_of_strides(self) -> None:
        x = torch.rand(32, 1, device='mps')
        y = x.as_strided(size=(32, 2), stride=(1, 0))
        # Casting stride of strided tensor to CPU use to crash with "buffer is not large enough." assert
        # See https://github.com/pytorch/pytorch/issues/79181#issuecomment-1154683435
        z = y.as_strided(size=(32, 3), stride=(1, 0)).to("cpu")
        self.assertEqual(x.to("cpu").as_strided(size=(32, 3), stride=(1, 0)), z)

    def test_type_casting(self):
        # https://github.com/pytorch/pytorch/issues/81567
        def helper(data, to_dtype):
            a_cpu = torch.tensor(data)
            a_mps = a_cpu.to(torch.device('mps'))

            res_cpu = a_cpu.type(to_dtype)
            res_mps = a_mps.type(to_dtype)
            self.assertEqual(res_cpu, res_mps)

        helper([9.0, 3.0, 5.0, 4.0], torch.LongTensor)
        helper([9.0, 3.0, 5.0, 4.0], torch.FloatTensor)
        helper([9.0, 3.0, 5.0, 4.0], torch.IntTensor)
        helper([9.0, 3.0, 5.0, 4.0], torch.ShortTensor)
        helper([9.0, 3.0, 5.0, 4.0], torch.HalfTensor)
        helper([9.0, 3.0, 5.0, 4.0], torch.CharTensor)
        helper([9.0, 3.0, 5.0, 4.0], torch.ByteTensor)

    def test_to_casting(self):
        # https://github.com/pytorch/pytorch/issues/81567
        def helper(data, to_dtype):
            a_cpu = torch.tensor(data)
            a_mps = a_cpu.to(torch.device('mps'))

            res_cpu = a_cpu.to(to_dtype)
            res_mps = a_mps.to(to_dtype)
            self.assertEqual(res_cpu, res_mps)

        helper([9.0, 3.0, 5.0, 4.0], torch.int64)
        helper([9.0, 3.0, 5.0, 4.0], torch.float)
        helper([9.0, 3.0, 5.0, 4.0], torch.int32)
        helper([9.0, 3.0, 5.0, 4.0], torch.short)
        helper([9.0, 3.0, 5.0, 4.0], torch.half)
        helper([9.0, 3.0, 5.0, 4.0], torch.int8)
        helper([9.0, 3.0, 5.0, 4.0], torch.uint8)

    def test_storage_offset_greater_than_src_nbytes(self):
        # https://github.com/pytorch/pytorch/issues/80844
        n_tensors = 100
        n_tensor_elems = 784
        elems = torch.arange(n_tensors * n_tensor_elems, dtype=torch.float32)

        tensor_list = []
        for i in range(0, n_tensors - 1):
            # create a list of contiguous view tensors (view tensor created by the slice op)
            t = elems[n_tensor_elems * i : n_tensor_elems * (i + 1)]
            tensor_list.append(t)

        for i in range(0, n_tensors - 1):
            t = tensor_list[i].view(1, n_tensor_elems)
            t_mps = t.to("mps")
            self.assertEqual(t, t_mps.cpu(), f"i={i}")

    # See https://github.com/pytorch/pytorch/issues/82427
    # and https://github.com/pytorch/pytorch/issues/83692
    def test_full_bugs(self):
        # Test should not crash
        x = torch.full((3, 3), True, device='mps')
        # torch.full should work for uint8
        y_mps = torch.full((2, 2), 247, device='mps', dtype=torch.uint8)
        y_cpu = torch.full((2, 2), 247, device='cpu', dtype=torch.uint8)
        self.assertEqual(y_mps, y_cpu)

    @unittest.skipIf(product_version < 13.0, "Skipped on macOS 12")
    # See https://github.com/pytorch/pytorch/issues/84995
    def test_div_bugs(self):
        for (dtype, mode) in itertools.product(integral_types(), ['trunc', 'floor']):
            if dtype != torch.int64:
                x = torch.tensor(list(range(1, 11)), device='mps', dtype=dtype)
                y = torch.div(x, 101, rounding_mode=mode)
                self.assertEqual(y.sum(), 0)

    # See https://github.com/pytorch/pytorch/issues/82663
    def test_bool_expand(self):
        x = torch.tensor([[1], [0]], dtype=torch.bool, device='mps')
        y = torch.tensor([0, 1], dtype=torch.bool, device='mps')
        self.assertFalse(torch.equal(x.expand(2, 2), y.expand(2, 2)))

    # Empty unary op should return tensor of the same size
    def test_empty_neg(self):
        x = torch.tensor([[]], device='mps')
        y = -x
        self.assertEqual(x, y)

    def _test_unique_scalar_empty(self, dtype, device, f):
        # test scalar
        x = torch.tensor(0, dtype=dtype, device=device)
        unique, inverse, counts = f(x, return_inverse=True, return_counts=True)
        expected_unique = torch.tensor([0], dtype=dtype, device=device)
        expected_inverse = torch.tensor(0, device=device)
        expected_counts = torch.tensor([1], device=device)
        self.assertEqual(unique, expected_unique)
        self.assertEqual(inverse, expected_inverse)
        self.assertEqual(counts, expected_counts)

        # test zero sized tensor
        x = torch.zeros((0, 0, 3), dtype=dtype, device=device)
        unique, inverse, counts = f(x, return_inverse=True, return_counts=True)
        expected_unique = torch.tensor([], dtype=dtype, device=device)
        expected_inverse = torch.empty((0, 0, 3), dtype=torch.long, device=device)
        expected_counts = torch.tensor([], dtype=torch.long, device=device)
        self.assertEqual(unique, expected_unique)
        self.assertEqual(inverse, expected_inverse)
        self.assertEqual(counts, expected_counts)

    def _test_unique_with_expects(self, device, dtype, f, x, expected_unique, expected_inverse, expected_counts, additional_shape):
        def ensure_tuple(x):
            if isinstance(x, torch.Tensor):
                return (x,)
            return x

        for return_inverse in [True, False]:
            for return_counts in [True, False]:
                # test with expected
                ret = ensure_tuple(f(x, return_inverse=return_inverse, return_counts=return_counts))
                self.assertEqual(len(ret), 1 + int(return_inverse) + int(return_counts))
                self.assertEqual(expected_unique, ret[0])
                if return_inverse:
                    self.assertEqual(expected_inverse, ret[1])
                if return_counts:
                    count_index = 1 + int(return_inverse)
                    self.assertEqual(expected_counts, ret[count_index])

                # tests per-element unique on a higher rank tensor.
                y = x.view(additional_shape)
                y_unique, y_inverse, y_counts = f(y, return_inverse=True, return_counts=True)
                self.assertEqual(expected_unique, y_unique)
                self.assertEqual(expected_inverse.view(additional_shape), y_inverse)
                self.assertEqual(expected_counts, y_counts)

    def test_unique_all_dtypes(self, device="mps"):
        def helper(dtype):
            def ensure_tuple(x):
                if isinstance(x, torch.Tensor):
                    return (x,)
                return x

            if dtype is torch.bool:
                x = torch.tensor([True, False, False, False, True, False, True, False], dtype=torch.bool, device=device)
                expected_unique = torch.tensor([False, True], dtype=torch.bool, device=device)
                expected_inverse = torch.tensor([1, 0, 0, 0, 1, 0, 1, 0], dtype=torch.long, device=device)
                expected_counts = torch.tensor([5, 3], dtype=torch.long, device=device)
            else:
                x = torch.tensor([1, 2, 3, 2, 8, 5, 2, 3], dtype=dtype, device=device)
                expected_unique = torch.tensor([1, 2, 3, 5, 8], dtype=dtype, device=device)
                expected_inverse = torch.tensor([0, 1, 2, 1, 4, 3, 1, 2], device=device)
                expected_counts = torch.tensor([1, 3, 2, 1, 1], device=device)

            # test sorted unique
            fs = (
                lambda x, **kwargs: torch.unique(x, sorted=True, **kwargs),
                lambda x, **kwargs: x.unique(sorted=True, **kwargs),
            )
            x_sliced = torch.empty(x.size(0) * 2, dtype=dtype, device=device)[::2].copy_(x)
            xs = (x, x_sliced)
            for f, x in product(fs, xs):
                self._test_unique_with_expects(device, dtype, f, x, expected_unique, expected_inverse, expected_counts, (2, 2, 2))
                self._test_unique_scalar_empty(dtype, device, f)

            # test unsorted unique
            fs = (
                lambda x, **kwargs: torch.unique(x, sorted=False, **kwargs),
                lambda x, **kwargs: x.unique(sorted=False, **kwargs)
            )
            for f, x in product(fs, xs):
                self._test_unique_scalar_empty(dtype, device, f)
                for return_inverse, return_counts in product((True, False), repeat=2):
                    ret = ensure_tuple(f(x, return_inverse=return_inverse, return_counts=return_counts))
                    self.assertEqual(len(ret), 1 + int(return_inverse) + int(return_counts))
                    x_list = x.tolist()
                    x_unique_list = ret[0].tolist()
                    self.assertEqual(expected_unique.tolist(), sorted(x_unique_list))
                    if return_inverse:
                        x_inverse_list = ret[1].tolist()
                        for i, j in enumerate(x_inverse_list):
                            self.assertEqual(x_list[i], x_unique_list[j])
                    if return_counts:
                        count_index = 1 + int(return_inverse)
                        x_counts_list = ret[count_index].tolist()
                        for i, j in zip(x_unique_list, x_counts_list):
                            count = 0
                            for k in x_list:
                                if k == i:
                                    count += 1
                            self.assertEqual(j, count)
        [helper(dtype) for dtype in [torch.float32, torch.int64, torch.int32, torch.int16, torch.uint8]]

    def test_unique(self):
        def helper(x, return_inverse, return_counts):
            cpu_x = x
            x = cpu_x.detach().clone().to('mps')

            result = torch.unique(x, return_inverse=return_inverse, return_counts=return_counts)
            result_cpu = torch.unique(cpu_x, return_inverse=return_inverse, return_counts=return_counts)

            self.assertEqual(result, result_cpu)
        helper(torch.tensor([1, 2, 4, 2, 1]), False, False)
        helper(torch.randint(3, (10, )), False, False)
        helper(torch.randint(3, (10, )), True, False)
        helper(torch.randint(3, (10, )), False, True)
        helper(torch.randint(3, (10, )), True, True)
        helper(torch.randint(3, (1, )), True, True)
        helper(torch.randint(3, (0, )), True, True)
        # Regression test for https://github.com/pytorch/pytorch/issues/104879
        x = torch.arange(2, device="mps")
        self.assertEqual(x.reshape(1, 1, 2).unique(), x)

    def test_unique_consecutive(self):
        def helper(x, dim, return_inverse, return_counts):
            cpu_x = x
            x = cpu_x.detach().clone().to('mps')

            result = torch.unique_consecutive(x, dim=dim, return_inverse=return_inverse, return_counts=return_counts)
            result_cpu = torch.unique_consecutive(cpu_x, dim=dim, return_inverse=return_inverse, return_counts=return_counts)

            self.assertEqual(result, result_cpu)
        helper(torch.tensor([1, 2, 4, 2, 1]), 0, False, False)
        helper(torch.randint(3, (10, )), 0, False, False)
        helper(torch.randint(3, (10, )), 0, True, False)
        helper(torch.randint(3, (10, )), 0, False, True)
        helper(torch.randint(3, (10, )), 0, True, True)
        helper(torch.randint(3, (10, )), 0, True, True)
        helper(torch.randint(3, (1, )), 0, True, True)
        helper(torch.randint(3, (0, )), 0, True, True)

        helper(torch.tensor([[1, 1, 2, 3, 3, 2], [1, 1, 1, 2, 2, 1]]), 0, False, False)
        helper(torch.tensor([[1, 1, 2, 3, 3, 2], [1, 1, 1, 2, 2, 1]]), 0, True, True)
        helper(torch.randint(2, (20, 2)), 0, True, True)
        helper(torch.randint(2, (1, 2)), 0, True, True)
        helper(torch.randint(2, (0, 2)), 0, True, True)

        helper(torch.tensor([[1, 1, 2, 3, 3, 2], [1, 1, 1, 2, 2, 1]]), 1, False, False)
        helper(torch.tensor([[1, 1, 2, 3, 3, 2], [1, 1, 1, 2, 2, 1]]), 1, True, True)
        helper(torch.randint(2, (2, 20)), 1, True, True)
        helper(torch.randint(2, (2, 1)), 1, True, True)
        helper(torch.randint(2, (2, 0)), 1, True, True)

    # See https://github.com/pytorch/pytorch/issues/85675
    def test_cat_non_contiguous(self):
        def rotate_subset(data, dim):
            x1 = data[:, :, :2, :]
            x2 = data[:, :, 2:, :]
            self.assertFalse(x1.is_contiguous())
            self.assertFalse(x2.is_contiguous())
            return torch.concat((x1, x2), dim=dim)
        for dtype in MPS_DTYPES:
            if dtype == torch.bool:
                continue
            data = torch.arange(48, dtype=dtype).reshape(1, 2, 4, 6)
            data = data.to(memory_format=torch.channels_last)
            mps_data = data.to("mps")
            self.assertEqual(data, mps_data)
            for dim in range(data.dim()):
                cpu_result = rotate_subset(data, dim)
                mps_result = rotate_subset(mps_data, dim)
                self.assertEqual(cpu_result, mps_result.to("cpu"))
                # TODO: enable memory format test
                # self.assertEqual(cpu_result.is_contiguous(), mps_result.is_contiguous())

    # See https://github.com/pytorch/pytorch/issues/85967
    def test_from_numpy_non_contiguous(self):
        a = np.arange(9).reshape(3, 3)[:, :2]
        t_cpu = torch.tensor(a, device="cpu")
        t_mps = torch.tensor(a, device="mps")
        self.assertEqual(t_cpu, t_mps.to("cpu"))

    # See https://github.com/pytorch/pytorch/issues/86954
    def test_copy_non_contiguous(self):
        x = torch.arange(27).reshape(3, 3, 3).permute(2, 0, 1)
        self.assertFalse(x.is_contiguous())
        y = x.to('mps')
        self.assertFalse(y.is_contiguous())
        self.assertEqual(x, y.to('cpu'))

        x = torch.arange(4**3).reshape(4, 4, 4).permute((2, 0, 1))[1:, ::2]
        y = x.to('mps')
        self.assertEqual(x, y.to('cpu'))

        x = torch.full((4, 4, 4, 4), 13, device="cpu")
        y = torch.full((4, 4, 4, 4), 13, device="mps")
        z = torch.arange(4**4).reshape(4, 4, 4, 4).permute(3, 2, 0, 1)[1::, ::2]
        x.permute(3, 2, 1, 0)[1::, ::2] = z
        # As y is on MPS and z on CPU, this dispatches to a copy operator
        y.permute(3, 2, 1, 0)[1::, ::2] = z
        self.assertEqual(x, y.to('cpu'))

    # See https://github.com/pytorch/pytorch/issues/95417
    def test_copy_storage_offset(self):
        x_cpu = torch.zeros(5, device="cpu", dtype=torch.float32)
        x_mps = torch.zeros(5, device="mps", dtype=torch.float32)
        update_cpu = torch.tensor([1, 1], device="cpu", dtype=torch.int64)
        update_mps = torch.tensor([1, 1], device="mps", dtype=torch.int64)
        x_cpu[2:4] = update_cpu
        x_mps[2:4] = update_mps  # implicit type casting and copy
        self.assertEqual(x_cpu, x_mps)

    def test_copy_broadcasting(self):
        def helper(src_shape, dst_shape, src_dtype, dst_dtype):
            cpu_src = torch.randint(0, 127, src_shape).to(src_dtype)
            cpu_dst = torch.randint(0, 127, dst_shape).to(dst_dtype)
            cpu_result = cpu_dst.copy_(cpu_src)
            mps_src = cpu_src.to("mps")
            mps_dst = cpu_dst.to("mps")
            mps_result = mps_dst.copy_(mps_src)
            self.assertEqual(cpu_result, mps_result)

        test_dtypes = [torch.float32, torch.int32, torch.int16, torch.int8]

        for (src_dtype, dst_dtype) in itertools.product(test_dtypes, test_dtypes):
            helper((2, 1), (2, 3), src_dtype, dst_dtype)
            helper((2, 1), (2, 2), src_dtype, dst_dtype)
            helper((3, 1, 4, 1), (3, 4, 4, 5), src_dtype, dst_dtype)
            helper((3,), (2, 3), src_dtype, dst_dtype)
            helper((2,), (2, 2), src_dtype, dst_dtype)
            helper((4, 1, 5), (3, 4, 4, 5), src_dtype, dst_dtype)
            helper((4, 1, 5), (4, 0, 5), src_dtype, dst_dtype)
            helper((1, 5), (4, 0, 5), src_dtype, dst_dtype)
            helper((3, 1, 0), (3, 5, 0), src_dtype, dst_dtype)
            helper((0, 1, 0), (0, 5, 0), src_dtype, dst_dtype)

    # See https://github.com/pytorch/pytorch/pull/84742
    # and https://github.com/pytorch/pytorch/pull/78319
    def test_binops_dtype_precedence(self):
        # Test dtype precedence (casting order) in binary operations by comparing to CPU result
        # Example values for all dtypes supported on the MPS backend
        sample_vals = {
            torch.bool: [False, True],
            torch.int16: [-15, 0, 1, 10],
            torch.int32: [-376, 0, 1, 13],
            torch.int64: [-8, 0, 1, 77],
            torch.float16: [-234.5, 0.0, 1.0, 2.0],
            torch.float32: [-1.0, 0.0, 0.1, 111.99],
        }
        # Test all combinations of dtypes, operations, dimensionality
        for dtype1, dtype2, binop in itertools.product(
                sample_vals.keys(), sample_vals.keys(), ['add', 'sub', 'mul', 'div']):
            # bool minus bool is generally unsupported, so skip
            if binop == 'sub' and (dtype1 == torch.bool or dtype2 == torch.bool):
                continue
            full_shape = (10,)
            for val1, val2 in itertools.product(sample_vals[dtype1], sample_vals[dtype2]):
                # print(f'{dtype1},{dtype2}: ({val1}).{binop}({val2})')
                # print(getattr(torch.tensor(val1, dtype=dtype1, device='mps'), binop)
                #            (torch.tensor(val2, dtype=dtype2, device='mps')))
                # print(getattr(torch.tensor(val1, dtype=dtype1, device='cpu'), binop)
                #            (torch.tensor(val2, dtype=dtype2, device='cpu')))
                self.assertEqual(
                    getattr(torch.tensor(val1, dtype=dtype1, device='mps'), binop)
                           (torch.tensor(val2, dtype=dtype2, device='mps')),
                    getattr(torch.tensor(val1, dtype=dtype1, device='cpu'), binop)
                           (torch.tensor(val2, dtype=dtype2, device='cpu')))
                self.assertEqual(
                    getattr(torch.tensor([val1], dtype=dtype1, device='mps'), binop)
                           (torch.tensor([val2], dtype=dtype2, device='mps')),
                    getattr(torch.tensor([val1], dtype=dtype1, device='cpu'), binop)
                           (torch.tensor([val2], dtype=dtype2, device='cpu')))
                self.assertEqual(
                    getattr(torch.tensor(val1, dtype=dtype1, device='mps'), binop)
                           (torch.tensor([val2], dtype=dtype2, device='mps')),
                    getattr(torch.tensor(val1, dtype=dtype1, device='cpu'), binop)
                           (torch.tensor([val2], dtype=dtype2, device='cpu')))
                self.assertEqual(
                    getattr(torch.tensor([val1], dtype=dtype1, device='mps'), binop)
                           (torch.tensor(val2, dtype=dtype2, device='mps')),
                    getattr(torch.tensor([val1], dtype=dtype1, device='cpu'), binop)
                           (torch.tensor(val2, dtype=dtype2, device='cpu')))
                # Test tensors created with torch.full
                x1 = torch.full(full_shape, val1, dtype=dtype1, device='mps')
                y1 = torch.tensor(val2, dtype=dtype2, device='mps')
                x2 = torch.full(full_shape, val1, dtype=dtype1, device='cpu')
                y2 = torch.tensor(val2, dtype=dtype2, device='cpu')
                self.assertEqual(getattr(x1, binop)(y1), getattr(x2, binop)(y2))
                x3 = torch.tensor(val1, dtype=dtype1, device='mps')
                y3 = torch.full(full_shape, val2, dtype=dtype2, device='mps')
                x4 = torch.tensor(val1, dtype=dtype1, device='cpu')
                y4 = torch.full(full_shape, val2, dtype=dtype2, device='cpu')
                self.assertEqual(getattr(x3, binop)(y3), getattr(x4, binop)(y4))
                self.assertEqual(
                    getattr(torch.tensor(val1, dtype=dtype1, device='mps'), binop)
                           (torch.full(full_shape, val2, dtype=dtype2, device='mps')),
                    getattr(torch.tensor(val1, dtype=dtype1, device='cpu'), binop)
                           (torch.full(full_shape, val2, dtype=dtype2, device='cpu')))

    def test_nansum(self):
        def helper(dtype, noncontiguous, dim):
            zero_cpu = torch.zeros((), dtype=dtype)

            # Randomly scale the values
            scale = random.randint(10, 100)
            x_cpu: torch.Tensor = make_tensor(
                (5, 5), dtype=dtype, device='cpu',
                low=-scale, high=scale, noncontiguous=noncontiguous)

            if dtype.is_floating_point:
                nan_mask_cpu = x_cpu < (0.2 * scale)
                x_no_nan_cpu = torch.where(nan_mask_cpu, zero_cpu, x_cpu)
                x_cpu[nan_mask_cpu] = np.nan
            else:
                x_no_nan_cpu = x_cpu

            x_mps = x_cpu.to('mps')
            actual_out_mps = torch.empty(0, dtype=dtype, device='mps')
            expect_out_cpu = torch.empty(0, dtype=dtype)
            dim_kwargs = {"dim": dim} if dim is not None else {}
            expect = torch.sum(x_no_nan_cpu, **dim_kwargs)

            actual_cpu = torch.nansum(x_cpu, **dim_kwargs)
            # Sanity check on CPU
            self.assertEqual(expect, actual_cpu)

            # Test MPS
            actual_mps = torch.nansum(x_mps, **dim_kwargs)
            # Test out= variant
            torch.nansum(x_mps, out=actual_out_mps, **dim_kwargs)
            torch.nansum(x_cpu, out=expect_out_cpu, **dim_kwargs)
            self.assertEqual(expect, actual_mps)
            self.assertEqual(expect_out_cpu, actual_out_mps)

        args = itertools.product(
            (torch.float16, torch.float32, torch.int32, torch.int64),   # dtype
            (True, False),                                              # noncontiguous
            (0, 1, None),                                               # dim
        )

        for dtype, noncontiguous, dim in args:
            with self.subTest(dtype=dtype, noncontiguous=noncontiguous, dim=dim):
                helper(dtype, noncontiguous, dim)

    def test_cumsum_all_dtypes(self):
        def helper(dtype):
            t = torch.tensor([1, 1, 1, 1], device="mps", dtype=dtype)
            t_cpu = torch.tensor([1, 1, 1, 1], device="cpu")

            a = t.cumsum(0, dtype=dtype)
            a_cpu = t_cpu.cumsum(0, dtype=dtype)

            self.assertEqual(a.cpu(), a_cpu)
        [helper(dtype) for dtype in [torch.int8, torch.int16, torch.int32, torch.float32]]

        try:
            helper(torch.int64)
        except Exception as e:
            e_string = str(e)
            self.assertEqual(e_string, "MPS does not support cumsum_out_mps op with int64 input." +
                             " Support has been added in macOS 13.3")

    def test_cumsum_minus_one_axis(self):
        def helper(dtype):
            # Test with axis -1
            cpu_x = None
            if(dtype == torch.float32):
                cpu_x = torch.randn(10, 3, device='cpu', dtype=torch.float32)
            else:
                cpu_x = torch.randint(0, 20, (10, 3), device='cpu', dtype=torch.float32)
            x = cpu_x.detach().clone().to('mps')

            cpu_y = cpu_x.cumsum(-1)
            y = x.cumsum(-1)

            self.assertEqual(y, cpu_y)

        [helper(dtype) for dtype in [torch.float32, torch.int16, torch.int32, torch.uint8]]

    def test_cumprod_all_dtypes(self):
        def helper(dtype):
            t = torch.tensor([1, 1, 1, 1], device="mps", dtype=dtype)
            t_cpu = torch.tensor([1, 1, 1, 1], device="cpu")

            a = t.cumprod(0, dtype=dtype)
            a_cpu = t_cpu.cumprod(0, dtype=dtype)

            self.assertEqual(a.cpu(), a_cpu)
        [helper(dtype) for dtype in [torch.int8, torch.int16, torch.int32, torch.float32]]

        try:
            helper(torch.int64)
        except Exception as e:
            e_string = str(e)
            self.assertEqual(e_string, "MPS does not support cumprod_out_mps op with int64 input."
                             + " Support has been added in macOS 13.3")

    def test_cumprod_minus_one_axis(self):
        def helper(dtype):
            # Test with axis -1
            cpu_x = None
            if(dtype == torch.float32):
                cpu_x = torch.randn(10, 3, device='cpu', dtype=torch.float32)
            else:
                cpu_x = torch.randint(0, 20, (10, 3), device='cpu', dtype=torch.float32)
            x = cpu_x.detach().clone().to('mps')

            cpu_y = cpu_x.cumprod(-1)
            y = x.cumprod(-1)

            self.assertEqual(y, cpu_y)

        [helper(dtype) for dtype in [torch.float32, torch.int16, torch.int32, torch.uint8]]

    def test_median_int16(self):
        def helper(shape, dtype):
            cpu_x = torch.randint(-9999, 9999, shape, device='cpu', dtype=dtype)
            x = cpu_x.detach().clone().to('mps')

            median_result = torch.median(x)
            median_result_cpu = torch.median(cpu_x)
            self.assertEqual(median_result, median_result_cpu)

        helper((2, 8, 4, 5), torch.int16)

    def test_activation_checkpoint_does_not_error(self):
        from torch.utils.checkpoint import checkpoint

        for use_reentrant in (True, False):
            a = torch.tensor(1., device="mps", requires_grad=True)

            def fn(x):
                return x.sin().cos().exp()

            out = checkpoint(fn, a, use_reentrant=use_reentrant)
            out.backward()

class TestLogical(TestCaseMPS):
    def _wrap_tensor(self, x, device="cpu", dtype=None, requires_grad=False):
        return torch.tensor(x, device=device, dtype=dtype, requires_grad=requires_grad)

    def test_logical_not(self):
        def helper(x):
            cpu_x = x
            x = cpu_x.detach().clone().to('mps')

            result = torch.logical_not(x)
            result_cpu = torch.logical_not(cpu_x)

            self.assertEqual(result, result_cpu)

        helper(self._wrap_tensor([1, 1, 0, 0]))
        helper(self._wrap_tensor([1, 1, 0, 0], dtype=torch.float, requires_grad=True))
        helper(self._wrap_tensor([True, True, False, False]))
        helper(self._wrap_tensor(1))
        helper(self._wrap_tensor(0))
        helper(self._wrap_tensor(True))
        helper(self._wrap_tensor(False))

    def test_logical_and(self):
        def helper(x, other):
            cpu_x = x
            x = cpu_x.detach().clone().to('mps')

            cpu_other = other
            other = cpu_other.detach().clone().to('mps')

            result = torch.logical_and(x, other)
            result_cpu = torch.logical_and(cpu_x, cpu_other)
            self.assertEqual(result, result_cpu)

        helper(self._wrap_tensor([1, 1, 0, 0]), self._wrap_tensor([1, 0, 0, 1]))
        helper(
            self._wrap_tensor([1, 1, 0, 0], dtype=torch.float, requires_grad=True),
            self._wrap_tensor([1, 0, 0, 1], dtype=torch.float)
        )
        helper(self._wrap_tensor([True, True, False, False]), self._wrap_tensor([True, False, False, True]))
        helper(self._wrap_tensor((1, 0, 1, 0)), self._wrap_tensor(1))
        helper(self._wrap_tensor((1, 0, 1, 0)), self._wrap_tensor(0))
        helper(self._wrap_tensor((1, 0, 1, 0)), self._wrap_tensor(True))
        helper(self._wrap_tensor((1, 0, 1, 0)), self._wrap_tensor(False))

    def test_logical_or(self):
        def helper(x, other):
            cpu_x = x
            x = cpu_x.detach().clone().to('mps')

            cpu_other = other
            other = cpu_other.detach().clone().to('mps')

            result = torch.logical_or(x, other)
            result_cpu = torch.logical_or(cpu_x, cpu_other)

            self.assertEqual(result, result_cpu)

        helper(self._wrap_tensor([1, 1, 0, 0]), self._wrap_tensor([1, 0, 0, 1]))
        helper(
            self._wrap_tensor([1, 1, 0, 0], dtype=torch.float, requires_grad=True),
            self._wrap_tensor([1, 0, 0, 1], dtype=torch.float)
        )
        helper(self._wrap_tensor([True, True, False, False]), self._wrap_tensor([True, False, False, True]))
        helper(self._wrap_tensor((1, 0, 1, 0)), self._wrap_tensor(1))
        helper(self._wrap_tensor((1, 0, 1, 0)), self._wrap_tensor(0))
        helper(self._wrap_tensor((1, 0, 1, 0)), self._wrap_tensor(True))
        helper(self._wrap_tensor((1, 0, 1, 0)), self._wrap_tensor(False))

    def test_logical_xor(self):
        def helper(x, other):
            cpu_x = x
            x = cpu_x.detach().clone().to('mps')

            cpu_other = other
            other = cpu_other.detach().clone().to('mps')

            result = torch.logical_xor(x, other)
            result_cpu = torch.logical_xor(cpu_x, cpu_other)

            self.assertEqual(result, result_cpu)

        helper(self._wrap_tensor([1, 1, 0, 0]), self._wrap_tensor([1, 0, 0, 1]))
        helper(
            self._wrap_tensor([1, 1, 0, 0], dtype=torch.float, requires_grad=True),
            self._wrap_tensor([1, 0, 0, 1], dtype=torch.float)
        )
        helper(self._wrap_tensor([True, True, False, False]), self._wrap_tensor([True, False, False, True]))
        helper(self._wrap_tensor((1, 0, 1, 0)), self._wrap_tensor(1))
        helper(self._wrap_tensor((1, 0, 1, 0)), self._wrap_tensor(0))
        helper(self._wrap_tensor((1, 0, 1, 0)), self._wrap_tensor(True))
        helper(self._wrap_tensor((1, 0, 1, 0)), self._wrap_tensor(False))

    def test_min_max(self):
        def helper(dtype):
            for _ in range(10):
                if dtype == torch.float32 or dtype == torch.float16:
                    x = torch.randn((30, 15), device='mps', dtype=dtype)
                else:
                    x = torch.randint(0, 100, (30, 15), device="mps", dtype=dtype)
                x_cpu = x.to("cpu")

                y = x.max()
                y_cpu = x_cpu.max()
                self.assertEqual(y, y_cpu)

                z = x.min()
                z_cpu = x_cpu.min()
                self.assertEqual(z, z_cpu)

        [helper(dtype) for dtype in [torch.float32, torch.float16, torch.int32, torch.int16, torch.uint8, torch.int8, torch.bool]]

class TestSmoothL1Loss(TestCaseMPS):

    def _smooth_l1_loss_helper(self, reduction="mean", requires_grad=False):
        # CPU
        input_cpu = torch.randn(4, 7, requires_grad=requires_grad)
        target_cpu = torch.randn(4, 7)

        # MPS
        input_mps = input_cpu.detach().clone().to('mps').requires_grad_()
        target_mps = target_cpu.detach().clone().to('mps')

        smooth_l1_loss_cpu = F.smooth_l1_loss(input_cpu, target_cpu, beta=1.0, reduction=reduction)
        smooth_l1_loss_mps = F.smooth_l1_loss(input_mps, target_mps, beta=1.0, reduction=reduction)

        self.assertEqual(smooth_l1_loss_cpu, smooth_l1_loss_mps)

        if requires_grad:
            smooth_l1_loss_cpu.backward()
            smooth_l1_loss_mps.backward()
            self.assertEqual(input_cpu.grad, input_mps.grad.to("cpu"))

        return smooth_l1_loss_cpu, smooth_l1_loss_mps

    def test_smooth_l1_loss_reduction_none(self):
        self._smooth_l1_loss_helper(reduction="none")

    def test_smooth_l1_loss_reduction_mean(self):
        self._smooth_l1_loss_helper(reduction="mean")

    def test_smooth_l1_loss_reduction_sum(self):
        self._smooth_l1_loss_helper(reduction="sum")

    def test_smooth_l1_loss_reduction_mean_backward(self):
        self._smooth_l1_loss_helper(reduction="mean", requires_grad=True)

    def test_smooth_l1_loss_reduction_mean_sum_backward(self):
        self._smooth_l1_loss_helper(reduction="sum", requires_grad=True)


class TestNLLLoss(TestCaseMPS):
    def test_nll_loss_mismatched_batch(self, device='mps'):
        x = torch.randn((10, 3), requires_grad=True, device=device)
        # t should have size (10,)
        t = torch.zeros((3,), dtype=torch.int64, device=device)
        with self.assertRaisesRegex(ValueError, 'Expected.*batch_size'):
            F.nll_loss(x, t)

    def test_nll_loss_out_of_bounds_ignore_index(self):

        def _test_nll_loss_out_of_bounds_ignore_index(device):
            output = []
            x = torch.tensor([[0.3, 0.5, 0.2], [0.1, 0.7, 0.2], [0.4, 0.5, 0.1], [
                             0.3, 0.5, 0.2], [0.1, 0.7, 0.2], [0.4, 0.5, 0.1]], device=device)
            t = torch.tensor([0, 1, 255, 0, 1, 2], dtype=torch.int64, device=device)
            for reduction in ['mean', 'none']:
                output.append(F.nll_loss(x, t, ignore_index=255, reduction=reduction))
            return output

        output_cpu = _test_nll_loss_out_of_bounds_ignore_index(device='cpu')
        output_mps = _test_nll_loss_out_of_bounds_ignore_index(device='mps')

        for cpu, mps in zip(output_cpu, output_mps):
            self.assertEqual(cpu, mps.to('cpu'))

    def test_nll_loss_invalid_target_dim(self):

        def _test_nll_loss_invalid_target_dim(device):
            output = []
            x = torch.tensor([[0.3, 0.5, 0.2], [0.1, 0.7, 0.2], [0.4, 0.5, 0.1], [
                             0.3, 0.5, 0.2], [0.1, 0.7, 0.2], [0.4, 0.5, 0.1]], device=device)
            t = torch.zeros((6, 2), dtype=torch.int64, device=device)
            with self.assertRaisesRegex(RuntimeError, "1D target tensor expected"):
                F.nll_loss(x, t)

        _test_nll_loss_invalid_target_dim(device='cpu')
        _test_nll_loss_invalid_target_dim(device='mps')

    def test_nll_loss_invalid_weights(self):

        def _test_nll_loss_invalid_weights(device):
            x = torch.tensor([[0.3, 0.5, 0.2], [0.1, 0.7, 0.2], [0.4, 0.5, 0.1], [
                             0.3, 0.5, 0.2], [0.1, 0.7, 0.2], [0.4, 0.5, 0.1]], device=device)
            t = torch.tensor([0, 1, 2, 1, 1, 2], dtype=torch.int64, device=device)
            invalid_weights = [
                torch.zeros(4, device=device),
                torch.zeros((1, 3), device=device),
            ]
            msg = "weight tensor should be defined either for all 3 classes or no classes"
            for weight in invalid_weights:
                with self.assertRaisesRegex(RuntimeError, msg):
                    F.nll_loss(x, t, weight=weight)

        _test_nll_loss_invalid_weights(device='cpu')
        _test_nll_loss_invalid_weights(device='mps')

    def _nll_loss_helper(self, input_size, reduction, expected):

        # CPU
        input = torch.rand(input_size, requires_grad=True, device='cpu')
        num_channels = input_size[1]
        target_size = (input_size[0], ) + tuple(input_size[2:])
        target = torch.randint(num_channels, target_size, device='cpu')
        weights = torch.randn(num_channels)

        # MPS
        input_mps = input.detach().clone().to('mps').requires_grad_()
        target_mps = target.detach().clone().to('mps')
        weights_mps = weights.to("mps")

        output_cpu = F.nll_loss(input, target, weight=weights, reduction=reduction)
        output_mps = F.nll_loss(input_mps, target_mps, weight=weights_mps, reduction=reduction)
        self.assertEqual(output_cpu, output_mps.to('cpu'))

        output_cpu.sum().backward()
        output_mps.sum().backward()
        self.assertEqual(input.grad, input_mps.grad.to('cpu'))

    def _nll_loss_1d_helper(self, input_size, reduction):

        # CPU
        input = torch.rand(input_size, requires_grad=True, device='cpu')
        num_channels = input_size[0]
        target = torch.randint(num_channels, [], device='cpu')

        # MPS
        input_mps = input.detach().clone().to('mps').requires_grad_()
        target_mps = target.detach().clone().to('mps')

        output_cpu = F.nll_loss(input, target, reduction=reduction)
        output_mps = F.nll_loss(input_mps, target_mps, reduction=reduction)
        self.assertEqual(output_cpu, output_mps.to('cpu'))

        output_cpu.sum().backward()
        output_mps.sum().backward()
        self.assertEqual(input.grad, input_mps.grad.to('cpu'))

    def test_as_strided(self):
        values = [[1.0, 2.0, 3.0], [4.0, 5.0, 6.0], [7.0, 8.0, 9.0]]
        values_1 = [[1.0, 1.0], [1.0, 1.0]]
        cpu_x = torch.tensor(values, device='cpu')
        ones1 = torch.tensor(values_1, device='mps')
        x = cpu_x.detach().clone().to('mps').requires_grad_()
        strided_cpu = torch.as_strided(cpu_x, (2, 2), (1, 2))
        strided_mps = torch.as_strided(x, (2, 2), (1, 2))
        self.assertEqual(strided_mps, strided_cpu)
        strided_cpu_out = strided_cpu + ones1.to('cpu')
        strided_mps_out = strided_mps + ones1
        self.assertEqual(strided_cpu_out, strided_mps_out)

        # test with storage offsets
        cpu_x = torch.rand(3, 3, device='cpu')
        mps_x = cpu_x.to('mps')
        strided_cpu1 = torch.as_strided(cpu_x, (2, 2), (1, 2), 0)
        strided_mps1 = torch.as_strided(mps_x, (2, 2), (1, 2), 0)
        strided_cpu2 = torch.as_strided(cpu_x, (2, 2), (1, 2), 1)
        strided_mps2 = torch.as_strided(mps_x, (2, 2), (1, 2), 1)
        strided_cpu_out = strided_cpu1 - strided_cpu2
        strided_mps_out = strided_mps1 - strided_mps2
        self.assertEqual(strided_cpu_out, strided_mps_out)

    def test_unfold(self):
        x = torch.arange(1., 8)
        x_mps = torch.arange(1., 8, device="mps")

        y = x.unfold(0, 2, 1)
        y_mps = x_mps.unfold(0, 2, 1)

        self.assertEqual(y, y_mps)

    def test_unfold_all_devices_and_dtypes(self):
        supported_dtypes = [torch.float32, torch.float16, torch.int64, torch.int32, torch.int16, torch.uint8]
        for dt in supported_dtypes:
            x = torch.empty((0, 1, 3, 0), dtype=dt, device="mps")
            self.assertEqual((0, 1, 1, 0, 3), x.unfold(2, 3, 2).shape)

    def test_unfold_scalars(self):
        x = torch.tensor(0.5, device="mps")
        # unfold on a 0-dimensional tensor should always return a 1-d dimensional
        # tensor of shape [size] (i.e., the second parameter to unfold)

        self.assertEqual(torch.empty(0, device="mps"), x.unfold(0, 0, 1))
        self.assertEqual(torch.empty(0, device="mps"), x.unfold(0, 0, 2))
        self.assertEqual(torch.tensor([0.5], device="mps"), x.unfold(0, 1, 1))

    def test_bincount_simple(self):
        input = torch.randint(0, 8, (5,), dtype=torch.int32, device="mps")
        input_cpu = input.to("cpu")
        weights = torch.linspace(0, 1, steps=5, device="mps", dtype=torch.float32)
        weights_cpu = weights.to("cpu")

        x = torch.bincount(input)
        x_cpu = torch.bincount(input_cpu)
        self.assertEqual(x, x_cpu)

        y = input.bincount(weights)
        y_cpu = input_cpu.bincount(weights_cpu)
        self.assertEqual(y, y_cpu)

    def test_bincount_reduction(self):
        device = "mps"
        # negative input throws
        with self.assertRaisesRegex(RuntimeError, '1-d non-negative integral'):
            torch.bincount(torch.tensor([1, -1], device=device, dtype=torch.int32))
        # n-d input, with n > 1 throws
        with self.assertRaisesRegex(RuntimeError, '1-d non-negative integral'):
            torch.bincount(torch.tensor([[1, 2], [3, 4]], device=device))
        # minlength < 0 throws
        with self.assertRaisesRegex(RuntimeError, 'minlength should be >= 0'):
            torch.bincount(torch.tensor([1, 3], device=device),
                           torch.tensor([.2, .2], device=device),
                           minlength=-1)
        # n-d weights, with n > 1 throws
        with self.assertRaisesRegex(RuntimeError, '1-d'):
            torch.bincount(torch.tensor([1, 0], device=device, dtype=torch.int32),
                           torch.tensor([[1., 0.3], [1., 0.3]], device=device, dtype=torch.float))
        # input and weights dim mismatch
        with self.assertRaisesRegex(RuntimeError, 'same length'):
            torch.bincount(torch.tensor([1, 0], device=device, dtype=torch.int32),
                           torch.tensor([1., 0.3, 0.5], device=device, dtype=torch.float))
        # 1-d input with no elements and default minlength
        self.assertEqual(torch.bincount(torch.tensor([], device=device, dtype=torch.long)),
                         torch.zeros(0, dtype=torch.long, device=device))
        # 1-d input with no elements and specified minlength
        self.assertEqual(torch.bincount(torch.tensor([], device=device, dtype=torch.long), minlength=10),
                         torch.zeros(10, dtype=torch.long, device=device))

        # test tensor method without weights
        long_counts = torch.tensor(
            [0, 3, 2, 1, 3], dtype=torch.uint8, device=device).bincount()
        self.assertEqual(
            torch.tensor([1, 1, 1, 2], dtype=torch.int64, device=device),
            long_counts)
        # test avoiding overflow for uint8 (#76979)
        count_uint8 = torch.tensor([0, 1, 2, 3, 255], dtype=torch.uint8, device=device).bincount()
        count_int16 = torch.tensor([0, 1, 2, 3, 255], dtype=torch.int16, device=device).bincount()
        self.assertEqual(count_uint8, count_int16)
        # test minlength functionality
        int_counts = torch.bincount(
            torch.tensor([1, 1, 1, 1], device=device, dtype=torch.int32), minlength=5)
        self.assertEqual(
            torch.tensor([0, 4, 0, 0, 0], dtype=torch.int64, device=device),
            int_counts)
        # test weights
        byte_counts = torch.bincount(
            torch.tensor([0, 1, 1, 1, 4], device=device, dtype=torch.int32),
            torch.tensor([.1, .2, .3, .4, .5], device=device))
        self.assertEqual(
            torch.tensor([0.1, 0.9, 0, 0, 0.5], device=device), byte_counts)
        byte_counts = torch.bincount(
            torch.tensor([0, 1, 1, 1, 4], device=device, dtype=torch.int32),
            torch.tensor([1, 2, 3, 4, 5], dtype=torch.int8, device=device))
        self.assertEqual(
            torch.tensor([1, 9, 0, 0, 5], device=device, dtype=torch.int32), byte_counts)
        # test non-contiguous inputs and weights
        inputs = torch.tensor([[0, 0], [3, 1], [2, 1], [1, 1], [3, 4]], device=device, dtype=torch.int32)
        weights = torch.tensor([[.1, 1], [.2, 2], [.3, 3], [.4, 4], [.5, 5]], device=device)
        for i in [0, 1]:
            assert not inputs[:, i].is_contiguous(), "Inputs are supposed to be non-contiguous"
            assert not weights[:, i].is_contiguous(), "Weights are supposed to be non-contiguous"
        # inputs are non-contiguous but weights are contiguous
        self.assertEqual(inputs[:, 0].bincount(), torch.tensor([1, 1, 1, 2]))
        # inputs and weights are non-contiguous
        self.assertEqual(
            inputs[:, 1].bincount(weights[:, 1]),
            torch.tensor([1, 9, 0, 0, 5], dtype=torch.float32))
        # weights are non-contiguous but inputs are contiguous
        self.assertEqual(inputs[:, 1].contiguous().bincount(weights[:, 1]),
                         torch.tensor([1, 9, 0, 0, 5], dtype=torch.float32))

        # test bincount on non-contiguous slices
        all0s = torch.zeros((32, 2), dtype=torch.int32, device=device)
        self.assertEqual(all0s[:, 0].bincount(), torch.tensor([32]))

        all1s = torch.ones((32, 2), dtype=torch.int32, device=device)
        self.assertEqual(all1s[:, 0].bincount(), torch.tensor([0, 32]))

        # test large number of bins - global memory use
        big_exp = torch.zeros(100, device=device)
        big_exp[-1] = 50.0
        big_w = torch.tensor([.5] * 100, device=device)
        big_out = torch.tensor([99] * 100, device=device, dtype=torch.int32).bincount(big_w)
        self.assertEqual(big_exp, big_out)
        # test large input size
        big_exp = torch.zeros(2, device=device, dtype=torch.int64)
        big_exp[1] = 10
        big_out = torch.ones(10, dtype=torch.int8, device=device).bincount()
        self.assertEqual(big_exp, big_out)

    def test_bincount(self):
        device = "mps"
        input_size = (5000,)
        w = torch.randn(input_size, dtype=torch.float, device=device)
        w_cpu = w.cpu()

        t = torch.randint(50, input_size, dtype=torch.int8, device=device)
        self.assertEqual(t.cpu().bincount(), t.bincount())
        self.assertEqual(t.cpu().bincount(w_cpu), t.bincount(w))

        t = torch.randint(500, input_size, dtype=torch.int32, device=device)
        self.assertEqual(t.cpu().bincount(), t.bincount())
        self.assertEqual(t.cpu().bincount(w_cpu), t.bincount(w))

        t = torch.randint(2000, input_size, dtype=torch.int32, device=device)
        self.assertEqual(t.cpu().bincount(), t.bincount())
        self.assertEqual(t.cpu().bincount(w_cpu), t.bincount(w))

        t = torch.zeros([10], dtype=torch.int32, device=device)
        t[0] = 35488
        counted = t.bincount(minlength=65536)
        self.assertEqual(torch.sum(counted), 10)

    def test_sum_backward(self):
        def helper(n, c):
            values = [[1.0, 2.0, 3.0], [4.0, 5.0, 6.0], [7.0, 8.0, 9.0]]
            cpu_x = torch.tensor(values, device='cpu', requires_grad=True)
            x = cpu_x.detach().clone().to('mps').requires_grad_()

            all_sum = torch.sum(x)
            all_sum_cpu = torch.sum(cpu_x)

            all_sum.backward()
            all_sum_cpu.backward()
            self.assertEqual(all_sum, all_sum_cpu)
            self.assertEqual(x.grad, cpu_x.grad)

        helper(3, 3)

    def test_nll_loss_1d(self, device='cpu'):
        self._nll_loss_1d_helper([10], "none")
        self._nll_loss_1d_helper([10], "mean")
        self._nll_loss_1d_helper([10], "sum")

    def test_nll_loss_empty_tensor_reduction_none(self, device='cpu'):
        self._nll_loss_helper([1, 3], "none", torch.empty([0], device=device))
        self._nll_loss_helper([3, 5, 7], "none", torch.empty([5, 7], device=device))
        self._nll_loss_helper([2, 3, 1, 7], "none", torch.empty([2, 1, 7], device=device))
        self._nll_loss_helper([2, 3, 5, 1], "none", torch.empty([2, 5, 1], device=device))
        self._nll_loss_helper([2, 3, 5, 7, 1], "none", torch.empty([2, 5, 7, 1], device=device))

    def test_nll_loss_empty_tensor_reduction_mean(self, device='cpu'):
        nan = torch.tensor(float('nan'), device=device)
        self._nll_loss_helper([1, 3], "mean", nan)
        self._nll_loss_helper([1, 3, 5, 7], "mean", nan)
        self._nll_loss_helper([2, 3, 1, 7], "mean", nan)
        self._nll_loss_helper([2, 3, 5, 1], "mean", nan)
        self._nll_loss_helper([2, 3, 5, 7, 1], "mean", nan)

    def test_nll_loss_empty_tensor_reduction_sum(self, device='cpu'):
        zero = torch.tensor(0, device=device)
        self._nll_loss_helper([1, 3], "sum", zero)
        self._nll_loss_helper([1, 3, 5, 7], "sum", zero)
        self._nll_loss_helper([2, 3, 1, 7], "sum", zero)
        self._nll_loss_helper([2, 3, 5, 1], "sum", zero)
        self._nll_loss_helper([2, 3, 5, 7, 1], "sum", zero)

    def test_nll_loss_byte_target_matches_long(self, device='cpu'):
        N, C = 10, 4
        input = torch.randn(N, C, device=device, requires_grad=True)
        target = torch.empty(N, dtype=torch.long, device=device).random_(0, C)

        def compute_result_and_gradient(reduction, target_dtype):
            result, grad = {}, {}
            for dev in ['cpu', 'mps']:
                input_dev = input.to(dev)
                input_ = input_dev.detach()
                input_.requires_grad_()

                target_dev = target.to(dev)

                prob = F.log_softmax(input_, dim=-1)
                loss = nn.NLLLoss(reduction=reduction)
                result[dev] = loss(prob, target_dev.to(target_dtype))
                result[dev].sum().backward()
                grad[dev] = input_.grad

            return result, grad

        for reduction in ["none", "mean", "sum"]:
            result_long, grad_long = compute_result_and_gradient(reduction, torch.long)
            result_byte, grad_byte = compute_result_and_gradient(reduction, torch.uint8)

            self.assertEqual(result_long['mps'].to('cpu'), result_long['cpu'])
            self.assertEqual(grad_long['mps'].to('cpu'), grad_long['cpu'])

    # L1 loss
    def test_l1_loss(self):
        def helper(shape, reduction):
            # create the criterion
            loss = torch.nn.L1Loss(reduction=reduction)

            inputCPU = torch.randn(shape, device='cpu', dtype=torch.float, requires_grad=True)
            targetCPU = torch.randn(shape, device='cpu', dtype=torch.float, requires_grad=False)
            inputMPS = inputCPU.detach().clone().to('mps').requires_grad_()
            targetMPS = targetCPU.detach().clone().to('mps')

            # forward pass
            outputCPU = loss(inputCPU, targetCPU)
            outputMPS = loss(inputMPS, targetMPS)
            self.assertEqual(outputCPU, outputMPS)

            # backward pass
            if reduction != 'none':
                # chose 2 just to make the grad_output > 1 in backward pass
                outputCPU.backward(gradient=torch.full_like(outputCPU, 2))
                outputMPS.backward(gradient=torch.full_like(outputMPS, 2))
                self.assertEqual(inputCPU.grad, inputMPS.grad)

        helper([8, 5, 4], 'none')
        helper([7, 5, 2, 4], 'sum')
        # verify if changes in shape would cause cached graph lookup problems
        helper([7, 5, 2, 4, 6], 'sum')
        helper([8, 4, 5, 7, 6], 'mean')

    # Mean Squared Error
    def test_mse_loss(self):
        def helper(shape, reduction):
            # create the criterion
            loss = torch.nn.MSELoss(reduction=reduction)

            inputCPU = torch.randn(shape, device='cpu', dtype=torch.float, requires_grad=True)
            targetCPU = torch.randn(shape, device='cpu', dtype=torch.float, requires_grad=False)
            inputMPS = inputCPU.detach().clone().to('mps').requires_grad_()
            targetMPS = targetCPU.detach().clone().to('mps')

            # forward pass
            outputCPU = loss(inputCPU, targetCPU)
            outputMPS = loss(inputMPS, targetMPS)
            self.assertEqual(outputCPU, outputMPS)

            # backward pass
            if reduction != 'none':
                # chose 2 just to make the grad_output > 1 in backward pass
                outputCPU.backward(gradient=torch.full_like(outputCPU, 2))
                outputMPS.backward(gradient=torch.full_like(outputMPS, 2))
                self.assertEqual(inputCPU.grad, inputMPS.grad)

        helper([8, 5, 4], 'none')
        helper([7, 5, 2, 4], 'sum')
        # verify if changes in shape would cause cached graph lookup problems
        helper([7, 5, 2, 4, 6], 'sum')
        helper([8, 4, 5, 7, 6], 'mean')

    # Binary Cross Enropy
    def test_bce_loss_simple(self):
        def helper(shape, reduction):
            # create the criterion
            loss = torch.nn.BCELoss(reduction=reduction)

            # input and target must be within [0..1]
            input_t = np.random.random_sample(size=shape).astype(np.float32)
            target_t = np.random.random_sample(size=shape).astype(np.float32)
            inputCPU = torch.tensor(input_t, device='cpu', dtype=torch.float, requires_grad=True)
            targetCPU = torch.tensor(target_t, device='cpu', dtype=torch.float, requires_grad=False)
            inputMPS = inputCPU.detach().clone().to('mps').requires_grad_()
            targetMPS = targetCPU.detach().clone().to('mps')

            # forward pass
            outputCPU = loss(inputCPU, targetCPU)
            outputMPS = loss(inputMPS, targetMPS)
            self.assertEqual(outputCPU, outputMPS)

            # backward pass
            if reduction != 'none':
                # chose 0.6 just to have the grad_output != 1
                outputCPU.backward(gradient=torch.full_like(outputCPU, 0.6))
                outputMPS.backward(gradient=torch.full_like(outputMPS, 0.6))
                self.assertEqual(inputCPU.grad, inputMPS.grad)

        helper([8, 5, 4], 'none')
        helper([7, 5, 2, 4], 'sum')
        # verify if changes in shape would cause cached graph lookup problems
        helper([7, 5, 2, 4, 6], 'sum')
        helper([8, 4, 5, 7, 6], 'mean')
        helper([1, 1, 32, 32], 'mean')

    def test_bce_loss_always_nonnegative(self):
        target = torch.ones(5, device='mps')
        input = torch.ones(5, device='mps')
        self.assertEqual((nn.BCELoss()(input, target) < 0).sum(), 0)

        target = torch.zeros(5, device='mps')
        input = torch.zeros(5, device='mps')
        self.assertEqual((nn.BCELoss()(input, target) < 0).sum(), 0)

    def test_bce_loss_size_mismatch(self):
        bceloss = nn.BCELoss()
        a = torch.rand(25, device='mps')
        b = torch.rand(25, 1, device='mps')
        with self.assertRaisesRegex(ValueError, r'Using a target size \('):
            bceloss(a, b)

    def test_bce_with_logits_gives_same_result_as_sigmoid_and_bce_loss_large_tensors_with_grad(self):
        x_size = 1024
        y_size = 256
        target = torch.rand(x_size, y_size, device='mps')

        for reduction in ['none', 'mean', 'sum']:
            output_sig = torch.rand(x_size, y_size, device='mps') - 0.5
            output_logits = output_sig.clone().detach()

            output_sig.requires_grad = True
            output_logits.requires_grad = True
            weight = torch.rand(y_size, device='mps')

            loss_sig = nn.BCELoss(weight, reduction=reduction)(
                torch.sigmoid(output_sig), target
            )
            loss_logits = nn.BCEWithLogitsLoss(weight, reduction=reduction)(
                output_logits, target
            )

            self.assertEqual(loss_logits, loss_sig)

            if reduction == 'none':
                grad = torch.rand(x_size, y_size, device='mps')
                loss_sig.backward(grad)
                loss_logits.backward(grad)
            else:
                loss_sig.backward()
                loss_logits.backward()

            self.assertEqual(output_sig.grad, output_logits.grad)

    def test_bce_with_logits_has_correct_grad_at_zero(self):
        output = torch.zeros(3, 1, requires_grad=True, device='mps')
        target = torch.zeros(3, 1, device='mps')
        nn.BCEWithLogitsLoss(reduction='sum')(output, target).backward()
        expected_grad = torch.empty(3, 1, device='mps').fill_(0.5)
        self.assertEqual(output.grad, expected_grad)

    def test_bce_with_logits_broadcasts_weights(self):
        target = torch.rand(16, 4, device='mps')
        output = torch.rand(16, 4, device='mps') - 0.5

        weight = torch.rand(4, device='mps')
        out1 = nn.BCEWithLogitsLoss(weight)(output, target)

        weight = weight.expand(16, 4).contiguous()
        out2 = nn.BCEWithLogitsLoss(weight)(output, target)

        self.assertEqual(out1, out2)

        weight = torch.rand(16, 1, device='mps')
        out1 = nn.BCEWithLogitsLoss(weight)(output, target)

        weight = weight.expand(16, 4).contiguous()
        out2 = nn.BCEWithLogitsLoss(weight)(output, target)

        self.assertEqual(out1, out2)

    def test_bce_with_logits_ones_in_pos_weights_are_the_same_as_none(self):
        target = torch.rand(64, 4, device='mps')
        output = torch.rand(64, 4, device='mps') - 0.5
        pos_weight = torch.ones(64, 4, device='mps')

        self.assertEqual(nn.BCEWithLogitsLoss()(output, target),
                         nn.BCEWithLogitsLoss(pos_weight=pos_weight)(output, target))

    def test_bce_with_logits_broadcasts_pos_weights(self):
        target = torch.rand(64, 4, device='mps')
        output = torch.rand(64, 4, device='mps') - 0.5
        pos_weight = torch.rand(4, device='mps')
        out1 = nn.BCEWithLogitsLoss(pos_weight=pos_weight)(output, target)

        pos_weight1 = pos_weight.expand(1, 4)
        out2 = nn.BCEWithLogitsLoss(pos_weight=pos_weight1)(output, target)

        pos_weight2 = pos_weight.expand(64, 4)
        out3 = nn.BCEWithLogitsLoss(pos_weight=pos_weight2)(output, target)

        self.assertEqual(out1, out2)
        self.assertEqual(out1, out3)

    def test_bce_with_logits_with_pos_weight_has_correct_grad_at_zero(self):
        output = torch.zeros(3, 1, requires_grad=True, device='mps')
        target = torch.zeros(3, 1, device='mps')
        pos_weight = torch.ones(3, 1, device='mps')
        nn.BCEWithLogitsLoss(pos_weight=pos_weight, reduction='sum')(output, target).backward()
        expected_grad = torch.empty(3, 1, device='mps').fill_(0.5)
        grad = output.grad
        self.assertEqual(grad, expected_grad)

    def test_bce_with_logits_stability(self):
        output = torch.tensor([0., -120.], device='mps')
        target = torch.tensor([0., 1.], device='mps')
        pos_weight = torch.tensor([1., 1.], device='mps')

        out1 = nn.BCEWithLogitsLoss()(output, target)
        self.assertTrue(torch.isfinite(out1).all().item())

        out2 = nn.BCEWithLogitsLoss(pos_weight=pos_weight)(output, target)
        self.assertTrue(torch.isfinite(out2).all().item())

    def test_bce_loss_broadcasts_weights(self):
        sigmoid = nn.Sigmoid()
        target = torch.rand(16, 4, device='mps')
        output = torch.rand(16, 4, device='mps') - 0.5

        weight = torch.rand(4, device='mps')
        out1 = nn.BCELoss(weight)(sigmoid(output), target)

        weight = weight.expand(16, 4).contiguous()
        out2 = nn.BCELoss(weight)(sigmoid(output), target)

        self.assertEqual(out1, out2)

        weight = torch.rand(16, 1, device='mps')
        out1 = nn.BCELoss(weight)(sigmoid(output), target)

        weight = weight.expand(16, 4).contiguous()
        out2 = nn.BCELoss(weight)(sigmoid(output), target)

        self.assertEqual(out1, out2)

    def test_log_softmax(self):
        values = [[[1.0, 2.0, 3.0], [4.0, 5.0, 6.0]], [[7.0, 8.0, 9.0], [10.0, 11.0, 12.0]]]
        cpu_x = torch.tensor(values, device='cpu', requires_grad=True)
        mps_x = torch.tensor(values, device='mps', requires_grad=True)

        cpu_log_softmax = F.log_softmax(cpu_x, dim=0)
        mps_log_softmax = F.log_softmax(mps_x, dim=0)
        self.assertEqual(cpu_log_softmax, mps_log_softmax.to('cpu'))

        cpu_grad = torch.ones_like(cpu_log_softmax)
        mps_grad = torch.ones_like(cpu_log_softmax).to('mps')

        cpu_log_softmax.backward(gradient=cpu_grad)
        mps_log_softmax.backward(gradient=mps_grad)

        self.assertEqual(cpu_x.grad, mps_x.grad.to('cpu'))

    def test_log_softmax_large_numbers(self):
        values = [
            [10.0, 100.0, 1000.0, 10000.0, 100000.0, 1000000.0],
            [-10.0, -100.0, -1000.0, -10000.0, -100000.0, -1000000.0]
        ]
        cpu_x = torch.tensor(values, device='cpu', requires_grad=True)
        mps_x = torch.tensor(values, device='mps', requires_grad=True)

        cpu_log_softmax = F.log_softmax(cpu_x, dim=-1)
        mps_log_softmax = F.log_softmax(mps_x, dim=-1)
        self.assertEqual(cpu_log_softmax, mps_log_softmax.to('cpu'))

        cpu_grad = torch.ones_like(cpu_log_softmax)
        mps_grad = torch.ones_like(cpu_log_softmax).to('mps')

        cpu_log_softmax.backward(gradient=cpu_grad)
        mps_log_softmax.backward(gradient=mps_grad)

        self.assertEqual(cpu_x.grad, mps_x.grad.to('cpu'))

    def test_eq(self):
        values1 = [[[1.0, 2.0, 3.0], [4.0, 5.0, 6.0]], [[7.0, 8.0, 9.0], [10.0, 11.0, 12.0]]]
        values2 = [[[1.0, 2.0, 15.0], [4.0, 5.0, 6.0]], [[7.0, 8.0, 9.0], [0.0, 11.0, 12.0]]]
        mps_x = torch.tensor(values1, device='mps')
        mps_y = torch.tensor(values2, device='mps')
        cpu_x = torch.tensor(values1, device='cpu')
        cpu_y = torch.tensor(values2, device='cpu')
        result_mps = torch.eq(mps_x, mps_y)
        result_cpu = torch.eq(cpu_x, cpu_y)

        self.assertEqual(result_cpu, result_mps.to('cpu'))

    @unittest.skipIf(product_version < 13.0, "Skipped on macOS 12")
    def test_signed_vs_unsigned_comparison(self):
        cpu_x = torch.tensor((-1, 2, 3), device='cpu', dtype=torch.uint8)
        mps_x = torch.tensor((-1, 2, 3), device='mps', dtype=torch.uint8)
        # in the comparison of signed vs. unsigned we should always cast to unsigned
        self.assertEqual(cpu_x == -1, mps_x == -1)
        self.assertEqual(cpu_x > -1, mps_x > -1)
        self.assertEqual(cpu_x < -1, mps_x < -1)

    def test_eq_int64(self):
        values1 = [[[1, 2, 3], [4, 5, 6]], [[7, 8, 9], [10, 11, 12]]]
        values2 = [[[1, 2, 15], [4, 5, 6]], [[7, 8, 9], [0, 11, 12]]]
        mps_x = torch.tensor(values1, device='mps')
        mps_y = torch.tensor(values2, device='mps')
        cpu_x = torch.tensor(values1, device='cpu')
        cpu_y = torch.tensor(values2, device='cpu')
        result_mps = torch.eq(mps_x, mps_y)
        result_cpu = torch.eq(cpu_x, cpu_y)

        self.assertEqual(result_cpu, result_mps.to('cpu'))

    def test_ne(self):
        def helper(shape):
            cpu_x = torch.randn(shape, device='cpu', dtype=torch.float)
            cpu_y = torch.randn(shape, device='cpu', dtype=torch.float)
            mps_x = cpu_x.detach().clone().to('mps')
            mps_y = cpu_y.detach().clone().to('mps')
            result_mps = torch.ne(mps_x, mps_y)
            result_cpu = torch.ne(cpu_x, cpu_y)

            self.assertEqual(result_cpu, result_mps.to('cpu'))

        helper((2, 3, 4, 5))

    def test_ne_scalar(self):
        def helper(shape):
            cpu_x = torch.randn(shape, device='cpu', dtype=torch.float)
            mps_x = cpu_x.detach().clone().to('mps')
            result_mps = torch.ne(mps_x, 0.0)
            result_cpu = torch.ne(cpu_x, 0.0)

            self.assertEqual(result_cpu, result_mps.to('cpu'))

        helper((2, 3, 4, 5))

    def test_lt(self):
        def helper(shape):
            cpu_x = torch.randn(shape, device='cpu', dtype=torch.float)
            cpu_y = torch.randn(shape, device='cpu', dtype=torch.float)
            mps_x = cpu_x.detach().clone().to('mps')
            mps_y = cpu_y.detach().clone().to('mps')
            result_mps = torch.lt(mps_x, mps_y)
            result_cpu = torch.lt(cpu_x, cpu_y)

            self.assertEqual(result_cpu, result_mps.to('cpu'))

        helper((2, 3, 4, 5))

    def test_lt_scalar(self):
        def helper(shape):
            cpu_x = torch.randn(shape, device='cpu', dtype=torch.float)
            mps_x = cpu_x.detach().clone().to('mps')
            result_mps = torch.lt(mps_x, 0.0)
            result_cpu = torch.lt(cpu_x, 0.0)

            self.assertEqual(result_cpu, result_mps.to('cpu'))

        helper((2, 3, 4, 5))

    def test_le(self):
        def helper(shape):
            cpu_x = torch.randn(shape, device='cpu', dtype=torch.float)
            cpu_y = torch.randn(shape, device='cpu', dtype=torch.float)
            mps_x = cpu_x.detach().clone().to('mps')
            mps_y = cpu_y.detach().clone().to('mps')
            result_mps = torch.le(mps_x, mps_y)
            result_cpu = torch.le(cpu_x, cpu_y)

            self.assertEqual(result_cpu, result_mps.to('cpu'))

        helper((2, 3, 4, 5))

    def test_le_scalar(self):
        def helper(shape):
            cpu_x = torch.randn(shape, device='cpu', dtype=torch.float)
            mps_x = cpu_x.detach().clone().to('mps')
            result_mps = torch.le(mps_x, 0.0)
            result_cpu = torch.le(cpu_x, 0.0)

            self.assertEqual(result_cpu, result_mps.to('cpu'))

        helper((2, 3, 4, 5))

    def test_ge(self):
        def helper(shape):
            cpu_x = torch.randn(shape, device='cpu', dtype=torch.float)
            cpu_y = torch.randn(shape, device='cpu', dtype=torch.float)
            mps_x = cpu_x.detach().clone().to('mps')
            mps_y = cpu_y.detach().clone().to('mps')
            result_mps = torch.ge(mps_x, mps_y)
            result_cpu = torch.ge(cpu_x, cpu_y)

            self.assertEqual(result_cpu, result_mps.to('cpu'))

        helper((2, 3, 4, 5))

    def test_ge_scalar(self):
        def helper(shape):
            cpu_x = torch.randn(shape, device='cpu', dtype=torch.float)
            mps_x = cpu_x.detach().clone().to('mps')
            result_mps = torch.ge(mps_x, 0.0)
            result_cpu = torch.ge(cpu_x, 0.0)

            self.assertEqual(result_cpu, result_mps.to('cpu'))

        helper((2, 3, 4, 5))

    def test_gt(self):
        def helper(shape):
            cpu_x = torch.randn(shape, device='cpu', dtype=torch.float)
            cpu_y = torch.randn(shape, device='cpu', dtype=torch.float)
            mps_x = cpu_x.detach().clone().to('mps')
            mps_y = cpu_y.detach().clone().to('mps')
            result_mps = torch.gt(mps_x, mps_y)
            result_cpu = torch.gt(cpu_x, cpu_y)

            self.assertEqual(result_cpu, result_mps.to('cpu'))

        helper((2, 3, 4, 5))

    def test_gt_scalar(self):
        def helper(shape):
            cpu_x = torch.randn(shape, device='cpu', dtype=torch.float)
            mps_x = cpu_x.detach().clone().to('mps')
            result_mps = torch.gt(mps_x, 0.0)
            result_cpu = torch.gt(cpu_x, 0.0)

            self.assertEqual(result_cpu, result_mps.to('cpu'))

        helper((2, 3, 4, 5))

    def test_argmax(self):
        # https://github.com/pytorch/pytorch/issues/98191
        cpu_tensor = torch.tensor([[0, 1], [2, 1], [1, 0]])
        res_cpu = torch.argmax(cpu_tensor, dim=1)

        mps_tensor = cpu_tensor.to(torch.device('mps'))
        res_mps = torch.argmax(mps_tensor, dim=1)
        self.assertEqual(res_cpu, res_mps)

        # https://github.com/pytorch/pytorch/issues/92311
        mps_tensor = torch.randn(10, 2, device='mps', dtype=torch.float32)
        cpu_tensor = mps_tensor.detach().clone().cpu()

        res_mps = torch.argmax(mps_tensor, dim=1)
        res_cpu = torch.argmax(cpu_tensor, dim=1)
        self.assertEqual(res_cpu, res_mps)

    # Test forward argmin argmax
    def test_argmin_argmax(self):
        def helper(n, c, h, w, reduction_type, dtype=torch.float32):
            if reduction_type == "max":
                arg_reduction_fn = torch.argmax
            else:
                arg_reduction_fn = torch.argmin

            cpu_x = None
            x = None
            if (dtype not in [torch.float32, torch.bool]):
                cpu_x = torch.randint(50, (n, c, h, w), device='cpu', dtype=dtype, requires_grad=False)
                x = cpu_x.detach().clone().to('mps')
            elif (dtype == torch.bool):
                cpu_x = torch.randint(2, (n, c, h, w), device='cpu', dtype=dtype, requires_grad=False)
                x = cpu_x.detach().clone().to('mps')
            else:
                cpu_x = torch.randn(n, c, h, w, device='cpu', dtype=dtype, requires_grad=True)
                x = cpu_x.detach().clone().to('mps').requires_grad_()

            y = arg_reduction_fn(x)
            ref_y = arg_reduction_fn(cpu_x)
            self.assertEqual(y, ref_y)

            y_0 = arg_reduction_fn(x, dim=0)
            refy_0 = arg_reduction_fn(cpu_x, dim=0)
            self.assertEqual(y_0, refy_0)

            y_0dim = arg_reduction_fn(x, dim=0, keepdim=True)
            refy_0dim = arg_reduction_fn(cpu_x, dim=0, keepdim=True)
            self.assertEqual(y_0dim, refy_0dim)

            y_1 = arg_reduction_fn(x, dim=1)
            refy_1 = arg_reduction_fn(cpu_x, dim=1)
            self.assertEqual(y_1, refy_1)

            y_1dim = arg_reduction_fn(x, dim=1, keepdim=True)
            refy_1dim = arg_reduction_fn(cpu_x, dim=1, keepdim=True)
            self.assertEqual(y_1dim, refy_1dim)

            y_2 = arg_reduction_fn(x, dim=2)
            refy_2 = arg_reduction_fn(cpu_x, dim=2)
            self.assertEqual(y_2, refy_2)

            y_2dim = arg_reduction_fn(x, dim=2, keepdim=True)
            refy_2dim = arg_reduction_fn(cpu_x, dim=2, keepdim=True)
            self.assertEqual(y_2dim, refy_2dim)

            y_3 = arg_reduction_fn(x, dim=3)
            refy_3 = arg_reduction_fn(cpu_x, dim=3)
            self.assertEqual(y_3, refy_3)

            y_3dim = arg_reduction_fn(x, dim=3, keepdim=True)
            refy_3dim = arg_reduction_fn(cpu_x, dim=3, keepdim=True)
            self.assertEqual(y_3dim, refy_3dim)

        helper(2, 8, 4, 4, "max", torch.float32)
        helper(2, 8, 4, 4, "max", torch.int32)
        helper(2, 8, 4, 4, "max", torch.float16)
        helper(2, 8, 4, 4, "max", torch.int64)
        helper(2, 8, 4, 4, "min", torch.float32)
        helper(2, 8, 4, 4, "min", torch.int32)
        helper(2, 8, 4, 4, "min", torch.float16)
        helper(2, 8, 4, 4, "min", torch.int64)

    @unittest.skipIf(product_version < 13.3, "Long data type supported from macOS 13.3 and above")
    def test_reduction_sum_max_long_val(self):
        x_mps = torch.tensor([sys.maxsize, sys.maxsize - 10, sys.maxsize - 5, sys.maxsize - 18], device="mps")
        x_cpu = x_mps.detach().clone().cpu()

        res_mps = torch.sum(x_mps)
        res_cpu = torch.sum(x_cpu)
        self.assertEqual(res_mps, res_cpu)

    # Test forward max
    # Note - don't test grad now
    def test_max_el(self):
        def helper(n, c, h, w, dtype=torch.float32):

            if (dtype not in [torch.float32, torch.bool]):
                cpu_x = torch.randint(50, (n, c, h, w), device='cpu', dtype=dtype, requires_grad=False)
                x = cpu_x.detach().clone().to('mps')
            elif (dtype == torch.bool):
                cpu_x = torch.randint(2, (n, c, h, w), device='cpu', dtype=dtype, requires_grad=False)
                x = cpu_x.detach().clone().to('mps')
            else:
                cpu_x = torch.randn(n, c, h, w, device='cpu', dtype=dtype, requires_grad=True)
                x = cpu_x.detach().clone().to('mps')

            ref_y = torch.max(cpu_x)
            y = torch.max(x)
            self.assertEqual(y, ref_y)

            for dim in [0, 1, 2, 3]:
                for keepdim in [True, False]:
                    y, idx = torch.max(x, dim=dim, keepdim=keepdim)
                    refy, refidx = torch.max(cpu_x, dim=dim, keepdim=keepdim)
                    self.assertEqual(y, refy)
                    self.assertEqual(idx, refidx)

            y_0 = torch.ones(c, h, w, device='mps', dtype=dtype)
            idx_0 = torch.ones(c, h, w, device='mps', dtype=torch.int64)
            torch.max(x, dim=0, out=(y_0, idx_0))
            refy_0, refidx_0 = torch.max(cpu_x, dim=0)
            self.assertEqual(y_0, refy_0)
            self.assertEqual(idx_0, refidx_0)

            y_0dim = torch.ones(1, c, h, w, device='mps', dtype=dtype)
            idx_0dim = torch.ones(1, c, h, w, device='mps', dtype=torch.int64)
            torch.max(x, dim=0, keepdim=True, out=(y_0dim, idx_0dim))
            refy_0dim, refidx_0dim = torch.max(cpu_x, dim=0, keepdim=True)
            self.assertEqual(y_0dim, refy_0dim)
            self.assertEqual(idx_0dim, refidx_0dim)

            y_1 = torch.ones(n, h, w, device='mps', dtype=dtype)
            idx_1 = torch.ones(n, h, w, device='mps', dtype=torch.int64)
            torch.max(x, dim=1, out=(y_1, idx_1))
            refy_1, refidx_1 = torch.max(cpu_x, dim=1)
            self.assertEqual(y_1, refy_1)
            self.assertEqual(idx_1, refidx_1)

            y_1dim = torch.ones(n, 1, h, w, device='mps', dtype=dtype)
            idx_1dim = torch.ones(n, 1, h, w, device='mps', dtype=torch.int64)
            torch.max(x, dim=1, keepdim=True, out=(y_1dim, idx_1dim))
            refy_1dim, refidx_1dim = torch.max(cpu_x, keepdim=True, dim=1)
            self.assertEqual(y_1dim, refy_1dim)
            self.assertEqual(idx_1dim, refidx_1dim)

            y_2 = torch.ones(n, c, w, device='mps', dtype=dtype)
            idx_2 = torch.ones(n, c, w, device='mps', dtype=torch.int64)
            torch.max(x, dim=2, out=(y_2, idx_2))
            refy_2, refidx_2 = torch.max(cpu_x, dim=2)
            self.assertEqual(y_2, refy_2)
            self.assertEqual(idx_2, refidx_2)

            y_2dim = torch.ones(n, c, 1, w, device='mps', dtype=dtype)
            idx_2dim = torch.ones(n, c, 1, w, device='mps', dtype=torch.int64)
            torch.max(x, dim=2, keepdim=True, out=(y_2dim, idx_2dim))
            refy_2dim, refidx_2dim = torch.max(cpu_x, dim=2, keepdim=True,)
            self.assertEqual(y_2dim, refy_2dim)
            self.assertEqual(idx_2dim, refidx_2dim)

            y_3 = torch.ones(n, c, h, device='mps', dtype=dtype)
            idx_3 = torch.ones(n, c, h, device='mps', dtype=torch.int64)
            torch.max(x, dim=3, out=(y_3, idx_3))
            refy_3, refidx_3 = torch.max(cpu_x, dim=3)
            self.assertEqual(y_3, refy_3)
            self.assertEqual(idx_3, refidx_3)

            y_3dim = torch.ones(n, c, h, 1, device='mps', dtype=dtype)
            idx_3dim = torch.ones(n, c, h, 1, device='mps', dtype=torch.int64)
            torch.max(x, dim=3, keepdim=True, out=(y_3dim, idx_3dim))
            refy_3dim, refidx_3dim = torch.max(cpu_x, dim=3, keepdim=True,)
            self.assertEqual(y_3dim, refy_3dim)
            self.assertEqual(idx_3dim, refidx_3dim)

        helper(2, 8, 4, 5, torch.float32)
        helper(2, 8, 4, 5, torch.int32)
        # helper(2, 8, 4, 5, torch.int64)

    def test_median(self):
        def helper_dtype_int32(n1, n2, n3):
            cpu_x = torch.randint(50, (n1, n2, n3), device='cpu', dtype=torch.int32)
            mps_x = cpu_x.detach().clone().to('mps')

            result_cpu = torch.median(cpu_x)
            result_mps = torch.median(mps_x)

            self.assertEqual(result_cpu, result_mps)

            for dim in [0, 1, 2]:
                for keepdim in [True, False]:
                    y, idx = torch.median(cpu_x, dim=dim, keepdim=keepdim)
                    refy, refidx = torch.median(mps_x, dim=dim, keepdim=keepdim)
                    self.assertEqual(y, refy)
                    self.assertEqual(idx, refidx)

        def helper_dtype_float32(n1, n2, n3):
            cpu_x = torch.randn(n1, n2, n3, device='cpu', dtype=torch.float32)
            mps_x = cpu_x.detach().clone().to('mps')

            result_cpu = torch.median(cpu_x)
            result_mps = torch.median(mps_x)

            self.assertEqual(result_cpu, result_mps)

            for dim in [0, 1, 2]:
                for keepdim in [True, False]:
                    y, idx = torch.median(cpu_x, dim=dim, keepdim=keepdim)
                    refy, refidx = torch.median(mps_x, dim=dim, keepdim=keepdim)
                    self.assertEqual(y, refy)
                    self.assertEqual(idx, refidx)

        helper_dtype_int32(10, 10, 10)  # median at even place
        helper_dtype_int32(3, 3, 3)  # median at odd place
        helper_dtype_int32(1, 1, 1)
        helper_dtype_int32(1, 2, 3)
        helper_dtype_float32(10, 10, 10)
        helper_dtype_float32(3, 3, 3)
        helper_dtype_float32(1, 1, 1)

    def test_any(self):
        def helper(shape):
            input_xs = []
            prod = 1

            for i in range(len(shape)):
                prod *= shape[i]
            input_xs.append(torch.randn(prod, dtype=torch.float).reshape(shape))
            input_xs.append(torch.arange(0, prod, dtype=torch.float).reshape(shape))
            input_xs.append(torch.ones(prod, dtype=torch.float).reshape(shape))
            input_xs.append(torch.zeros(prod, dtype=torch.float).reshape(shape))
            input_xs.append(torch.arange(0, prod, dtype=torch.int).reshape(shape))
            input_xs.append(torch.ones(prod, dtype=torch.int).reshape(shape))
            input_xs.append(torch.zeros(prod, dtype=torch.int).reshape(shape))
            input_xs.append(torch.arange(0, prod, dtype=torch.int).reshape(shape).bool())
            input_xs.append(torch.ones(prod, dtype=torch.int).reshape(shape).bool())
            input_xs.append(torch.zeros(prod, dtype=torch.int).reshape(shape).bool())

            for i, cpu_x in enumerate(input_xs):
                x = cpu_x.detach().clone().to('mps')
                y = torch.any(x)
                ref_y = torch.any(cpu_x)
                self.assertEqual(y, ref_y)

                y_0 = torch.any(x, dim=0)
                refy_0 = torch.any(cpu_x, dim=0)
                self.assertEqual(y_0, refy_0)

                y_0dim = torch.any(x, dim=0, keepdim=True)
                refy_0dim = torch.any(cpu_x, dim=0, keepdim=True)
                self.assertEqual(y_0dim, refy_0dim)

                y_0dim = torch.any(x, dim=0, keepdim=True)
                refy_0dim = torch.any(cpu_x, dim=0, keepdim=True)
                self.assertEqual(y_0dim, refy_0dim)

                y_1 = torch.any(x, dim=1)
                refy_1 = torch.any(cpu_x, dim=1)
                self.assertEqual(y_1, refy_1)

                y_1dim = torch.any(x, dim=1, keepdim=True)
                refy_1dim = torch.any(cpu_x, dim=1, keepdim=True)
                self.assertEqual(y_1dim, refy_1dim)

                if (len(shape) > 2):
                    y_2 = torch.any(x, dim=2)
                    refy_2 = torch.any(cpu_x, dim=2)
                    self.assertEqual(y_2, refy_2)

                    y_2dim = torch.any(x, dim=2, keepdim=True)
                    refy_2dim = torch.any(cpu_x, dim=2, keepdim=True)
                    self.assertEqual(y_2dim, refy_2dim)

                    y_3 = torch.any(x, dim=3)
                    refy_3 = torch.any(cpu_x, dim=3)
                    self.assertEqual(y_3, refy_3)

                    y_3dim = torch.any(x, dim=3, keepdim=True)
                    refy_3dim = torch.any(cpu_x, dim=3, keepdim=True)
                    self.assertEqual(y_3dim, refy_3dim)
        helper((1, 1, 1, 1))
        helper((1, 1, 3, 3))
        helper((7, 13))
        helper((2, 8, 4, 5))

    @unittest.skip("Test is crashing")
    def test_reduction_ops_5D(self):
        def helper(fn, dim):
            x_cpu = fn(torch.zeros(1, 1, 1, 1, 1), dim=dim)
            x_mps = fn(torch.zeros(1, 1, 1, 1, 1, device="mps"), dim=dim)
            self.assertEqual(x_cpu, x_mps.to('cpu'))
        for fn in [torch.any]:
            for dim in range(0, 4):
                helper(fn, dim)

    def test_all(self):
        def helper(shape):
            input_xs = []
            prod = 1

            for i in range(len(shape)):
                prod *= shape[i]
            input_xs.append(torch.randn(prod, dtype=torch.float).reshape(shape))
            input_xs.append(torch.arange(0, prod, dtype=torch.float).reshape(shape))
            input_xs.append(torch.ones(prod, dtype=torch.float).reshape(shape))
            input_xs.append(torch.zeros(prod, dtype=torch.float).reshape(shape))
            input_xs.append(torch.arange(0, prod, dtype=torch.int).reshape(shape))
            input_xs.append(torch.ones(prod, dtype=torch.int).reshape(shape))
            input_xs.append(torch.zeros(prod, dtype=torch.int).reshape(shape))
            input_xs.append(torch.arange(0, prod, dtype=torch.int).reshape(shape).bool())
            input_xs.append(torch.ones(prod, dtype=torch.int).reshape(shape).bool())
            input_xs.append(torch.zeros(prod, dtype=torch.int).reshape(shape).bool())

            for i, cpu_x in enumerate(input_xs):
                x = cpu_x.detach().clone().to('mps')
                y = torch.all(x)
                ref_y = torch.all(cpu_x)
                self.assertEqual(y, ref_y)

                y_0 = torch.all(x, dim=0)
                refy_0 = torch.all(cpu_x, dim=0)
                self.assertEqual(y_0, refy_0)

                y_0dim = torch.all(x, dim=0, keepdim=True)
                refy_0dim = torch.all(cpu_x, dim=0, keepdim=True)
                self.assertEqual(y_0dim, refy_0dim)

                y_0dim = torch.all(x, dim=0, keepdim=True)
                refy_0dim = torch.all(cpu_x, dim=0, keepdim=True)
                self.assertEqual(y_0dim, refy_0dim)

                y_1 = torch.all(x, dim=1)
                refy_1 = torch.all(cpu_x, dim=1)
                self.assertEqual(y_1, refy_1)

                y_1dim = torch.all(x, dim=1, keepdim=True)
                refy_1dim = torch.all(cpu_x, dim=1, keepdim=True)
                self.assertEqual(y_1dim, refy_1dim)
                if (len(shape) > 2):
                    y_2 = torch.all(x, dim=2)
                    refy_2 = torch.all(cpu_x, dim=2)
                    self.assertEqual(y_2, refy_2)

                    y_2dim = torch.all(x, dim=2, keepdim=True)
                    refy_2dim = torch.all(cpu_x, dim=2, keepdim=True)
                    self.assertEqual(y_2dim, refy_2dim)

                    y_3 = torch.all(x, dim=3)
                    refy_3 = torch.all(cpu_x, dim=3)
                    self.assertEqual(y_3, refy_3)

                    y_3dim = torch.all(x, dim=3, keepdim=True)
                    refy_3dim = torch.all(cpu_x, dim=3, keepdim=True)
                    self.assertEqual(y_3dim, refy_3dim)

        helper((1, 1, 1, 1))
        helper((1, 1, 3, 3))
        helper((7, 13))
        helper((2, 8, 4, 5))
        x_cpu = torch.tensor([], dtype=torch.bool)
        x_mps = x_cpu.to("mps")
        assert x_cpu.all() == x_mps.all().cpu()

    # Test forward min
    def test_min_el(self):
        def helper(n, c, h, w):
            cpu_x = torch.randn(n, c, h, w, device='cpu', dtype=torch.float, requires_grad=False)
            x = cpu_x.detach().clone().to('mps')

            y = torch.min(x)
            ref_y = torch.min(cpu_x)
            self.assertEqual(y, ref_y)

            y_0, idx_0 = torch.min(x, dim=0)
            refy_0, refidx_0 = torch.min(cpu_x, dim=0)
            self.assertEqual(y_0, refy_0)
            self.assertEqual(idx_0, refidx_0)

            y_0 = torch.ones(c, h, w, device='mps', dtype=torch.float)
            idx_0 = torch.ones(c, h, w, device='mps', dtype=torch.int64)
            torch.min(x, dim=0, out=(y_0, idx_0))
            refy_0, refidx_0 = torch.min(cpu_x, dim=0)
            self.assertEqual(y_0, refy_0)
            self.assertEqual(idx_0, refidx_0)

            y_0dim, idx_0dim = torch.min(x, dim=0, keepdim=True)
            refy_0dim, refidx_0dim = torch.min(cpu_x, dim=0, keepdim=True)
            self.assertEqual(y_0dim, refy_0dim)
            self.assertEqual(idx_0dim, refidx_0dim)

            y_0dim = torch.ones(1, c, h, w, device='mps', dtype=torch.float)
            idx_0dim = torch.ones(1, c, h, w, device='mps', dtype=torch.int64)
            torch.min(x, dim=0, keepdim=True, out=(y_0dim, idx_0dim))
            refy_0dim, refidx_0dim = torch.min(cpu_x, dim=0, keepdim=True)
            self.assertEqual(y_0dim, refy_0dim)
            self.assertEqual(idx_0dim, refidx_0dim)

            y_1, idx_1 = torch.min(x, dim=1)
            refy_1, refidx_1 = torch.min(cpu_x, dim=1)
            self.assertEqual(y_1, refy_1)
            self.assertEqual(idx_1, refidx_1)

            y_1 = torch.ones(n, h, w, device='mps', dtype=torch.float)
            idx_1 = torch.ones(n, h, w, device='mps', dtype=torch.int64)
            torch.min(x, dim=1, out=(y_1, idx_1))
            refy_1, refidx_1 = torch.min(cpu_x, dim=1)
            self.assertEqual(y_1, refy_1)
            self.assertEqual(idx_1, refidx_1)

            y_1dim, idx_1dim = torch.min(x, dim=1, keepdim=True)
            refy_1dim, refidx_1dim = torch.min(cpu_x, dim=1, keepdim=True)
            self.assertEqual(y_1dim, refy_1dim)
            self.assertEqual(idx_1dim, refidx_1dim)

            y_1dim = torch.ones(n, 1, h, w, device='mps', dtype=torch.float)
            idx_1dim = torch.ones(n, 1, h, w, device='mps', dtype=torch.int64)
            torch.min(x, dim=1, keepdim=True, out=(y_1dim, idx_1dim))
            refy_1dim, refidx_1dim = torch.min(cpu_x, keepdim=True, dim=1)
            self.assertEqual(y_1dim, refy_1dim)
            self.assertEqual(idx_1dim, refidx_1dim)

            y_2, idx_2 = torch.min(x, dim=2)
            refy_2, refidx_2 = torch.min(cpu_x, dim=2)
            self.assertEqual(y_2, refy_2)
            self.assertEqual(idx_2, refidx_2)

            y_2 = torch.ones(n, c, w, device='mps', dtype=torch.float)
            idx_2 = torch.ones(n, c, w, device='mps', dtype=torch.int64)
            torch.min(x, dim=2, out=(y_2, idx_2))
            refy_2, refidx_2 = torch.min(cpu_x, dim=2)
            self.assertEqual(y_2, refy_2)
            self.assertEqual(idx_2, refidx_2)

            y_2dim, idx_2dim = torch.min(x, dim=2, keepdim=True)
            refy_2dim, refidx_2dim = torch.min(cpu_x, dim=2, keepdim=True)
            self.assertEqual(y_2dim, refy_2dim)
            self.assertEqual(idx_2dim, refidx_2dim)

            y_2dim = torch.ones(n, c, 1, w, device='mps', dtype=torch.float)
            idx_2dim = torch.ones(n, c, 1, w, device='mps', dtype=torch.int64)
            torch.min(x, dim=2, keepdim=True, out=(y_2dim, idx_2dim))
            refy_2dim, refidx_2dim = torch.min(cpu_x, dim=2, keepdim=True,)
            self.assertEqual(y_2dim, refy_2dim)
            self.assertEqual(idx_2dim, refidx_2dim)

            y_3, idx_3 = torch.min(x, dim=3)
            refy_3, refidx_3 = torch.min(cpu_x, dim=3)
            self.assertEqual(y_3, refy_3)
            self.assertEqual(idx_3, refidx_3)

            y_3 = torch.ones(n, c, h, device='mps', dtype=torch.float)
            idx_3 = torch.ones(n, c, h, device='mps', dtype=torch.int64)
            torch.min(x, dim=3, out=(y_3, idx_3))
            refy_3, refidx_3 = torch.min(cpu_x, dim=3)
            self.assertEqual(y_3, refy_3)
            self.assertEqual(idx_3, refidx_3)

            y_3dim, idx_3dim = torch.min(x, dim=3, keepdim=True)
            refy_3dim, refidx_3dim = torch.min(cpu_x, dim=3, keepdim=True)
            self.assertEqual(y_3dim, refy_3dim)
            self.assertEqual(idx_3dim, refidx_3dim)

            y_3dim = torch.ones(n, c, h, 1, device='mps', dtype=torch.float)
            idx_3dim = torch.ones(n, c, h, 1, device='mps', dtype=torch.int64)
            torch.min(x, dim=3, keepdim=True, out=(y_3dim, idx_3dim))
            refy_3dim, refidx_3dim = torch.min(cpu_x, dim=3, keepdim=True,)
            self.assertEqual(y_3dim, refy_3dim)
            self.assertEqual(idx_3dim, refidx_3dim)

        helper(2, 8, 4, 5)

    # Test forward sum
    def test_sum(self):
        def helper(n, c, h, w, dtype=torch.float32):
            cpu_x = None
            x = None
            if (dtype not in [torch.float32, torch.bool]):
                cpu_x = torch.randint(50, (n, c, h, w), device='cpu', dtype=dtype, requires_grad=False)
                x = cpu_x.detach().clone().to('mps')
            elif (dtype == torch.bool):
                cpu_x = torch.randint(2, (n, c, h, w), device='cpu', dtype=dtype, requires_grad=False)
                x = cpu_x.detach().clone().to('mps')
            else:
                cpu_x = torch.randn(n, c, h, w, device='cpu', dtype=dtype, requires_grad=True)
                x = cpu_x.detach().clone().to('mps').requires_grad_()

            all_sum = torch.sum(x)
            all_sum_cpu = torch.sum(cpu_x)

            self.assertEqual(all_sum, all_sum_cpu)

            nil_dim_sum = torch.sum(x, dim=[])
            nil_dim_sum_cpu = torch.sum(cpu_x, dim=[])

            self.assertEqual(nil_dim_sum, nil_dim_sum_cpu)

            nil_dim_sum_keepdim = torch.sum(x, dim=[], keepdim=True)
            nil_dim_sum_cpu_keepdim = torch.sum(cpu_x, dim=[], keepdim=True)

            self.assertEqual(nil_dim_sum_keepdim, nil_dim_sum_cpu_keepdim)

            zero_dim_sum = torch.sum(x, dim=[0])
            zero_dim_sum_cpu = torch.sum(cpu_x, dim=[0])

            self.assertEqual(zero_dim_sum, zero_dim_sum_cpu)

            zero_dim_sum_keepdim = torch.sum(x, dim=[0], keepdim=True)
            zero_dim_sum_cpu_keepdim = torch.sum(cpu_x, dim=[0], keepdim=True)

            self.assertEqual(zero_dim_sum_keepdim, zero_dim_sum_cpu_keepdim)

            zero_one_dim_sum = torch.sum(x, dim=[0, 1])
            zero_one_dim_sum_cpu = torch.sum(cpu_x, dim=[0, 1])

            self.assertEqual(zero_one_dim_sum, zero_one_dim_sum_cpu)

            zero_one_dim_sum_keepdim = torch.sum(x, dim=[0, 1], keepdim=True)
            zero_one_dim_sum_cpu_keepdim = torch.sum(cpu_x, dim=[0, 1], keepdim=True)

            self.assertEqual(zero_one_dim_sum_keepdim, zero_one_dim_sum_cpu_keepdim)

            two_three_dim_sum = torch.sum(x, dim=[2, 3])
            two_three_dim_sum_cpu = torch.sum(cpu_x, dim=[2, 3])

            self.assertEqual(two_three_dim_sum, two_three_dim_sum_cpu)

            two_three_keepdim_sum = torch.sum(x, dim=[2, 3], keepdim=True)
            two_three_dim_keepsum_cpu = torch.sum(cpu_x, dim=[2, 3], keepdim=True)

            self.assertEqual(two_three_keepdim_sum, two_three_dim_keepsum_cpu)

        helper(2, 8, 4, 5)
        helper(2, 8, 4, 5, dtype=torch.int32)
        helper(2, 8, 4, 5, dtype=torch.int64)
        helper(2, 8, 4, 5, dtype=torch.bool)

    # Test forward prod
    def test_prod(self):
        def helper(shape, dtype=torch.float32):
            cpu_x = None
            x = None
            if (dtype not in [torch.float32, torch.bool]):
                cpu_x = torch.randint(1, 6, shape, device='cpu', dtype=dtype, requires_grad=False)
                x = cpu_x.detach().clone().to('mps')
            elif (dtype == torch.bool):
                cpu_x = torch.randint(2, shape, device='cpu', dtype=dtype, requires_grad=False)
                x = cpu_x.detach().clone().to('mps')
            else:
                cpu_x = torch.randn(shape, device='cpu', dtype=dtype, requires_grad=True)
                x = cpu_x.detach().clone().to('mps').requires_grad_()

            all_prod = torch.prod(x)
            all_prod_cpu = torch.prod(cpu_x)

            self.assertEqual(all_prod, all_prod_cpu)

            for dim in range(len(shape)):
                dim_prod = torch.prod(x, dim=dim)
                dim_prod_cpu = torch.prod(cpu_x, dim=dim)

                self.assertEqual(dim_prod, dim_prod_cpu)

                dim_prod_keepdim = torch.prod(x, dim=dim, keepdim=True)
                dim_prod_cpu_keepdim = torch.prod(cpu_x, dim=dim, keepdim=True)

                self.assertEqual(dim_prod_keepdim, dim_prod_cpu_keepdim)

        for dtype in [torch.float32, torch.int32, torch.int64, torch.bool]:
            helper((2, 3), dtype)

    # Test forward mean
    def test_mean(self):
        def helper(n, c, h, w):
            cpu_x = torch.randn(n, c, h, w, device='cpu', dtype=torch.float, requires_grad=True)
            x = cpu_x.detach().clone().to('mps').requires_grad_()

            all_mean = torch.mean(x)
            all_mean_cpu = torch.mean(cpu_x)

            self.assertEqual(all_mean, all_mean_cpu)

            nil_dim_mean = torch.mean(x, dim=[])
            nil_dim_mean_cpu = torch.mean(cpu_x, dim=[])

            self.assertEqual(nil_dim_mean, nil_dim_mean_cpu)

            nil_dim_mean_keepdim = torch.mean(x, dim=[], keepdim=True)
            nil_dim_mean_cpu_keepdim = torch.mean(cpu_x, dim=[], keepdim=True)

            self.assertEqual(nil_dim_mean_keepdim, nil_dim_mean_cpu_keepdim)

            zero_dim_mean = torch.mean(x, dim=[0])
            zero_dim_mean_cpu = torch.mean(cpu_x, dim=[0])

            self.assertEqual(zero_dim_mean, zero_dim_mean_cpu)

            zero_dim_mean_keepdim = torch.mean(x, dim=[0], keepdim=True)
            zero_dim_mean_cpu_keepdim = torch.mean(cpu_x, dim=[0], keepdim=True)

            self.assertEqual(zero_dim_mean_keepdim, zero_dim_mean_cpu_keepdim)

            zero_one_dim_mean = torch.mean(x, dim=[0, 1])
            zero_one_dim_mean_cpu = torch.mean(cpu_x, dim=[0, 1])

            self.assertEqual(zero_one_dim_mean, zero_one_dim_mean_cpu)

            zero_one_dim_mean_keepdim = torch.mean(x, dim=[0, 1], keepdim=True)
            zero_one_dim_mean_cpu_keepdim = torch.mean(cpu_x, dim=[0, 1], keepdim=True)

            self.assertEqual(zero_one_dim_mean_keepdim, zero_one_dim_mean_cpu_keepdim)

            two_three_dim_mean = torch.mean(x, dim=[2, 3])
            two_three_dim_mean_cpu = torch.mean(cpu_x, dim=[2, 3])

            self.assertEqual(two_three_dim_mean, two_three_dim_mean_cpu)

            two_three_keepdim_mean = torch.mean(x, dim=[2, 3], keepdim=True)
            two_three_dim_keepmean_cpu = torch.mean(cpu_x, dim=[2, 3], keepdim=True)

            self.assertEqual(two_three_keepdim_mean, two_three_dim_keepmean_cpu)

        helper(2, 8, 4, 5)

    # Test std
    def test_std(self):
        def helper(shape):
            cpu_x = torch.randn(shape, device='cpu', dtype=torch.float, requires_grad=False)
            x = cpu_x.detach().clone().to('mps')

            all_std = torch.std(x, unbiased=False)
            all_std_cpu = torch.std(cpu_x, unbiased=False)

            self.assertEqual(all_std, all_std_cpu)

            nil_dim_std = torch.std(x, dim=[], unbiased=False)
            nil_dim_std_cpu = torch.std(cpu_x, dim=[], unbiased=False)

            self.assertEqual(nil_dim_std, nil_dim_std_cpu)

            nil_dim_std_keepdim = torch.std(x, dim=[], keepdim=True, unbiased=False)
            nil_dim_std_cpu_keepdim = torch.std(cpu_x, dim=[], keepdim=True, unbiased=False)

            self.assertEqual(nil_dim_std_keepdim, nil_dim_std_cpu_keepdim)

            zero_dim_std = torch.std(x, dim=[0], unbiased=False)
            zero_dim_std_cpu = torch.std(cpu_x, dim=[0], unbiased=False)

            self.assertEqual(zero_dim_std, zero_dim_std_cpu)

            zero_dim_std_keepdim = torch.std(x, dim=[0], keepdim=True, unbiased=False)
            zero_dim_std_cpu_keepdim = torch.std(cpu_x, dim=[0], keepdim=True, unbiased=False)

            self.assertEqual(zero_dim_std_keepdim, zero_dim_std_cpu_keepdim)

            zero_one_dim_std = torch.std(x, dim=[0, 1], unbiased=False)
            zero_one_dim_std_cpu = torch.std(cpu_x, dim=[0, 1], unbiased=False)

            self.assertEqual(zero_one_dim_std, zero_one_dim_std_cpu)

            zero_one_dim_std_keepdim = torch.std(x, dim=[0, 1], keepdim=True, unbiased=False)
            zero_one_dim_std_cpu_keepdim = torch.std(cpu_x, dim=[0, 1], keepdim=True, unbiased=False)

            self.assertEqual(zero_one_dim_std_keepdim, zero_one_dim_std_cpu_keepdim)

            two_three_dim_std = torch.std(x, dim=[2, 3], unbiased=False)
            two_three_dim_std_cpu = torch.std(cpu_x, dim=[2, 3], unbiased=False)

            self.assertEqual(two_three_dim_std, two_three_dim_std_cpu)

            two_three_keepdim_std = torch.std(x, dim=[2, 3], keepdim=True, unbiased=False)
            two_three_dim_keepstd_cpu = torch.std(cpu_x, dim=[2, 3], keepdim=True, unbiased=False)

            self.assertEqual(two_three_keepdim_std, two_three_dim_keepstd_cpu)

            all_std = torch.std(x, unbiased=True)
            all_std_cpu = torch.std(cpu_x, unbiased=True)

            self.assertEqual(all_std, all_std_cpu)

            nil_dim_std = torch.std(x, dim=[], unbiased=True)
            nil_dim_std_cpu = torch.std(cpu_x, dim=[], unbiased=True)

            self.assertEqual(nil_dim_std, nil_dim_std_cpu)

            nil_dim_std_keepdim = torch.std(x, dim=[], keepdim=True, unbiased=True)
            nil_dim_std_cpu_keepdim = torch.std(cpu_x, dim=[], keepdim=True, unbiased=True)

            self.assertEqual(nil_dim_std_keepdim, nil_dim_std_cpu_keepdim)

            zero_dim_std = torch.std(x, dim=[0], unbiased=True)
            zero_dim_std_cpu = torch.std(cpu_x, dim=[0], unbiased=True)

            self.assertEqual(zero_dim_std, zero_dim_std_cpu)

            zero_dim_std_keepdim = torch.std(x, dim=[0], keepdim=True, unbiased=True)
            zero_dim_std_cpu_keepdim = torch.std(cpu_x, dim=[0], keepdim=True, unbiased=True)

            self.assertEqual(zero_dim_std_keepdim, zero_dim_std_cpu_keepdim)

            zero_one_dim_std = torch.std(x, dim=[0, 1], unbiased=True)
            zero_one_dim_std_cpu = torch.std(cpu_x, dim=[0, 1], unbiased=True)

            self.assertEqual(zero_one_dim_std, zero_one_dim_std_cpu)

            zero_one_dim_std_keepdim = torch.std(x, dim=[0, 1], keepdim=True, unbiased=True)
            zero_one_dim_std_cpu_keepdim = torch.std(cpu_x, dim=[0, 1], keepdim=True, unbiased=True)

            self.assertEqual(zero_one_dim_std_keepdim, zero_one_dim_std_cpu_keepdim)

            two_three_dim_std = torch.std(x, dim=[2, 3], unbiased=True)
            two_three_dim_std_cpu = torch.std(cpu_x, dim=[2, 3], unbiased=True)

            self.assertEqual(two_three_dim_std, two_three_dim_std_cpu)

            two_three_keepdim_std = torch.std(x, dim=[2, 3], keepdim=True, unbiased=True)
            two_three_dim_keepstd_cpu = torch.std(cpu_x, dim=[2, 3], keepdim=True, unbiased=True)

            self.assertEqual(two_three_keepdim_std, two_three_dim_keepstd_cpu)

        helper((4, 5, 6, 7))
        # verify if a change in shape of input would cause problems with graph caching
        helper((9, 5, 6, 7))

    # Test var
    def test_var_simple(self):
        def helper():

            shape = [2, 3, 4, 5]

            cpu_x = torch.randn(shape, device='cpu', dtype=torch.float, requires_grad=False)
            x = cpu_x.detach().clone().to('mps')

            for unbiased in [False, True]:
                for keepdim in [False, True]:

                    zero_dim_var = x.var(-1, keepdim=keepdim, unbiased=unbiased)
                    zero_dim_var_cpu = cpu_x.var(-1, keepdim=keepdim, unbiased=unbiased)

                    self.assertEqual(zero_dim_var, zero_dim_var_cpu)

                    all_var = torch.var(x, unbiased=unbiased)
                    all_var_cpu = torch.var(cpu_x, unbiased=unbiased)

                    self.assertEqual(all_var, all_var_cpu)

                    nil_dim_var = torch.var(x, dim=[], keepdim=keepdim, unbiased=unbiased)
                    nil_dim_var_cpu = torch.var(cpu_x, dim=[], keepdim=keepdim, unbiased=unbiased)

                    self.assertEqual(nil_dim_var, nil_dim_var_cpu)

                    zero_dim_var = torch.var(x, dim=[0], keepdim=keepdim, unbiased=unbiased)
                    zero_dim_var_cpu = torch.var(cpu_x, dim=[0], keepdim=keepdim, unbiased=unbiased)

                    self.assertEqual(zero_dim_var, zero_dim_var_cpu)

                    zero_one_dim_var = torch.var(x, dim=[0, -1], keepdim=keepdim, unbiased=unbiased)
                    zero_one_dim_var_cpu = torch.var(cpu_x, dim=[0, -1], keepdim=keepdim, unbiased=unbiased)

                    self.assertEqual(zero_one_dim_var, zero_one_dim_var_cpu)

                    two_three_dim_var = torch.var(x, dim=[2, 3], keepdim=keepdim, unbiased=unbiased)
                    two_three_dim_var_cpu = torch.var(cpu_x, dim=[2, 3], keepdim=keepdim, unbiased=unbiased)

                    self.assertEqual(two_three_dim_var, two_three_dim_var_cpu)

        helper()

    # Test forward amax
    def test_amax(self):
        def helper(shape, dim, keepdim):
            cpu_x = torch.randn(shape, device='cpu', dtype=torch.float, requires_grad=True)
            x = cpu_x.detach().clone().to('mps').requires_grad_()

            result = torch.amax(x, dim=dim, keepdim=keepdim)
            result_cpu = torch.amax(cpu_x, dim=dim, keepdim=keepdim)

            cpu_grad = torch.randn(result_cpu.shape)
            grad = cpu_grad.to('mps')

            result_cpu.backward(gradient=cpu_grad)
            result.backward(gradient=grad)

            self.assertEqual(result, result_cpu)
            self.assertEqual(x.grad, cpu_x.grad)

        for dim in ([], [0], [0, 1], [2, 3]):
            for keepdim in [False, True]:
                helper((2, 8, 4, 5), dim, keepdim)

    # Test forward amin
    def test_amin(self):
        def helper(shape, dim, keepdim):
            cpu_x = torch.randn(shape, device='cpu', dtype=torch.float, requires_grad=True)
            x = cpu_x.detach().clone().to('mps').requires_grad_()

            result = torch.amin(x, dim=dim, keepdim=keepdim)
            result_cpu = torch.amin(cpu_x, dim=dim, keepdim=keepdim)

            cpu_grad = torch.randn(result_cpu.shape)
            grad = cpu_grad.to('mps')

            result_cpu.backward(gradient=cpu_grad)
            result.backward(gradient=grad)

            self.assertEqual(result, result_cpu)
            self.assertEqual(x.grad, cpu_x.grad)

        for dim in ([], [0], [0, 1], [2, 3]):
            for keepdim in [False, True]:
                helper((2, 8, 4, 5), dim, keepdim)

    # Test minimum and maximum
    def test_minimum_maximum(self):
        def helper(n, c, h, w):
            cpu_x = torch.randn(n, c, h, w, device='cpu', dtype=torch.float, requires_grad=False)
            cpu_y = torch.randn(n, c, h, w, device='cpu', dtype=torch.float, requires_grad=False)
            mps_x = cpu_x.detach().clone().to('mps')
            mps_y = cpu_y.detach().clone().to('mps')

            minimum_result_cpu = torch.minimum(cpu_x, cpu_y)
            minimum_result_mps = torch.minimum(mps_x, mps_y)
            self.assertEqual(minimum_result_cpu, minimum_result_mps)

            maximum_result_cpu = torch.maximum(cpu_x, cpu_y)
            maximum_result_mps = torch.maximum(mps_x, mps_y)
            self.assertEqual(maximum_result_cpu, maximum_result_mps)

        helper(1, 1, 4, 5)

    def test_clamp_fp16_fp32(self):
        cpu_x = torch.randn(10, device='cpu', dtype=torch.float, requires_grad=False)
        x = cpu_x.detach().clone().to('mps')

        dtype = torch.float16

        clamp_min_vals_mps = torch.ones(10, device="mps").to(torch.float16)
        clamp_max_vals_mps = torch.ones(10, device="mps").to(torch.float16) * 10
        clamp_result_mps = torch.clamp(x, clamp_min_vals_mps, clamp_max_vals_mps)

        clamp_min_vals_cpu = torch.ones(10, device="cpu").to(torch.float16)
        clamp_max_vals_cpu = torch.ones(10, device="cpu").to(torch.float16) * 10
        clamp_result_cpu = torch.clamp(cpu_x, clamp_min_vals_cpu, clamp_max_vals_cpu)

        self.assertEqual(clamp_result_mps, clamp_result_cpu)

    # Test clamp_min
    def test_clamp_min(self):
        def helper(n, c, h, w):
            cpu_x = torch.randn(n, c, h, w, device='cpu', dtype=torch.float, requires_grad=False)
            x = cpu_x.detach().clone().to('mps')

            cpu_min_t = torch.randn(n, c, h, w, device='cpu', dtype=torch.float, requires_grad=False)
            min_t = cpu_min_t.detach().clone().to('mps')

            clamp_min_result = torch.clamp_min(x, min=5.0)
            clamp_min_result_cpu = torch.clamp_min(cpu_x, min=5.0)

            self.assertEqual(clamp_min_result, clamp_min_result_cpu)

            clamp_min_t_result = torch.clamp_min(x, min=min_t)
            clamp_min_t_result_cpu = torch.clamp_min(cpu_x, min=cpu_min_t)

            self.assertEqual(clamp_min_t_result, clamp_min_t_result_cpu)

        helper(2, 8, 4, 5)

    # Test clamp_max

    def test_clamp_max(self):
        def helper(n, c, h, w):
            cpu_x = torch.randn(n, c, h, w, device='cpu', dtype=torch.float, requires_grad=False)
            x = cpu_x.detach().clone().to('mps')

            cpu_max_t = torch.randn(n, c, h, w, device='cpu', dtype=torch.float, requires_grad=False)
            max_t = cpu_max_t.detach().clone().to('mps')

            clamp_max_result = torch.clamp_max(x, max=100.0)
            clamp_max_result_cpu = torch.clamp_max(cpu_x, max=100.0)

            self.assertEqual(clamp_max_result, clamp_max_result_cpu)

            clamp_max_t_result = torch.clamp_max(x, max=max_t)
            clamp_max_t_result_cpu = torch.clamp_max(cpu_x, max=cpu_max_t)

            self.assertEqual(clamp_max_t_result, clamp_max_t_result_cpu)

        helper(2, 8, 4, 5)

    # Test clamp
    def test_clamp(self):
        def helper(n, c, h, w):
            import numpy as np
            upper_bound = 1000
            half_upper_bound = upper_bound / 2

            # x=[0..1000)
            x_arr = upper_bound * np.random.random_sample(size=(n, c, h, w)).astype(np.float32)
            cpu_x = torch.tensor(x_arr, device='cpu', dtype=torch.float, requires_grad=False)
            x = cpu_x.detach().clone().to('mps')

            # x=[0..500)
            min_arr = half_upper_bound * np.random.random_sample(size=(n, c, h, w)).astype(np.float32)
            cpu_min_t = torch.tensor(min_arr, device='cpu', dtype=torch.float, requires_grad=False)
            min_t = cpu_min_t.detach().clone().to('mps')

            # x=[500..1000), to ensure max's are greater than mins
            max_arr = (half_upper_bound * np.random.random_sample(size=(n, c, h, w)).astype(np.float32)) + half_upper_bound
            cpu_max_t = torch.tensor(max_arr, device='cpu', dtype=torch.float, requires_grad=False)
            max_t = cpu_max_t.detach().clone().to('mps')

            # [200..600]: just an arbitrary range between [0..1000]
            clamp_result = torch.clamp(x, min=200.0, max=600.0)
            clamp_result_cpu = torch.clamp(cpu_x, min=200.0, max=600.0)
            self.assertEqual(clamp_result, clamp_result_cpu)

            # test optional scalar refs and cached graph keys by passing only max
            clamp_opt_result = torch.clamp(x, max=600.0)
            clamp_opt_result_cpu = torch.clamp(cpu_x, max=600.0)
            self.assertEqual(clamp_opt_result, clamp_opt_result_cpu)

            clamp_t_result = torch.clamp(x, min=min_t, max=max_t)
            clamp_t_result_cpu = torch.clamp(cpu_x, min=cpu_min_t, max=cpu_max_t)
            self.assertEqual(clamp_t_result, clamp_t_result_cpu)

            # test optional tensor refs and cached graph keys by passing only max
            clamp_topt_result = torch.clamp(x, max=max_t)
            clamp_topt_result_cpu = torch.clamp(cpu_x, max=cpu_max_t)
            self.assertEqual(clamp_topt_result, clamp_topt_result_cpu)

            # test strided x
            clamp_result = torch.clamp(x.movedim(0, -1), min=200.0, max=600.0)
            clamp_result_cpu = torch.clamp(cpu_x.movedim(0, -1), min=200.0, max=600.0)
            self.assertEqual(clamp_result, clamp_result_cpu)

            # test strided x, min_t, max_t
            clamp_result = torch.clamp(x.movedim(0, -1), min=min_t.movedim(0, -1), max=max_t.movedim(0, -1))
            clamp_result_cpu = torch.clamp(cpu_x.movedim(0, -1), min=cpu_min_t.movedim(0, -1), max=cpu_max_t.movedim(0, -1))
            self.assertEqual(clamp_result, clamp_result_cpu)

            # test strided min_t, max_t
            clamp_result = torch.clamp(
                x.movedim(0, -1).clone(memory_format=torch.contiguous_format),
                min=min_t.movedim(0, -1),
                max=max_t.movedim(0, -1)
            )
            clamp_result_cpu = torch.clamp(
                cpu_x.movedim(0, -1).clone(memory_format=torch.contiguous_format),
                min=cpu_min_t.movedim(0, -1),
                max=cpu_max_t.movedim(0, -1)
            )
            self.assertEqual(clamp_result, clamp_result_cpu)

            # test inplace clamping
            x.clamp_(min=200.0, max=600.0)
            cpu_x.clamp_(min=200.0, max=600.0)
            self.assertEqual(cpu_x, x)

        helper(2, 8, 4, 5)

    def test_divmode(self):
        def helper(shape, rounding_mode):
            for dtype in [torch.float32, torch.float16, torch.int32, torch.int64]:
                if ((rounding_mode is not None and "floor" in rounding_mode and dtype == torch.int64) or
                        (rounding_mode is not None and "trunc" in rounding_mode and dtype == torch.float16)) is False:
                    cpu_x = None
                    cpu_y = None
                    if (dtype in [torch.float32, torch.float16]):
                        cpu_x = torch.randn(shape, device='cpu', dtype=dtype, requires_grad=False)
                        cpu_y = torch.randn(shape, device='cpu', dtype=dtype, requires_grad=False)
                    else:
                        cpu_x = torch.randint(-10, 0, shape, device='cpu', dtype=dtype, requires_grad=False)
                        cpu_y = torch.randint(-10, 0, shape, device='cpu', dtype=dtype, requires_grad=False)

                    mps_x = cpu_x.detach().clone().to('mps')
                    # clamp to avoid division by 0
                    mps_y = cpu_y.detach().clone().to('mps')

                    if (rounding_mode == "floor_divide"):
                        result_div_cpu = torch.floor_divide(cpu_x, cpu_y)
                        result_div_mps = torch.floor_divide(mps_x, mps_y)
                        self.assertEqual(result_div_mps, result_div_cpu)
                    else:
                        result_div_cpu = torch.div(cpu_x, cpu_y, rounding_mode=rounding_mode)
                        result_div_mps = torch.div(mps_x, mps_y, rounding_mode=rounding_mode)
                        self.assertEqual(result_div_mps, result_div_cpu)

        helper((2, 8, 4, 5), None)
        helper((2, 8, 4, 5), "floor")
        helper((2, 8, 4, 5), "trunc")
        helper((2, 8, 4, 5), "floor_divide")

    def test_rounding(self):
        def helper(shape):
            cpu_x = torch.randn(shape, device='cpu', dtype=torch.float, requires_grad=False)
            mps_x = cpu_x.detach().clone().to('mps')

            result_floor_cpu = torch.floor(cpu_x)
            result_floor_mps = torch.floor(mps_x)
            self.assertEqual(result_floor_mps, result_floor_cpu)

            result_ceil_cpu = torch.ceil(cpu_x)
            result_ceil_mps = torch.ceil(mps_x)
            self.assertEqual(result_ceil_mps, result_ceil_cpu)

            result_trunc_cpu = torch.trunc(cpu_x)
            result_trunc_mps = torch.trunc(mps_x)
            self.assertEqual(result_trunc_mps, result_trunc_cpu)

            result_round_cpu = torch.round(cpu_x)
            result_round_mps = torch.round(mps_x)
            self.assertEqual(result_round_mps, result_round_cpu)

        helper((2, 6, 3, 5))
        helper((2, 8, 4, 5))

    def test_remainder(self):
        res_cpu = torch.remainder(
            torch.tensor([-3, -2, -1, 1, 2, 3], dtype=torch.int32, device="cpu"), torch.tensor(2, device="cpu", dtype=torch.int32))
        res_mps = torch.remainder(
            torch.tensor([-3, -2, -1, 1, 2, 3], dtype=torch.int32, device="mps"), torch.tensor(2, device="mps", dtype=torch.int32))
        self.assertEqual(res_cpu, res_mps)

        res_cpu = torch.remainder(
            torch.tensor([1, 2, 3, 4, 5], dtype=torch.int32, device="cpu"), -1.5)
        res_mps = torch.remainder(
            torch.tensor([1, 2, 3, 4, 5], dtype=torch.int32, device="mps"), -1.5)
        self.assertEqual(res_cpu, res_mps)

    def test_expand(self):
        def helper(n, c):
            values = [[1.0], [4.0], [7.0]]
            cpu_x = torch.tensor(values, device='cpu')
            x = cpu_x.detach().clone().to('mps')

            strided_cpu = torch.as_strided(cpu_x, (3, 4), (1, 0))
            strided_mps = torch.as_strided(x, (3, 4), (1, 0))

            self.assertEqual(strided_mps, strided_cpu)

        helper(3, 1)

    def test_im2col(self):
        def helper(x):
            return torch.nn.functional.unfold(x, kernel_size=(10, 15), dilation=2, padding=5, stride=3)
        x_cpu = torch.rand(1, 1, 200, 100)
        x = x_cpu.detach().clone().to('mps')
        self.assertEqual(helper(x_cpu), helper(x))

    def test_select(self):
        def helper(n, c):
            cpu_x = torch.randn(n, c, device='cpu', dtype=torch.float, requires_grad=True)
            x = cpu_x.detach().clone().to('mps').requires_grad_()

            strided_cpu = torch.as_strided(cpu_x, (3, 1), (3, 1))
            strided_mps = torch.as_strided(x, (3, 1), (3, 1))
            self.assertEqual(strided_mps, strided_cpu)

            strided_cpu = torch.as_strided(cpu_x, (1, 3), (3, 1))
            strided_mps = torch.as_strided(x, (1, 3), (3, 1))
            self.assertEqual(strided_mps, strided_cpu)

            strided_cpu = torch.as_strided(cpu_x, (3, 1), (3, 1), storage_offset=1)
            strided_mps = torch.as_strided(x, (3, 1), (3, 1), storage_offset=1)

            self.assertEqual(strided_mps, strided_cpu)

        helper(3, 3)

    def test_topk(self):
        def helper(shape):
            cpu_x = torch.randn(shape, device='cpu', dtype=torch.float, requires_grad=False)
            x = cpu_x.detach().clone().to('mps')
            for largest_val in [True, False]:
                if (type(shape) == tuple):
                    for curr_dim in range(0, len(shape)):
                        dim_size = shape[curr_dim]
                        for k in range(1, dim_size + 1):
                            topk_values, topk_indices = torch.topk(x, k, dim=curr_dim, largest=largest_val)
                            topk_values_cpu, topk_indices_cpu = torch.topk(cpu_x, k, dim=curr_dim, largest=largest_val)
                            self.assertEqual(topk_values, topk_values_cpu)
                            self.assertEqual(topk_indices, topk_indices_cpu)
                else:
                    for k in range(1, shape):
                        topk_values, topk_indices = torch.topk(x, k, dim=0, largest=largest_val)
                        topk_values_cpu, topk_indices_cpu = torch.topk(cpu_x, k, dim=0, largest=largest_val)
                        self.assertEqual(topk_values, topk_values_cpu)
                        self.assertEqual(topk_indices, topk_indices_cpu)

        helper(2)
        helper((5, 1))
        helper((1, 5))
        helper((5, 9, 7, 4))
        helper((50, 20, 7, 4))

    def test_sort(self):
        for SIZE in (4, 2049):
            device = 'mps'
            x = torch.rand(4, SIZE, device=device)
            res1val, res1ind = torch.sort(x)

            res2val = torch.tensor((), device=device)
            res2ind = torch.tensor((), device=device, dtype=torch.long)
            torch.sort(x, out=(res2val, res2ind))
            self.assertEqual(res1val, res2val, atol=0, rtol=0)
            self.assertEqual(res1ind, res2ind, atol=0, rtol=0)
            self.assertEqual(torch.argsort(x), res1ind)
            self.assertEqual(x.argsort(), res1ind)

            self.assertEqual(
                torch.sort(torch.tensor((50, 40, 30, 20, 10), device=device))[0],
                torch.tensor((10, 20, 30, 40, 50), device=device),
                atol=0, rtol=0
            )

    def test_upsample_nearest2d(self):
        def helper(N, C, H, W, memory_format):
            inputCPU = torch.arange(N * C * H * W, device='cpu', dtype=torch.float,
                                    requires_grad=True).reshape(N, C, H, W).to(memory_format=memory_format)
            inputCPU.retain_grad()
            inputMPS = inputCPU.detach().to('mps').requires_grad_()

            values = [1, 2, 5, 10, 40]

            for i in values:
                for j in values:
                    upsample_nearest2d = nn.UpsamplingNearest2d(scale_factor=(i, j))

                    outputCPU = upsample_nearest2d(inputCPU)
                    outputMPS = upsample_nearest2d(inputMPS)

                    self.assertEqual(outputCPU, outputMPS)
                    upsample_nearest2d = nn.UpsamplingNearest2d((i * H, j * W))

                    outputCPU = upsample_nearest2d(inputCPU)
                    outputMPS = upsample_nearest2d(inputMPS)

                    self.assertEqual(outputCPU, outputMPS)

                    outputCPU.backward(gradient=torch.full_like(outputCPU, 0.3))
                    outputMPS.backward(gradient=torch.full_like(outputMPS, 0.3))

                    self.assertEqual(inputCPU.grad, inputMPS.grad)

        for memory_format in [torch.channels_last, torch.contiguous_format]:
            helper(1, 1, 4, 4, memory_format=memory_format)
            helper(7, 5, 3, 2, memory_format=memory_format)

    def test_upsample_bilinear2d(self):
        def helper(N, C, H, W):
            inputCPU = torch.arange(N * C * H * W, device='cpu', dtype=torch.float,
                                    requires_grad=True).reshape(N, C, H, W)
            inputCPU.retain_grad()
            inputMPS = inputCPU.detach().clone().to('mps').requires_grad_()

            values = [1, 2, 5, 10, 40]

            for i in values:
                for j in values:
                    upsample_bilinear2d = nn.UpsamplingBilinear2d(scale_factor=(i, j))

                    outputCPU = upsample_bilinear2d(inputCPU)
                    outputMPS = upsample_bilinear2d(inputMPS)

                    self.assertEqual(outputCPU, outputMPS)

                    upsample_bilinear2d = nn.UpsamplingBilinear2d((i * H, j * W))

                    outputCPU = upsample_bilinear2d(inputCPU)
                    outputMPS = upsample_bilinear2d(inputMPS)

                    self.assertEqual(outputCPU, outputMPS)

                    outputCPU.backward(gradient=torch.full_like(outputCPU, 0.3))
                    outputMPS.backward(gradient=torch.full_like(outputMPS, 0.3))

                    self.assertEqual(inputCPU.grad, inputMPS.grad)

        helper(1, 1, 4, 4)
        helper(7, 5, 3, 2)

    def test_interpolate(self):
        def helper(shape, output_size, scales, mode, align_corners=False):
            inputCPU = torch.randn(shape, device='cpu', dtype=torch.float, requires_grad=True)
            inputCPU.retain_grad()
            inputMPS = inputCPU.detach().clone().to('mps').requires_grad_()

            # align_corners is used for 2D interpolation only
            if (align_corners is True and len(shape) > 3 and mode == 'bilinear'):
                if scales is not None:
                    outputCPU = nn.functional.interpolate(inputCPU, scale_factor=scales, mode=mode, align_corners=align_corners)
                    outputMPS = nn.functional.interpolate(inputMPS, scale_factor=scales, mode=mode, align_corners=align_corners)
                else:
                    outputCPU = nn.functional.interpolate(inputCPU, size=output_size, mode=mode, align_corners=align_corners)
                    outputMPS = nn.functional.interpolate(inputMPS, size=output_size, mode=mode, align_corners=align_corners)
            elif scales is not None:
                outputCPU = nn.functional.interpolate(inputCPU, scale_factor=scales, mode=mode)
                outputMPS = nn.functional.interpolate(inputMPS, scale_factor=scales, mode=mode)
            else:
                outputCPU = nn.functional.interpolate(inputCPU, size=output_size, mode=mode)
                outputMPS = nn.functional.interpolate(inputMPS, size=output_size, mode=mode)

            self.assertEqual(outputCPU, outputMPS)

            # backward pass (chose 0.6 just to have the grad_output != 1)
            outputCPU.backward(gradient=torch.full_like(outputCPU, 0.6))
            outputMPS.backward(gradient=torch.full_like(outputMPS, 0.6))
            self.assertEqual(inputCPU.grad, inputMPS.grad)

        # 1D interpolation
        for mode in ['nearest', 'nearest-exact']:
            helper([2, 3, 4], [3], None, mode)  # downsample with size
            helper([2, 3, 4], [6], None, mode)  # upsample with size
            helper([2, 3, 4], None, [0.6], mode)  # downsample with scale factor
            helper([2, 3, 4], None, [1.7], mode)  # upsample with scale factor
        # 2D interpolation
        for mode in ['nearest', 'nearest-exact', 'bilinear']:
            helper([2, 3, 4, 5], [3, 4], None, mode)  # downsample_nearest with size
            helper([2, 3, 4, 5], [6, 7], None, mode)  # upsample_nearest with size
            helper([2, 3, 4, 5], None, [0.6, 0.7], mode)  # downsample_nearest with scale factor
            helper([2, 3, 4, 5], None, [1.4, 1.7], mode)  # upsample_nearest with scale factor
        # align_corners=True
        helper([2, 3, 4, 5], [3, 4], None, 'bilinear', True)
        helper([2, 3, 4, 5], None, [1.4, 1.7], 'bilinear', True)

    # Test concat forward
    def test_cat1(self):
        def helper(shape_x, shape_y, shape_z):
            cpu_x = torch.randn(shape_x, device='cpu', dtype=torch.float, requires_grad=False)
            x = cpu_x.detach().clone().to('mps')

            cpu_y = torch.randn(shape_y, device='cpu', dtype=torch.float, requires_grad=False)
            y = cpu_y.detach().clone().to('mps')

            cpu_z = torch.randn(shape_z, device='cpu', dtype=torch.float, requires_grad=False)
            z = cpu_z.detach().clone().to('mps')

            cat = torch.cat([x, y, z], dim=1)
            cat_cpu = torch.cat([cpu_x, cpu_y, cpu_z], dim=1)

            self.assertEqual(cat, cat_cpu)

        helper([2, 2, 4, 5], [2, 3, 4, 5], [2, 5, 4, 5])
        helper([2, 2, 6, 5], [2, 3, 6, 5], [2, 5, 6, 5])
        helper([0, 2, 4, 5], [0, 3, 4, 5], [0, 5, 4, 5])
        helper([2, 2, 6, 5], [0], [2, 5, 6, 5])
        helper([0], [2, 3, 6, 5], [2, 5, 6, 5])
        helper([2, 3, 4, 5], [2, 5, 4, 5], [0])
        helper([2, 2, 6, 5], [2, 0, 6, 5], [2, 5, 6, 5])
        helper([2, 0, 6, 5], [2, 3, 6, 5], [2, 5, 6, 5])
        helper([2, 0, 6, 5], [2, 3, 6, 5], [2, 0, 6, 5])

    def test_constant_pad(self):
        m = torch.nn.ConstantPad2d((-2, -2, -2, -2), 3.5)
        input_cpu = torch.randn(1, 16, 16, 16)
        input_mps = input_cpu.detach().clone().to("mps")
        r_cpu = m(input_cpu)
        r_mps = m(input_mps)
        self.assertEqual(r_cpu, r_mps.to("cpu"))

        # Arbitrary input dimensions
        pad = (1, 1, 0, 0, 0, 0)
        value = 3.5
        input_cpu = torch.randn((1, 1, 3, 3, 3, 3, 3, 3, 3, 3))
        input_mps = input_cpu.detach().clone().to("mps")
        r_cpu = F.pad(input_cpu, pad=pad, value=value)
        r_mps = F.pad(input_mps, pad=pad, value=value)
        self.assertEqual(r_cpu, r_mps.to("cpu"))

    def test_circular_pad(self):
        # https://github.com/pytorch/pytorch/issues/80856
        k_cpu = torch.ones(3, 3, 9, 9)
        k_mps = k_cpu.detach().clone().to("mps")

        x_cpu = torch.rand(1, 3, 32, 32)
        x_mps = x_cpu.detach().clone().to("mps")

        x_pad_cpu = F.pad(x_cpu, (2, 2, 2, 2), mode='circular')
        x_pad_mps = F.pad(x_mps, (2, 2, 2, 2), mode='circular')

        y_cpu = F.conv2d(x_pad_cpu, k_cpu)
        y_mps = F.conv2d(x_pad_mps, k_mps)

        self.assertEqual(y_cpu, y_mps.cpu())

    def test_constant_pad_4d_warning(self):
        inputCPU = torch.rand((1, 2, 2, 2, 1, 1))
        inputMPS = inputCPU.detach().clone().to('mps')
        outputCPU = F.pad(inputCPU, [0, 0, 0, 0, 0, 0, 1, 0])
        outputMPS = F.pad(inputMPS, [0, 0, 0, 0, 0, 0, 1, 0])
        self.assertEqual(outputCPU, outputMPS)

    def test_pad(self):
        def helper(shape, padding, op, value=0):
            inputCPU = torch.randn(shape, device='cpu', dtype=torch.float, requires_grad=True)
            inputCPU.retain_grad()
            inputMPS = inputCPU.detach().clone().to('mps').requires_grad_()

            if (op in [nn.ConstantPad1d, nn.ConstantPad2d, nn.ConstantPad3d]):
                padCriteria = op(padding, value)
            else:
                padCriteria = op(padding)
            outputCPU = padCriteria(inputCPU)
            outputMPS = padCriteria(inputMPS)
            self.assertEqual(outputCPU, outputMPS)

            # backward pass (chose 0.6 just to have the grad_output != 1)
            outputCPU.backward(gradient=torch.full_like(outputCPU, 0.6))
            outputMPS.backward(gradient=torch.full_like(outputMPS, 0.6))
            self.assertEqual(inputCPU.grad, inputMPS.grad)

        # 1D Padding
        helper((2, 4, 3), 2, nn.ReflectionPad1d)
        # verify if a change in shape of input would cause problems with graph caching
        helper((2, 4, 4), (1, 3), nn.ReflectionPad1d)
        # Replication 1D
        helper((2, 1, 6), 3, nn.ReplicationPad1d)
        # Constant Pad 1D
        helper((2, 3, 4), 2, nn.ConstantPad1d)
        # Constant Pad 1D with single dimension input
        helper((16), (1, 2), nn.ConstantPad1d)

        # 2D Padding
        helper((1, 2, 3, 4), (1, 1, 2, 0), nn.ReflectionPad2d)
        # verify if a change in shape of input would cause problems with graph caching
        helper((2, 4, 3, 4), (1, 1, 2, 0), nn.ReflectionPad2d)
        # this should make the padding (2, 2, 2, 2)
        helper((2, 1, 6, 8), 2, nn.ReplicationPad2d)
        # verify if a change in shape of padding would cause problems with graph caching
        helper((2, 1, 6, 8), (2, 4, 3, 5), nn.ReplicationPad2d)
        # Constant Pad 2D
        helper((2, 1, 6, 8), (2, 4, 3, 5), nn.ConstantPad2d)
        # input size < pad size
        helper((1, 2, 3), (0, 0, 0, 1), nn.ConstantPad2d)
        # pad dims < input dims
        helper((50, 9, 300), (0, 0, 0, 31), nn.ConstantPad2d)
        # pad dims == input dims
        helper((1, 3), (0, 2, 0, 1), nn.ConstantPad2d)
        # input.numel() == 0 but output.numel() > 0
        helper((0, 3, 3), (1, 1, 1, 1, 1, 1), nn.ConstantPad2d)
        # pad dims < input dims - 2
        helper((1, 2, 3, 4), (1, 2), nn.ConstantPad2d)

        # 3D Padding
        helper((2, 4, 6, 8, 4), (1, 3, 3, 5, 3, 4), nn.ReflectionPad3d)
        # verify if a change in shape of padding would cause problems with graph caching
        helper((2, 4, 6, 8, 4), (1, 3, 3, 5, 3, 4), nn.ReplicationPad3d)
        # case where input_d == pad_front/back for ReplicationPad3d
        helper((3, 4, 5, 6, 7), (1, 2, 3, 4, 5, 6), nn.ReplicationPad3d)
        # Constant Pad 3D
        helper((2, 4, 6, 8, 4), (1, 3, 3, 5, 3, 4), nn.ConstantPad3d)
        # input size < pad size
        helper((2, 4, 6), (1, 3, 3, 5, 3, 4), nn.ConstantPad3d)
        # check the workaround for the right padding bug in Monterey
        helper((1, 2, 2, 2, 2), (0, 1), nn.ConstantPad3d)

    # Test stack forward
    def test_stack(self):
        # All shapes must be same
        def helper(shape, dtype=torch.float32):

            x, cpu_x = None, None
            y, cpu_y = None, None
            z, cpu_z = None, None

            if (dtype not in [torch.float32, torch.bool]):
                cpu_x = torch.randint(50, shape, device='cpu', dtype=dtype, requires_grad=False)
                x = cpu_x.detach().clone().to('mps')
                cpu_y = torch.randint(50, shape, device='cpu', dtype=dtype, requires_grad=False)
                y = cpu_y.detach().clone().to('mps')
                cpu_z = torch.randint(50, shape, device='cpu', dtype=dtype, requires_grad=False)
                z = cpu_z.detach().clone().to('mps')
            elif (dtype == torch.bool):
                cpu_x = torch.randint(2, shape, device='cpu', dtype=dtype, requires_grad=False)
                x = cpu_x.detach().clone().to('mps')
                cpu_y = torch.randint(2, shape, device='cpu', dtype=dtype, requires_grad=False)
                y = cpu_y.detach().clone().to('mps')
                cpu_z = torch.randint(2, shape, device='cpu', dtype=dtype, requires_grad=False)
                z = cpu_z.detach().clone().to('mps')
            else:
                cpu_x = torch.randn(shape, device='cpu', dtype=dtype, requires_grad=True)
                x = cpu_x.detach().clone().to('mps').requires_grad_()
                cpu_y = torch.randn(shape, device='cpu', dtype=dtype, requires_grad=True)
                y = cpu_y.detach().clone().to('mps').requires_grad_()
                cpu_z = torch.randn(shape, device='cpu', dtype=dtype, requires_grad=True)
                z = cpu_z.detach().clone().to('mps').requires_grad_()

            stack = torch.stack([x, y, z], dim=1)
            stack_cpu = torch.stack([cpu_x, cpu_y, cpu_z], dim=1)

            self.assertEqual(stack, stack_cpu)

        helper([2, 8, 4, 5])
        helper([2, 8, 4, 5], dtype=torch.float16)
        helper([2, 8, 4, 5], dtype=torch.int32)
        helper([2, 8, 4, 5], dtype=torch.int64)
        helper([2, 8, 4, 5], dtype=torch.bool)
        # Empty test - Currently failing! Empty tensor not handled!
        # helper([0, 2, 4, 5])

    # Test abs
    def test_abs(self):
        def helper(shape):
            cpu_x = torch.randn(shape, device='cpu', dtype=torch.float, requires_grad=False)
            x = cpu_x.detach().clone().to('mps')

            abs_result = torch.abs(x)
            abs_result_cpu = torch.abs(cpu_x)

            self.assertEqual(abs_result, abs_result_cpu)

        helper((2, 8, 4, 5))

    def test_log(self):
        def helper(shape):
            cpu_x = torch.randn(shape, device='cpu', dtype=torch.float, requires_grad=False)
            x = cpu_x.detach().clone().to('mps')

            log_result = torch.log(x)
            log_result_cpu = torch.log(cpu_x)

            self.assertEqual(log_result, log_result_cpu)

        helper((2, 8, 4, 5))

    def test_log_ten(self):
        def helper(shape):
            cpu_x = torch.randn(shape, device='cpu', dtype=torch.float, requires_grad=False)
            x = cpu_x.detach().clone().to('mps')

            log_ten_result = torch.log10(x)
            log_ten_result_cpu = torch.log10(cpu_x)

            self.assertEqual(log_ten_result, log_ten_result_cpu)

        helper((2, 8, 4, 5))

    def test_log_two(self):
        def helper(shape):
            cpu_x = torch.randn(shape, device='cpu', dtype=torch.float, requires_grad=False)
            x = cpu_x.detach().clone().to('mps')

            log_two_result = torch.log2(x)
            log_two_result_cpu = torch.log2(cpu_x)

            self.assertEqual(log_two_result, log_two_result_cpu)

        helper((2, 8, 4, 5))

    def test_log1p(self):
        def helper(shape):
            cpu_x = torch.randn(shape, device='cpu', dtype=torch.float, requires_grad=False)
            x = cpu_x.detach().clone().to('mps')

            log_result = torch.log1p(x)
            log_result_cpu = torch.log1p(cpu_x)

            self.assertEqual(log_result, log_result_cpu)

        helper((2, 8, 4, 5))

    def test_logaddexp(self):
        def helper(shape):
            cpu_x = torch.randn(shape, device='cpu', dtype=torch.float, requires_grad=False)
            x = cpu_x.detach().clone().to('mps')

            cpu_y = torch.randn(shape, device='cpu', dtype=torch.float, requires_grad=False)
            y = cpu_y.detach().clone().to('mps')

            log_result = torch.logaddexp(x, y)
            log_result_cpu = torch.logaddexp(cpu_x, cpu_y)

            self.assertEqual(log_result, log_result_cpu)

        helper((2, 8, 4, 5))

    def test_logaddexp2(self):
        def helper(shape):
            cpu_x = torch.randn(shape, device='cpu', dtype=torch.float, requires_grad=False)
            x = cpu_x.detach().clone().to('mps')

            cpu_y = torch.randn(shape, device='cpu', dtype=torch.float, requires_grad=False)
            y = cpu_y.detach().clone().to('mps')

            log_result = torch.logaddexp2(x, y)
            log_result_cpu = torch.logaddexp2(cpu_x, cpu_y)

            self.assertEqual(log_result, log_result_cpu)

        helper((2, 8, 4, 5))

    # Test concat forward
    def test_cat2(self):

        def helper1(shape_x, shape_y, shape_z, shape_w):
            cpu_x = torch.randn(shape_x, device='cpu', dtype=torch.float, requires_grad=False)
            x = cpu_x.detach().clone().to('mps')

            cpu_y = torch.randn(shape_y, device='cpu', dtype=torch.float, requires_grad=False)
            y = cpu_y.detach().clone().to('mps')

            cpu_z = torch.randn(shape_z, device='cpu', dtype=torch.float, requires_grad=False)
            z = cpu_z.detach().clone().to('mps')

            cpu_w = torch.randn(shape_w, device='cpu', dtype=torch.float, requires_grad=False)
            w = cpu_w.detach().clone().to('mps')

            cat = torch.cat([x, y, z, w], dim=1)
            cat_cpu = torch.cat([cpu_x, cpu_y, cpu_z, cpu_w], dim=1)

            self.assertEqual(cat, cat_cpu)

        def helper(shape_x, shape_y, shape_z):
            cpu_x = torch.randn(shape_x, device='cpu', dtype=torch.float, requires_grad=False)
            x = cpu_x.detach().clone().to('mps')

            cpu_y = torch.randn(shape_y, device='cpu', dtype=torch.float, requires_grad=False)
            y = cpu_y.detach().clone().to('mps')

            cpu_z = torch.randn(shape_z, device='cpu', dtype=torch.float, requires_grad=False)
            z = cpu_z.detach().clone().to('mps')

            cat = torch.cat([x, y, z], dim=1)
            cat_cpu = torch.cat([cpu_x, cpu_y, cpu_z], dim=1)

            self.assertEqual(cat, cat_cpu)

        helper([2, 8, 4, 5], [2, 10, 4, 5], [2, 6, 4, 5])
        helper([2, 2, 4, 5], [2, 3, 4, 5], [2, 5, 4, 5])
        # Empty test - Currently failing! Empty tensor not handled!
        # helper([0, 2, 4, 5], [2, 0, 4, 5], [2, 5, 0, 5])

    # Test isnan
    def test_isnan(self):
        def helper(shape):
            cpu_x = torch.randn(shape, device='cpu', dtype=torch.float, requires_grad=False)
            nan_index = [random.randrange(0, shape[0])]
            # make a selected row inf
            cpu_x.index_put_(indices=[torch.tensor(nan_index)], values=torch.tensor(float('nan')))
            x = cpu_x.detach().clone().to('mps')

            isnan_result = torch.isnan(x)
            isnan_result_cpu = torch.isnan(cpu_x)

            self.assertEqual(isnan_result, isnan_result_cpu)

        helper((8, 2, 4, 5))

    # Test reciprocal
    def test_reciprocal(self):
        def helper(shape):
            cpu_x = torch.randn(shape, device='cpu', dtype=torch.float, requires_grad=True)
            x = cpu_x.detach().clone().to('mps').requires_grad_()

            reciprocal_result = torch.reciprocal(x)
            reciprocal_result_cpu = torch.reciprocal(cpu_x)

            cpu_grad = torch.ones_like(reciprocal_result_cpu)
            grad = cpu_grad.to('mps')

            reciprocal_result.backward(gradient=grad)
            reciprocal_result_cpu.backward(gradient=cpu_grad)

            self.assertEqual(reciprocal_result, reciprocal_result_cpu)
            self.assertEqual(x.grad, cpu_x.grad)

        helper((2, 8, 4, 5))

    # Test sqrt
    def test_sqrt(self):
        def helper(shape):
            cpu_x = torch.randn(shape, device='cpu', dtype=torch.float, requires_grad=True)
            x = cpu_x.detach().clone().to('mps').requires_grad_()

            sqrt_result = torch.sqrt(x)
            sqrt_result_cpu = torch.sqrt(cpu_x)

            cpu_grad = torch.ones_like(sqrt_result_cpu)
            grad = cpu_grad.to('mps')

            sqrt_result.backward(gradient=grad)
            sqrt_result_cpu.backward(gradient=cpu_grad)

            self.assertEqual(sqrt_result, sqrt_result_cpu)
            self.assertEqual(x.grad, cpu_x.grad)

        helper((2, 8, 4, 5))

    # Test selu, elu, celu
    def test_elu(self):
        def helper(shape, alpha=1.0, memory_format=torch.contiguous_format):
            cpu_x = torch.randn(shape, device='cpu', dtype=torch.float)
            cpu_x = cpu_x.to(memory_format=memory_format).requires_grad_()

            x = cpu_x.detach().clone().to('mps').requires_grad_(True)
            for activation_func in [torch.nn.ELU(alpha=alpha), torch.nn.CELU(alpha=alpha), torch.nn.SELU()]:
                elu_result = activation_func(x)
                elu_result_cpu = activation_func(cpu_x)

                cpu_grad = torch.randn(elu_result_cpu.shape)
                grad = cpu_grad.to('mps')

                elu_result.backward(gradient=grad)
                elu_result_cpu.backward(gradient=cpu_grad)

                self.assertEqual(elu_result, elu_result_cpu)
                self.assertEqual(x.grad, cpu_x.grad)

        # Test empty shape too
        for memory_fromat in [torch.channels_last, torch.contiguous_format]:
            for shape in [(2, 8, 4, 5)]:
                for alpha in [0.000001, 1.0, 2.3, 0.34, 23]:
                    helper(shape, alpha, memory_fromat)

    # Test glu
    def test_glu(self):
        def helper(shape, dim=0):
            cpu_x = torch.randn(shape, device='cpu', dtype=torch.float, requires_grad=True)
            x = cpu_x.detach().clone().to('mps').requires_grad_()

            for activation_func in [torch.nn.GLU(dim=dim)]:
                glu_result = activation_func(x)
                glu_result_cpu = activation_func(cpu_x)

                cpu_grad = torch.randn(glu_result_cpu.shape)
                grad = cpu_grad.to('mps')

                glu_result.backward(gradient=grad)
                glu_result_cpu.backward(gradient=cpu_grad)

                self.assertEqual(glu_result, glu_result_cpu)
                self.assertEqual(x.grad, cpu_x.grad)

        for shape in [[4], (2, 4), (2, 8, 4, 6)]:
            for dim in range(len(shape)):
                helper(shape, dim)

    # Test softplus
    def test_softplus(self):
        def helper(shape, beta, threshold, dtype):
            cpu_x = torch.randn(shape, device='cpu', dtype=dtype, requires_grad=True)
            x = cpu_x.detach().clone().to('mps').requires_grad_()

            softplus_result = torch.nn.Softplus(beta=beta, threshold=threshold)(x)
            softplus_result_cpu = torch.nn.Softplus(beta=beta, threshold=threshold)(cpu_x)

            cpu_grad = torch.randn(softplus_result.shape)
            grad = cpu_grad.to('mps')

            softplus_result.backward(gradient=grad)
            softplus_result_cpu.backward(gradient=cpu_grad)

            self.assertEqual(softplus_result, softplus_result_cpu)
            self.assertEqual(x.grad, cpu_x.grad)

        # Test empty shape too
        for shape, beta, threshold, dtype in product(
            [(), (2, 3), (10, 10), (2, 3, 4, 5)],
            [0.5, 1, 2, 3, 4],
            [0.5, 20, 30, 40, 50],
            [torch.float16, torch.float32]
        ):
            helper(shape, beta, threshold, dtype)

    # Test silu

    def test_silu(self):
        def helper(shape):
            cpu_x = torch.randn(shape, device='cpu', dtype=torch.float, requires_grad=True)
            x = cpu_x.detach().clone().to('mps').requires_grad_()

            silu_result = torch.nn.SiLU()(x)
            silu_result_cpu = torch.nn.SiLU()(cpu_x)

            cpu_grad = torch.randn(silu_result_cpu.shape)
            grad = cpu_grad.to('mps')

            silu_result.backward(gradient=grad)
            silu_result_cpu.backward(gradient=cpu_grad)

            self.assertEqual(silu_result, silu_result_cpu)
            self.assertEqual(x.grad, cpu_x.grad)

        # Test empty shape too
        for shape in [[], (2, 3), (2, 8, 4, 5)]:
            helper(shape)

    def test_cast_mps_to_cpu(self):
        def helper(src_dtype, dst_dtype):
            input = torch.rand((1, 3, 128, 128), dtype=src_dtype)
            input_cast_mps = input.to('mps')
            input_cast_cpu = input_cast_mps.to('cpu', dtype=dst_dtype)

            # needs to match the initial Tensor
            self.assertEqual(input_cast_cpu, input.to(dtype=dst_dtype))
        helper(torch.half, torch.float)
        helper(torch.float, torch.half)

    def test_cast_mps_to_mps(self):
        def helper(src_dtype, dst_dtype):
            input_cpu = torch.rand((1, 3, 128, 128), dtype=src_dtype)
            input_mps = input_cpu.to('mps')
            output_mps = input_mps.to(dtype=dst_dtype)
            output_cpu = input_cpu.to(dtype=dst_dtype)
            self.assertEqual(output_mps.cpu(), output_cpu)
        helper(torch.half, torch.float)
        helper(torch.float, torch.half)
        helper(torch.half, torch.long)
        helper(torch.float, torch.int)

    def test_avg_pool2d_count_include_pad(self):
        cpu_x = torch.randn((1, 3, 9, 9), device='cpu', dtype=torch.float, requires_grad=True)
        x = cpu_x.detach().clone().to('mps').requires_grad_()
        pool = torch.nn.AvgPool2d(kernel_size=(3, 3), padding=(1, 1), stride=(1, 1), ceil_mode=True, count_include_pad=True)
        ref_y = pool(cpu_x)
        y = pool(x)
        self.assertEqual(y, ref_y)
        cpu_grad = torch.randn(ref_y.shape)
        grad = cpu_grad.to('mps')
        ref_y.backward(gradient=cpu_grad)
        y.backward(gradient=grad)
        self.assertEqual(x.grad, cpu_x.grad)

    # Test adaptive avg pool2d - when the input size is a multiple of output size
    # Not testing for channels last right now
    def test_adaptive_avg_pool2d_simple(self):
        def helper(input_shape, out_shape, channels_last):
            cpu_x = torch.randn(input_shape, device='cpu', dtype=torch.float, requires_grad=True)
            if (channels_last):
                cpu_x = cpu_x.to(memory_format=torch.channels_last)
                cpu_x.retain_grad()
            x = cpu_x.detach().clone().to('mps').requires_grad_()

            avg_result = torch.nn.AdaptiveAvgPool2d(out_shape)(x)
            avg_result_cpu = torch.nn.AdaptiveAvgPool2d(out_shape)(cpu_x)

            cpu_grad = torch.randn(avg_result_cpu.shape)
            grad = cpu_grad.to('mps')

            avg_result.backward(gradient=grad)
            avg_result_cpu.backward(gradient=cpu_grad)

            self.assertEqual(avg_result, avg_result_cpu)
            self.assertEqual(x.grad, cpu_x.grad)

        helper((2, 2, 4, 4), (2, 2), False)
        helper((2, 2, 9, 9), (3, 3), False)
        helper((2, 2, 9, 9), (9, 9), False)
        helper((2, 2, 16, 16), (2, 2), False)
        helper((2, 2, 16, 16), (2, 16), False)

        helper((2, 16, 16), (4, 4), False)

        # Output shape larger than input shape

        helper((2, 2, 4, 4), (8, 8), False)
        helper((2, 2, 2, 2), (4, 4), False)
        helper((2, 2, 3, 3), (9, 9), False)
        helper((2, 2, 2, 2), (16, 16), False)
        helper((2, 2, 2, 16), (16, 16), False)

        helper((2, 4, 4), (16, 16), False)

        try:
            helper((2, 2, 3, 3), (7, 7), False)
        except Exception as e:
            pass

    # Test max avg pool2d - when the input size is a multiple of output size
    # Not testing for channels last right now
    def test_adaptive_max_pool2d_simple(self):
        def helper(input_shape, out_shape, return_indices, dtype, channels_last=False):
            cpu_x = None
            if (dtype in [torch.float16, torch.float32]):
                cpu_x = torch.randn(input_shape, device='cpu', dtype=dtype, requires_grad=True)
            else:
                cpu_x = torch.randint(50, input_shape, device='cpu', dtype=dtype, requires_grad=True)
            if (channels_last):
                cpu_x = cpu_x.to(memory_format=torch.channels_last)
                cpu_x.retain_grad()
            x = cpu_x.detach().clone().to('mps').requires_grad_()

            max_result, max_indices = None, None
            max_result_cpu, max_indices_cpu = None, None

            if (return_indices):
                max_result, max_indices = torch.nn.AdaptiveMaxPool2d(out_shape, return_indices)(x)
                max_result_cpu, max_indices_cpu = torch.nn.AdaptiveMaxPool2d(out_shape, return_indices)(cpu_x)
            else:
                max_result = torch.nn.AdaptiveMaxPool2d(out_shape, return_indices)(x)
                max_result_cpu = torch.nn.AdaptiveMaxPool2d(out_shape, return_indices)(cpu_x)

            cpu_grad = torch.randn(max_result_cpu.shape)
            grad = cpu_grad.to('mps')

            max_result.backward(gradient=grad)
            max_result_cpu.backward(gradient=cpu_grad)

            self.assertEqual(max_result, max_result_cpu)
            if (return_indices):
                self.assertEqual(max_indices, max_indices_cpu)
            self.assertEqual(x.grad, cpu_x.grad)

        for dtype in [torch.float32]:
            for return_indices in [False, True]:
                helper((2, 2, 4, 4), (2, 2), return_indices, dtype)
                helper((2, 2, 9, 9), (3, 3), return_indices, dtype)
                helper((2, 2, 9, 9), (9, 9), return_indices, dtype)
                helper((2, 2, 16, 16), (2, 2), return_indices, dtype)
                helper((2, 2, 16, 16), (2, 16), return_indices, dtype)
                helper((2, 16, 16), (4, 4), return_indices, dtype)

    def test_gelu_simple(self):
        def helper(shape, dtype=torch.float):
            cpu_x = torch.randn(shape, device='cpu', dtype=dtype, requires_grad=True)
            x = cpu_x.detach().clone().to('mps').requires_grad_()

            gelu_result = torch.nn.GELU()(x)
            # GELU is not supported on CPU, so cast it to float
            gelu_result_cpu = torch.nn.GELU()(cpu_x.to(torch.float))

            cpu_grad = torch.ones_like(gelu_result_cpu)
            grad = cpu_grad.to('mps')

            gelu_result.backward(gradient=grad)
            gelu_result_cpu.backward(gradient=cpu_grad)

            atol = 1e-5 if dtype == torch.float else 1e-2
            rtol = 1e-3 if dtype == torch.float else 1e-2
            self.assertEqual(gelu_result, gelu_result_cpu.to(dtype), atol=atol, rtol=rtol)
            self.assertEqual(x.grad, cpu_x.grad, atol=atol, rtol=rtol)

        # Test empty shape too
        for dtype in [torch.float, torch.half]:
            for shape in [(0, 3), [], (2, 3), (2, 8, 4, 5)]:
                helper(shape, dtype)
        # Test that gelu would raise an assert for integral types
        for dtype in [torch.int8, torch.int16, torch.int32, torch.int64]:
            self.assertRaises(RuntimeError, lambda: torch.nn.GELU()(torch.randint(100, (2,), dtype=dtype, device="mps")))

    def test_gelu(self):
        def _test_gelu(n, m, dtype, contiguous, atol=None, rtol=None):
            numpy_dtype = {
                torch.bfloat16: torch.float, torch.float: torch.float, torch.double: torch.double
            }[dtype]
            devices = ['cpu']
            devices += ['mps']

            def _gelu_ref(X):
                return X * stats.norm.cdf(X)

            for d in devices:
                X = torch.rand(n, m, dtype=dtype, requires_grad=True, device=d)[:, ::2]
                res = X
                ref = (X.to(numpy_dtype).cpu().detach().numpy())
                self.assertEqual(res, ref, rtol=rtol, atol=atol, exact_dtype=False)

        for n in [1, 5, 10]:
            for m in [1, 5, 10]:
                _test_gelu(n, m, torch.float32, True)
                _test_gelu(n, m, torch.float32, False)

        # Test multi threaded
        num_threads = torch.get_num_threads()
        torch.set_num_threads(4)
        try:
            _test_gelu(32, 32, torch.float32, False)
        finally:
            torch.set_num_threads(num_threads)

    def test_gelu_tanh(self):
        def helper(shape):
            cpu_x = torch.randn(shape, device='cpu', dtype=torch.float)
            x = cpu_x.detach().clone().to('mps')

            gelu_tanh_result = torch.nn.functional.gelu(x, approximate='tanh')
            gelu_tanh_result_cpu = torch.nn.functional.gelu(cpu_x, approximate='tanh')
            self.assertEqual(gelu_tanh_result, gelu_tanh_result_cpu)

        helper((2, 8, 4, 5))

    # Test hardtanh
    def test_hardtanh(self):
        def helper(shape, min_val, max_val, inplace=False):
            cpu_x = None
            x = None

            if (not inplace):
                cpu_x = torch.randn(shape, device='cpu', dtype=torch.float, requires_grad=True)
                x = cpu_x.detach().clone().to('mps').requires_grad_()
            else:
                cpu_x = torch.randn(shape, device='cpu', dtype=torch.float, requires_grad=False)
                x = cpu_x.detach().clone().to('mps')

            hardtanh_result = torch.nn.Hardtanh(min_val=min_val, max_val=max_val, inplace=inplace)(x)
            hardtanh_result_cpu = torch.nn.Hardtanh(min_val=min_val, max_val=max_val, inplace=inplace)(cpu_x)

            self.assertEqual(hardtanh_result, hardtanh_result_cpu)

            if (not inplace):
                cpu_grad = torch.randn(hardtanh_result_cpu.shape)
                grad = cpu_grad.to('mps')
                hardtanh_result.backward(gradient=grad)
                hardtanh_result_cpu.backward(gradient=cpu_grad)
                self.assertEqual(x.grad, cpu_x.grad)

        # Test empty shape too
        for shape in [(0, 3), [], (2, 3), (2, 8, 4, 5)]:
            for min_val, max_val in zip([-1, -2, 3], [1, -1, 4]):
                helper(shape, min_val, max_val)
                helper(shape, min_val, max_val, inplace=True)

    def test_hardswish(self):
        def helper(shape, inplace=False, requires_grad=True):
            m = nn.Hardswish(inplace=inplace)

            input_cpu = torch.randn(shape, device='cpu', dtype=torch.float, requires_grad=requires_grad)
            input_mps = input_cpu.detach().clone().to('mps').requires_grad_(requires_grad)

            if inplace and requires_grad:  # check that both raise runtime error
                self.assertRaises(RuntimeError, lambda: m(input_cpu))
                self.assertRaises(RuntimeError, lambda: m(input_mps))
                return

            output_cpu = m(input_cpu)
            output_mps = m(input_mps)

            cpu_grad = torch.ones_like(output_cpu)
            mps_grad = cpu_grad.to('mps')

            self.assertEqual(output_cpu, output_mps)

            if requires_grad:
                output_cpu.backward(gradient=cpu_grad)
                output_mps.backward(gradient=mps_grad)

                self.assertEqual(input_cpu.grad, input_mps.grad)

        for shape in [(0, 3), [], (2, 3), (2, 8, 4, 5)]:
            helper(shape, inplace=False, requires_grad=False)
            helper(shape, inplace=True, requires_grad=False)
            helper(shape, inplace=False, requires_grad=True)
            helper(shape, inplace=True, requires_grad=True)

    def test_transpose_2D(self):
        values = [[1.0, 2.0, 3.0], [4.0, 5.0, 6.0], [7.0, 8.0, 9.0]]
        values1 = [[1.0, 1.0, 1.0], [1.0, 1.0, 1.0], [1.0, 1.0, 1.0]]
        cpu_x = torch.tensor(values, device='cpu')
        mps_x = torch.tensor(values, device='mps')
        mps_x1 = torch.tensor(values1, device='mps')

        cpu_transpose = torch.transpose(cpu_x, 0, 1)
        mps_transpose = torch.transpose(mps_x, 0, 1)
        self.assertEqual(cpu_transpose, mps_transpose.to('cpu'))

    def test_transpose_3D(self):
        values = [[[1.0, 2.0, 3.0], [4.0, 5.0, 6.0]], [[7.0, 8.0, 9.0], [10.0, 11.0, 12.0]]]
        cpu_x = torch.tensor(values, device='cpu')
        mps_x = torch.tensor(values, device='mps')

        cpu_transpose1 = torch.transpose(cpu_x, 0, 1)
        mps_transpose1 = torch.transpose(mps_x, 0, 1).to('cpu')
        self.assertEqual(cpu_transpose1, mps_transpose1)

        cpu_transpose2 = torch.transpose(cpu_x, 0, 2)
        mps_transpose2 = torch.transpose(mps_x, 0, 2).to('cpu')
        self.assertEqual(cpu_transpose2, mps_transpose2)

        cpu_transpose3 = torch.transpose(cpu_x, 1, 2)
        mps_transpose3 = torch.transpose(mps_x, 1, 2).to('cpu')
        self.assertEqual(cpu_transpose3, mps_transpose3)


    def test_transpose_4D(self):
        values = [[[[1.0, 2.0, 3.0], [4.0, 5.0, 6.0]], [[7.0, 8.0, 9.0], [10.0, 11.0, 12.0]]],
                  [[[13.0, 14.0, 15.0], [16.0, 17.0, 18.0]], [[19.0, 20.0, 21.0], [22.0, 23.0, 24.0]]]]
        cpu_x = torch.tensor(values, device='cpu')
        mps_x = torch.tensor(values, device='mps')

        cpu_transpose1 = torch.transpose(cpu_x, 0, 1)
        mps_transpose1 = torch.transpose(mps_x, 0, 1).to('cpu')
        self.assertEqual(cpu_transpose1, mps_transpose1)

        cpu_transpose2 = torch.transpose(cpu_x, 0, 2)
        mps_transpose2 = torch.transpose(mps_x, 0, 2).to('cpu')
        self.assertEqual(cpu_transpose2, mps_transpose2)

        cpu_transpose3 = torch.transpose(cpu_x, 0, 3)
        mps_transpose3 = torch.transpose(mps_x, 0, 3).to('cpu')
        self.assertEqual(cpu_transpose3, mps_transpose3)

        cpu_transpose4 = torch.transpose(cpu_x, 3, 1)
        mps_transpose4 = torch.transpose(mps_x, 3, 1).to('cpu')
        self.assertEqual(cpu_transpose4, mps_transpose4)

        cpu_transpose5 = torch.transpose(cpu_x, 3, 2)
        mps_transpose5 = torch.transpose(mps_x, 3, 2).to('cpu')
        self.assertEqual(cpu_transpose5, mps_transpose5)

        cpu_transpose6 = torch.transpose(cpu_x, 1, 2)
        mps_transpose6 = torch.transpose(mps_x, 1, 2).to('cpu')
        self.assertEqual(cpu_transpose6, mps_transpose6)

    # Test sign
    def test_sign(self):
        def helper(shape):
            cpu_x = torch.randn(shape, device='cpu', dtype=torch.float, requires_grad=True)
            x = cpu_x.detach().clone().to('mps').requires_grad_()

            sign_result = torch.sign(x)
            sign_result_cpu = torch.sign(cpu_x)

            cpu_grad = torch.ones_like(sign_result_cpu)
            grad = cpu_grad.to('mps')

            sign_result.backward(gradient=grad)
            sign_result_cpu.backward(gradient=cpu_grad)

            self.assertEqual(sign_result, sign_result_cpu)

        helper((2, 8, 4, 5))

    def test_signbit(self):
        def helper(shape, dtype):
            cpu_x = torch.randn(shape, device='cpu').to(dtype)
            x = cpu_x.clone().to('mps')

            signbit_result = torch.signbit(x)
            signbit_result_cpu = torch.signbit(cpu_x)

            self.assertEqual(signbit_result, signbit_result_cpu)

        helper((2, 8, 4, 5), torch.int)
        helper((2, 8, 4, 5), torch.float)
        helper((2, 8, 4, 5), torch.int64)

    # Test neg
    def test_neg(self):
        def helper(shape):
            cpu_x = torch.randn(shape, device='cpu', dtype=torch.float, requires_grad=True)
            x = cpu_x.detach().clone().to('mps').requires_grad_()

            neg_result = torch.neg(x)
            neg_result_cpu = torch.neg(cpu_x)

            cpu_grad = torch.ones_like(neg_result_cpu)
            grad = cpu_grad.to('mps')

            neg_result.backward(gradient=grad)
            neg_result_cpu.backward(gradient=cpu_grad)

            self.assertEqual(neg_result, neg_result_cpu)

        helper((2, 8, 4, 5))

    def test_neg_strided_input(self):
        # See https://github.com/pytorch/pytorch/issues/98074#issuecomment-1496088337
        x = torch.arange(18.0, device='mps').reshape(2, 3, 3)
        y = x.permute(1, 0, 2)[..., 1]
        z = y + y.neg()
        self.assertEqual(z.abs().max().item(), 0.0)

    # Test index add
    def test_index_add(self):
        def helper(shape, dim, index, source_shape, alpha, x_dtype=torch.float32, idx_dtype=torch.int32):
            cpu_x = torch.randn(shape, device='cpu', dtype=x_dtype, requires_grad=False)
            x = cpu_x.detach().clone().to('mps')

            cpu_idx = torch.tensor(index, device='cpu', dtype=idx_dtype)
            idx = cpu_idx.detach().clone().to('mps')

            cpu_source = torch.randn(source_shape, device='cpu', dtype=x_dtype, requires_grad=False)
            source = cpu_source.detach().clone().to('mps')

            idx_result = torch.index_add(x, dim=dim, index=idx, source=source, alpha=alpha)
            idx_result_cpu = torch.index_add(cpu_x, dim=dim, index=cpu_idx, source=cpu_source, alpha=alpha)
            self.assertEqual(idx_result, idx_result_cpu)

        helper((2, 8, 4, 5), 0, [0, 1, 0], (3, 8, 4, 5), 5)
        helper((8, 8, 4, 5), 0, [7], (1, 8, 4, 5), 6.0)
        helper((2, 8, 4, 5), 1, [0, 3, 7], (2, 3, 4, 5), 5)
        helper((2, 8, 4, 5), 2, [3, 0], (2, 8, 2, 5), 3.0)
        helper((2, 8, 4, 5), 3, [2, 3, 0], (2, 8, 4, 3), 4)
        helper((2, 3, 3), -1, [1, 2], (2, 3, 2), 6.0)
        # test result dim=1
        helper((2,), 0, [1], (1,), 6.0)
        helper(2, 0, 1, 1, 6)
        # test float16
        helper((2,), 0, [1], (1,), 6.0, x_dtype=torch.float16)

    # Test flip
    def test_flip(self):
        def helper(shape, dims):
            cpu_x = torch.randn(shape, device='cpu', dtype=torch.float, requires_grad=False)
            x = cpu_x.detach().clone().to('mps')

            flip_result = torch.flip(x, dims=dims)
            flip_result_cpu = torch.flip(cpu_x, dims=dims)

            self.assertEqual(flip_result, flip_result_cpu)

        helper((2, 8, 4, 5), [0])
        helper((8, 8, 4, 5), [0, 1])
        helper((2, 8, 4, 5), (0, 1, 2, 3))
        helper((2, 3, 3), (-1,))
        # empty dims
        helper((2, 8, 4, 5), [])
        # input.numel() == 1
        helper((1,), (0,))
        # input.numel() == 0
        helper((0,), (0,))
        # none of dims that needs to be flipped
        helper((1, 3), [0])

    # Test index select
    def test_index_select(self):
        def helper(shape, dim, index, idx_dtype=torch.int32):
            cpu_x = torch.randn(shape, device='cpu', dtype=torch.float, requires_grad=False)
            x = cpu_x.detach().clone().to('mps')

            cpu_idx = torch.tensor(index, device='cpu', dtype=idx_dtype)
            idx = cpu_idx.detach().clone().to('mps')

            idx_result = torch.index_select(x, dim=dim, index=idx)
            idx_result_cpu = torch.index_select(cpu_x, dim=dim, index=cpu_idx)

            self.assertEqual(idx_result, idx_result_cpu)

        helper((2, 8, 4, 5), 0, [1])
        helper((8, 8, 4, 5), 0, [0, 3, 2, 7, 6])
        helper((2, 8, 4, 5), 1, [0, 3, 2, 7, 6])
        helper((2, 8, 4, 5), 2, [3, 0, 1])
        helper((2, 8, 4, 5), 3, [2, 3, 0])
        helper((2, 3, 3), -1, [1, 2])
        helper((), 0, [0])
        helper((5), 0, [])

    def test_index_select_scalar(self):
        def helper(value, dim, index, idx_dtype=torch.int32):
            cpu_x = torch.tensor(value, device='cpu', dtype=torch.float, requires_grad=False)
            x = cpu_x.detach().clone().to('mps')

            cpu_idx = torch.tensor(index, device='cpu', dtype=idx_dtype)
            idx = cpu_idx.detach().clone().to('mps')

            idx_result = torch.index_select(x, dim=dim, index=idx)
            idx_result_cpu = torch.index_select(cpu_x, dim=dim, index=cpu_idx)

            self.assertEqual(idx_result, idx_result_cpu)

        helper(22, 0, [0])
        with self.assertRaisesRegex(RuntimeError, "Index to scalar can have only 1 value"):
            helper(22, 0, [])

    def test_embedding_dense_backward(self):
        def helper(n, d, m, idx):
            embeddingMPS = nn.Embedding(n, d, max_norm=True, device='mps')
            emedding_weight = embeddingMPS.weight.detach().cpu()
            W_MPS = torch.randn((m, d), requires_grad=True, device='mps')
            idx_MPS = torch.tensor(idx, device='mps')
            a_MPS = embeddingMPS.weight.clone() @ W_MPS.t()  # weight must be cloned for this to be differentiable
            a_MPS.retain_grad()
            b_MPS = embeddingMPS(idx_MPS) @ W_MPS.t()  # modifies weight in-place
            b_MPS.retain_grad()
            out_MPS = (a_MPS.unsqueeze(0) + b_MPS)
            loss_MPS = out_MPS.sigmoid().prod()
            loss_MPS.backward()

            embeddingCPU = nn.Embedding(n, d, max_norm=True, _weight=emedding_weight)
            W_CPU = W_MPS.to('cpu')
            idx_CPU = torch.tensor(idx)
            a_CPU = embeddingCPU.weight.clone() @ W_CPU.t()  # weight must be cloned for this to be differentiable
            a_CPU.retain_grad()
            b_CPU = embeddingCPU(idx_CPU) @ W_CPU.t()  # modifies weight in-place
            b_CPU.retain_grad()
            out_CPU = (a_CPU.unsqueeze(0) + b_CPU)
            loss_CPU = out_CPU.sigmoid().prod()
            loss_CPU.backward()

            self.assertEqual(b_CPU.grad, b_MPS.grad)
            self.assertEqual(a_CPU.grad, a_MPS.grad)

        helper(3, 5, 7, [0, 1, 2])
        helper(3, 6, 7, [0, 1, 2])  # verify if changes in shape would cause cached graph lookup problems
        helper(3, 5, 7, 2)  # test scalar index

    # Test pytorch gather
    def test_gather(self):
        def helper(shape, dim, idx_shape, idx_dtype=torch.int64):
            cpu_x = torch.randn(shape, device='cpu', dtype=torch.float, requires_grad=True)
            x = cpu_x.detach().clone().to('mps').requires_grad_()

            # Indices should be taken from range of axis along which gathering is done
            idx_np = np.random.randint(0, shape[dim], idx_shape)

            cpu_idx = torch.tensor(idx_np, device='cpu', dtype=idx_dtype)
            idx = cpu_idx.detach().clone().to('mps')

            gather_result = torch.gather(x, dim=dim, index=idx)
            gather_result_cpu = torch.gather(cpu_x, dim=dim, index=cpu_idx)

            cpu_grad = torch.randn(idx_shape, device='cpu', dtype=torch.float)
            grad = cpu_grad.to('mps')
            gather_result.backward(gradient=grad)
            gather_result_cpu.backward(gradient=cpu_grad)

            self.assertEqual(gather_result, gather_result_cpu)
            self.assertEqual(cpu_x.grad, x.grad)

        helper((6, 3, 3), 0, (3, 3, 3))
        helper((2, 3, 3, 3), 0, (10, 3, 3, 3))
        helper((2, 8, 4, 5), 0, (10, 8, 4, 5))
        helper((2, 8, 4, 5), 0, (10, 6, 3, 2))
        helper((8, 8, 4, 5), 0, (6, 8, 4, 5))
        helper((8, 8, 4, 5), 0, (6, 7, 2, 3))
        helper((2, 8, 4, 5), 1, (2, 5, 3, 4))
        helper((2, 8, 4, 5), 2, (1, 8, 10, 3))
        helper((2, 8, 4, 5), 3, (2, 5, 3, 12))

    # Test pytorch gather
    def test_gather_scalar(self):
        idx_dtype = torch.int64
        cpu_x = torch.tensor(3, device='cpu', dtype=torch.float, requires_grad=True)
        x = cpu_x.detach().clone().to('mps').requires_grad_()

        idx_np = [0]

        cpu_idx = torch.tensor(idx_np, device='cpu', dtype=idx_dtype)
        idx = cpu_idx.detach().clone().to('mps')

        gather_result = torch.gather(x, dim=0, index=idx)
        gather_result_cpu = torch.gather(cpu_x, dim=0, index=cpu_idx)

        cpu_grad = torch.randn([1], device='cpu', dtype=torch.float)
        grad = cpu_grad.to('mps')
        gather_result.backward(gradient=grad)
        gather_result_cpu.backward(gradient=cpu_grad)

        self.assertEqual(gather_result, gather_result_cpu)
        self.assertEqual(cpu_x.grad, x.grad)

    # Test pytorch scatter_add and scatter
    def test_scatter_add(self):
        def helper(shape, dim, idx_shape, src_shape, idx_dtype=torch.int64, do_add=True):
            cpu_x = torch.randn(shape, device='cpu', dtype=torch.float, requires_grad=True)
            x = cpu_x.detach().clone().to('mps').requires_grad_()

            cpu_src = torch.randn(src_shape, device='cpu', dtype=torch.float, requires_grad=True)
            src = cpu_src.detach().clone().to('mps').requires_grad_()

            # Indices should be taken from range of axis along which gathering is done
            idx_np = None
            if (do_add):
                idx_np = np.random.randint(0, shape[dim], idx_shape)
            else:
                idx_np = np.array([[0, 1, 2],
                                   [1, 2, 3],
                                   [2, 3, 4],
                                   [3, 4, 5],
                                   [4, 5, 6]])

            cpu_idx = torch.tensor(idx_np, device='cpu', dtype=idx_dtype)
            idx = cpu_idx.detach().clone().to('mps')

            scatter_result = None
            scatter_result_cpu = None

            if (do_add):
                scatter_result = torch.scatter_add(x, dim=dim, index=idx, src=src)
                scatter_result_cpu = torch.scatter_add(cpu_x, dim=dim, index=cpu_idx, src=cpu_src)
            else:
                scatter_result = torch.scatter(x, dim=dim, index=idx, src=src)
                scatter_result_cpu = torch.scatter(cpu_x, dim=dim, index=cpu_idx, src=cpu_src)

            cpu_grad = None
            grad = None

            if (idx_shape == src_shape):
                cpu_grad = torch.randn(shape, device='cpu', dtype=torch.float)
                grad = cpu_grad.to('mps')
                scatter_result.backward(gradient=grad)
                scatter_result_cpu.backward(gradient=cpu_grad)

            self.assertEqual(scatter_result, scatter_result_cpu)
            if (idx_shape == src_shape):
                self.assertEqual(cpu_x.grad, x.grad)
                self.assertEqual(cpu_src.grad, src.grad)

        helper((2, 3), 0, (5, 3), (5, 3))
        helper((2, 8, 4, 5), 0, (10, 8, 4, 5), (10, 8, 4, 5))
        helper((8, 8, 4, 5), 0, (10, 8, 4, 5), (10, 8, 4, 5))
        helper((8, 8, 4, 5), 0, (4, 7, 3, 2), (4, 7, 3, 2))
        helper((8, 8, 4, 5), 0, (4, 6, 3, 2), (4, 7, 3, 2))
        helper((8, 8, 4, 5), 0, (4, 6, 3, 2), (8, 8, 4, 5))

        helper((2, 8, 4, 5), 1, (2, 20, 4, 5), (2, 20, 4, 5))
        helper((2, 8, 4, 5), 1, (2, 13, 3, 2), (2, 13, 3, 2))
        helper((8, 8, 4, 5), 1, (6, 5, 2, 3), (6, 5, 2, 3))
        helper((8, 8, 4, 5), 1, (3, 4, 2, 2), (6, 5, 2, 3))

        helper((4, 5, 9, 8), 2, (4, 5, 13, 8), (4, 5, 13, 8))
        helper((4, 5, 9, 8), 2, (3, 4, 10, 6), (3, 4, 10, 6))
        helper((4, 5, 9, 8), 2, (3, 3, 7, 5), (3, 4, 10, 6))

        # Test scatter src
        helper((8, 3), 0, (5, 3), (5, 3), do_add=False)
        helper((10, 3), 0, (5, 3), (5, 8), do_add=False)

    # Test pytorch scatter_add and scatter for scalar input
    def test_scatter_add_scalar(self):
        def helper(idx_dtype=torch.int64, do_add=True):
            cpu_x = torch.tensor(2, device='cpu', dtype=torch.float, requires_grad=True)
            x = cpu_x.detach().clone().to('mps').requires_grad_()

            cpu_src = torch.tensor(3, device='cpu', dtype=torch.float, requires_grad=True)
            src = cpu_src.detach().clone().to('mps').requires_grad_()

            # Indices should be taken from range of axis along which gathering is done
            idx_np = [0]

            cpu_idx = torch.tensor(idx_np, device='cpu', dtype=idx_dtype)
            idx = cpu_idx.detach().clone().to('mps')

            scatter_result = None
            scatter_result_cpu = None

            if (do_add):
                scatter_result = torch.scatter_add(x, dim=0, index=idx, src=src)
                scatter_result_cpu = torch.scatter_add(cpu_x, dim=0, index=cpu_idx, src=cpu_src)
            else:
                scatter_result = torch.scatter(x, dim=0, index=idx, src=src)
                scatter_result_cpu = torch.scatter(cpu_x, dim=0, index=cpu_idx, src=cpu_src)

            cpu_grad = None
            grad = None

            cpu_grad = torch.tensor(1.2, device='cpu', dtype=torch.float)
            grad = cpu_grad.to('mps')
            scatter_result.backward(gradient=grad)
            scatter_result_cpu.backward(gradient=cpu_grad)

            self.assertEqual(scatter_result, scatter_result_cpu)
            self.assertEqual(cpu_x.grad, x.grad)
            self.assertEqual(cpu_src.grad, src.grad)

        helper()
        helper(do_add=False)

    # Test pytorch scatter_reduce
    def test_scatter_reduce(self):
        def helper(shape, dim, idx_shape, src_shape, idx_dtype=torch.int64, reduce_str="sum"):
            cpu_x = torch.randn(shape, device='cpu', dtype=torch.float, requires_grad=True)
            x = cpu_x.detach().clone().to('mps').requires_grad_()

            cpu_src = torch.randn(src_shape, device='cpu', dtype=torch.float, requires_grad=True)
            src = cpu_src.detach().clone().to('mps').requires_grad_()

            # Indices should be taken from range of axis along which gathering is done
            idx_np = np.random.randint(0, shape[dim], idx_shape)

            cpu_idx = torch.tensor(idx_np, device='cpu', dtype=idx_dtype)
            idx = cpu_idx.detach().clone().to('mps')

            scatter_result = torch.scatter(x, dim=dim, index=idx, src=src, reduce=reduce_str)
            scatter_result_cpu = torch.scatter(cpu_x, dim=dim, index=cpu_idx, src=cpu_src, reduce=reduce_str)

            self.assertEqual(scatter_result, scatter_result_cpu)

        # for reduce in ["sum", "prod", "amax", "amin"]:
        for reduce_type in ["add", "multiply"]:
            helper((2, 3), 0, (5, 3), (5, 3), reduce_str=reduce_type)
            helper((2, 8, 4, 5), 0, (10, 8, 4, 5), (10, 8, 4, 5), reduce_str=reduce_type)
            helper((8, 8, 4, 5), 0, (10, 8, 4, 5), (10, 8, 4, 5), reduce_str=reduce_type)
            helper((8, 8, 4, 5), 0, (4, 7, 3, 2), (4, 7, 3, 2), reduce_str=reduce_type)
            helper((8, 8, 4, 5), 0, (4, 6, 3, 2), (4, 7, 3, 2), reduce_str=reduce_type)
            helper((8, 8, 4, 5), 0, (4, 6, 3, 2), (8, 8, 4, 5), reduce_str=reduce_type)

            helper((2, 8, 4, 5), 1, (2, 20, 4, 5), (2, 20, 4, 5), reduce_str=reduce_type)
            helper((2, 8, 4, 5), 1, (2, 13, 3, 2), (2, 13, 3, 2), reduce_str=reduce_type)
            helper((8, 8, 4, 5), 1, (6, 5, 2, 3), (6, 5, 2, 3), reduce_str=reduce_type)
            helper((8, 8, 4, 5), 1, (3, 4, 2, 2), (6, 5, 2, 3), reduce_str=reduce_type)

            helper((4, 5, 9, 8), 2, (4, 5, 13, 8), (4, 5, 13, 8), reduce_str=reduce_type)
            helper((4, 5, 9, 8), 2, (3, 4, 10, 6), (3, 4, 10, 6), reduce_str=reduce_type)
            helper((4, 5, 9, 8), 2, (3, 3, 7, 5), (3, 4, 10, 6), reduce_str=reduce_type)

    def test_is_nonzero(self):
        self.assertFalse(torch.is_nonzero(torch.tensor([0.]).to('mps')))
        self.assertTrue(torch.is_nonzero(torch.tensor([1.5]).to('mps')))
        self.assertFalse(torch.is_nonzero(torch.tensor([False]).to('mps')))
        self.assertTrue(torch.is_nonzero(torch.tensor([3]).to('mps')))

    # Test triu
    def test_triu(self):
        def helper(shape, diag=0):
            cpu_x = torch.randn(shape, device='cpu', dtype=torch.float, requires_grad=True)
            x = cpu_x.detach().clone().to('mps').requires_grad_()

            triu_result = torch.triu(x, diag)
            triu_result_cpu = torch.triu(cpu_x, diag)

            cpu_grad = torch.randn(triu_result_cpu.shape)
            grad = cpu_grad.to('mps')

            triu_result.backward(gradient=grad)
            triu_result_cpu.backward(gradient=cpu_grad)

            self.assertEqual(triu_result, triu_result_cpu)
            self.assertEqual(x.grad, cpu_x.grad)

        helper((2, 8, 4, 5))
        helper((2, 8, 4, 5), diag=1)
        helper((2, 8, 4, 5), diag=2)
        helper((2, 8, 4, 5), diag=3)
        helper((2, 8, 4, 5), diag=-1)
        helper((2, 8, 4, 5), diag=-2)
        helper((2, 8, 4, 5), diag=-3)

    # Test inverse
    def test_inverse(self):
        def helper(n):
            cpu_input = torch.randn(n, n, device='cpu')
            mps_input = cpu_input.to('mps')

            cpu_result = torch.linalg.inv(cpu_input)
            mps_result = torch.linalg.inv(mps_input)
            self.assertEqual(cpu_result, mps_result)

        helper(2)
        helper(6)
        helper(3)
        helper(8)

    # Test tril
    def test_tril(self):
        def helper(shape, diag=0):
            cpu_x = torch.randn(shape, device='cpu', dtype=torch.float, requires_grad=True)
            x = cpu_x.detach().clone().to('mps').requires_grad_()

            tril_result = torch.tril(x, diag)
            tril_result_cpu = torch.tril(cpu_x, diag)

            cpu_grad = torch.randn(tril_result_cpu.shape)
            grad = cpu_grad.to('mps')

            tril_result.backward(gradient=grad)
            tril_result_cpu.backward(gradient=cpu_grad)

            self.assertEqual(tril_result, tril_result_cpu)
            self.assertEqual(x.grad, cpu_x.grad)

        helper((2, 8, 4, 5))
        helper((2, 8, 4, 5), diag=1)
        helper((2, 8, 4, 5), diag=2)
        helper((2, 8, 4, 5), diag=3)
        helper((2, 8, 4, 5), diag=-1)
        helper((2, 8, 4, 5), diag=-2)
        helper((2, 8, 4, 5), diag=-3)

    # test eye
    def test_eye(self):
        def helper(n, m, dtype):
            cpu_result = None
            result = None

            if (n == m):
                cpu_result = torch.eye(n, dtype=dtype, device='cpu')
                result = torch.eye(n, dtype=dtype, device='mps')
            else:
                cpu_result = torch.eye(n, m, device='cpu')
                result = torch.eye(n, m, device='mps')

            self.assertEqual(result, cpu_result)

        for dtype in [torch.bool, torch.float16, torch.float32, torch.uint8, torch.int16, torch.int32, torch.int64]:
            helper(2, 2, dtype)
            helper(2, 3, dtype)
            helper(0, 2, dtype)
            helper(0, 0, dtype)
            helper(3, 8, dtype)
            helper(8, 3, dtype)

    # Test diag
    def test_diag(self):
        def helper(shape, diag=0):
            cpu_x = torch.randn(shape, device='cpu', dtype=torch.float, requires_grad=True)
            x = cpu_x.detach().clone().to('mps').requires_grad_()

            diag_result = torch.diag(x, diag)
            diag_result_cpu = torch.diag(cpu_x, diag)

            # cpu_grad = torch.randn(diag_result_cpu.shape)
            # grad = cpu_grad.to('mps')

            # diag_result.backward(gradient=grad)
            # diag_result_cpu.backward(gradient=cpu_grad)

            self.assertEqual(diag_result, diag_result_cpu)
            # self.assertEqual(x.grad, cpu_x.grad)

        for shape in [(5, 5), (5, 6), (6, 5), (5,), (6,)]:
            for diag in [0, 1, 2, 3, 4, -1, -2, -3, -4]:
                helper(shape, diag=diag)

    # Test linspace
    def test_linspace(self):
        def helper(start, end, steps, dtype=torch.float32):
            cpu_result = torch.tensor(np.linspace(start, end, steps), dtype=dtype)
            result = torch.linspace(start, end, steps, dtype=dtype, device='mps')
            self.assertEqual(cpu_result, result)

        for dtype in [torch.float32, torch.int32, torch.uint8, torch.int64]:
            helper(2, 5, 10, dtype)
            helper(2, 2, 10, dtype)
            helper(5, 2, 10, dtype)
            helper(2, 2, 0, dtype)

    # Test argange
    def test_arange(self):
        self.assertEqual(np.arange(10), torch.arange(10, device='mps'))
        self.assertEqual(np.arange(7, 1, -1), torch.arange(7, 1, -1, device='mps'))
        self.assertEqual(np.arange(1, 2, .3, dtype=np.float32), torch.arange(1, 2, .3, device='mps'))
        self.assertEqual(np.arange(6.3, dtype=np.float32), torch.arange(6.3, device='mps'))

    def test_arange_empty(self):
        out_mps = torch.tensor([], device="mps")
        out_cpu = torch.tensor([], device="cpu")

        y_mps = torch.arange(0, 0, 1, out=out_mps)
        y_cpu = torch.arange(0, 0, 1, out=out_cpu)
        self.assertEqual(y_mps, y_cpu)

    # Test rgange
    def test_range(self):
        self.assertEqual(np.arange(11, dtype=np.float32), torch.range(0, 10, device='mps'))
        self.assertEqual(np.arange(7, 0, -1, dtype=np.float32), torch.range(7, 1, -1, device='mps'))
        self.assertEqual(np.array([1.0000, 1.3000, 1.6000, 1.9000], dtype=np.float32), torch.range(1, 2, .3, device='mps'))
        self.assertEqual(np.arange(6.3, dtype=np.float32), torch.arange(0, 6.3, device='mps'))

    # Test softmax
    def test_softmax(self):
        def helper(shape, dim, channels_last=False):
            cpu_x = torch.randn(shape, device='cpu', dtype=torch.float, requires_grad=True)
            if (channels_last):
                cpu_x = cpu_x.to(memory_format=torch.channels_last)
                cpu_x.retain_grad()
            x = cpu_x.detach().clone().to('mps').requires_grad_()

            softmax_result = torch.nn.functional.softmax(x, dim=dim)
            softmax_result_cpu = torch.nn.functional.softmax(cpu_x, dim=dim)

            # Currently NOT testing backward for channels last backward
            cpu_grad = None
            grad = None

            if (not channels_last):
                cpu_grad = torch.randn(shape, device='cpu', dtype=torch.float)
                grad = cpu_grad.to('mps')

                softmax_result.backward(gradient=grad)
                softmax_result_cpu.backward(gradient=cpu_grad)

            self.assertEqual(softmax_result, softmax_result_cpu)
            if (not channels_last):
                self.assertEqual(x.grad, cpu_x.grad)

        def helper2(dim):
            cpu_x = torch.tensor(1.23, device='cpu', dtype=torch.float, requires_grad=True)
            x = cpu_x.detach().clone().to('mps').requires_grad_()

            softmax_result = torch.nn.functional.softmax(x, dim=dim)
            softmax_result_cpu = torch.nn.functional.softmax(cpu_x, dim=dim)

            cpu_grad = torch.tensor(2.34, device='cpu', dtype=torch.float)
            grad = cpu_grad.to('mps')

            softmax_result.backward(gradient=grad)
            softmax_result_cpu.backward(gradient=cpu_grad)

            self.assertEqual(softmax_result, softmax_result_cpu)
            self.assertEqual(x.grad, cpu_x.grad)

        helper2(0)

        for channels_last in [False]:
            for shape in [(2, 4, 8, 5), (3, 4, 6, 7, 2)]:
                if (len(shape) != 4 and channels_last):
                    continue
                for dim in [0, 1, 2, 3, -1, -2, -3]:
                    helper(shape, dim, channels_last)

    def test_nan_to_num(self):
        inputCPU = torch.tensor([float('nan'), float('inf'), -float('inf'), 3.14])
        inputMPS = inputCPU.detach().clone().to('mps').requires_grad_()
        outputCPU = torch.nan_to_num(inputCPU, nan=2.0, posinf=1.0, neginf=-1.0)
        outputMPS = torch.nan_to_num(inputMPS, nan=2.0, posinf=1.0, neginf=-1.0)
        self.assertEqual(outputMPS, outputCPU)

    # Test where
    def test_where(self):
        def helper(shape, x_shape, y_shape, cond_dtype=torch.bool, x_dtype=torch.float):

            cpu_cond = torch.randint(2, shape, device='cpu', dtype=cond_dtype, requires_grad=False)
            cond = cpu_cond.detach().clone().to('mps')

            cpu_x = torch.randn(x_shape, device='cpu', dtype=x_dtype, requires_grad=True)
            x = cpu_x.detach().clone().to('mps').requires_grad_()

            cpu_y = torch.randn(y_shape, device='cpu', dtype=x_dtype, requires_grad=True)
            y = cpu_y.detach().clone().to('mps').requires_grad_()

            cpu_out = torch.where(cpu_cond, cpu_x, cpu_y)
            out = torch.where(cond, x, y)

            cpu_grad = torch.randn(cpu_out.shape)
            grad = cpu_grad.to('mps')

            cpu_out.backward(gradient=cpu_grad)
            out.backward(gradient=grad)

            self.assertEqual(out, cpu_out)
            self.assertEqual(x.grad, cpu_x.grad)
            self.assertEqual(y.grad, cpu_y.grad)

        for shape in ([(0, 3), [], (2, 3), (9,)]):
            helper(shape, shape, shape)

        helper((2, 3, 1), (2, 3, 4), (2, 1, 4))
        helper((2, 1, 1), (2, 3, 4), (1, 3, 4))
        helper((1, 1, 1), (1, 1, 4), (2, 3, 1))
        helper([], (1, 1, 4), (2, 3, 1))
        helper([], (2, 3, 4), [])
        helper((5, 2, 3), (2, 3), (2, 3))
        helper((2, 3), (5, 2, 3), (2, 3))
        helper((2, 3), (2, 3), (5, 2, 3))
        helper((2, 3), (5, 2, 3), (6, 5, 2, 3))

    # Test normal
    def test_normal(self):
        def helper(shape, mean=0.0, std=1.0):
            mps_out = torch.normal(mean, std, shape, device='mps')

            mean_array = np.ones(shape)
            mean_array *= mean
            cpu_mean_tensor = torch.tensor(mean_array, device='cpu', dtype=torch.float, requires_grad=False)
            mean_tensor = cpu_mean_tensor.detach().clone().to('mps')

            std_array = np.ones(shape)
            std_array *= std
            cpu_std_tensor = torch.tensor(std_array, device='cpu', dtype=torch.float, requires_grad=False)
            std_tensor = cpu_std_tensor.detach().clone().to('mps')

            # test out
            mps_out = torch.zeros(shape, device='mps')
            torch.normal(mean_tensor, std, out=mps_out)

            mps_out = torch.zeros(shape, device='mps')
            torch.normal(mean, std_tensor, out=mps_out)

            mps_out = torch.zeros(shape, device='mps')
            torch.normal(mean_tensor, std_tensor, out=mps_out)

            # test without out
            mps_out = torch.normal(mean_tensor, std)
            self.assertEqual(mps_out.size(), mean_tensor.size())

            mps_out = torch.normal(mean, std_tensor)
            self.assertEqual(mps_out.size(), std_tensor.size())

            inferred_shape = torch.broadcast_shapes(mean_tensor.size(), std_tensor.size())
            mps_out = torch.normal(mean_tensor, std_tensor)
            self.assertEqual(mps_out.size(), inferred_shape)

        helper((2, 3, 4, 5, 6))
        helper((100, 100), 2.5, 1.2)

    def test_bernoulli(self):
        shape = (10, 10)
        all_ones = torch.ones(shape, device='mps')
        all_zeros = torch.zeros(shape, device='mps')

        prob_tensor = all_ones * 0.5
        # probability of drawing "1" is 0.5
        mps_out = torch.bernoulli(prob_tensor)
        # We can't check reliably the mean and std.
        # Just make sure we don't return constant values
        self.assertNotEqual(mps_out.to('cpu').mean(), 0.)
        self.assertNotEqual(mps_out.to('cpu').std() ** 2, 0.)

        # probability of drawing "1" is 0
        mps_out = torch.bernoulli(all_zeros)
        self.assertEqual(mps_out, all_zeros)

        # probability of drawing "1" is 1
        mps_out = torch.bernoulli(all_ones)
        self.assertEqual(mps_out, all_ones)

        # Check it works for different dtypes
        for dtype in [torch.float16, torch.int8, torch.int16, torch.int32, torch.int64]:
            mps_out = torch.zeros(shape, device='mps', dtype=dtype).bernoulli(0.5)
            # Check that output is not all zeros or ones
            if product_version > 13.0:
                uniq = mps_out.unique()
                self.assertEqual(uniq, torch.arange(2, device='mps', dtype=dtype))
            else:
                self.assertEqual(mps_out.min().item(), 0.)
                self.assertEqual(mps_out.max().item(), 1.)

    def test_mps_generator(self):
        # explicit manual seeding by creating an MPS Generator
        g_mps = torch.Generator(device='mps')
        g_mps.manual_seed(999)
        mps_x = torch.randn(5, device='mps', generator=g_mps)
        g_mps.manual_seed(999)
        mps_y = torch.randn(5, device='mps', generator=g_mps)
        # seed values were the same, so the random tensor contents should match
        self.assertEqual(mps_x, mps_y)
        # save generator's state to restore it later
        g_state = g_mps.get_state()

        # generate random numbers without seeding
        mps_x = torch.randn(5, device='mps', generator=g_mps)
        # in this case, the random results must differ from the last generated random results
        self.assertNotEqual(mps_x, mps_y)

        # restore the previously saved state, and the results should match again
        g_mps.set_state(g_state)
        mps_x = torch.randn(5, device='mps', generator=g_mps)
        self.assertEqual(mps_x, mps_y)

    def test_default_mps_generator(self):
        # manual seeding on the "default" MPS generator using
        # the global torch.manual_seed()
        torch.manual_seed(230)
        mps_x = torch.randn(5, device='mps')
        # manual seeding using torch.mps.manual_seed()
        # which should set the "default" MPS generator
        # like the global torch.manual_seed()
        torch.mps.manual_seed(230)
        mps_y = torch.randn(5, device='mps')
        # seed values were the same, so the random tensor contents should match
        self.assertEqual(mps_x, mps_y)

        # save the default generator's state to restore it later
        g_state = torch.mps.get_rng_state()

        # generate random numbers without seeding
        mps_x = torch.randn(5, device='mps')
        # in this case, the random results must differ from the last generated random results
        self.assertNotEqual(mps_x, mps_y)

        # restore the previously saved state, and the results should match again
        torch.mps.set_rng_state(g_state)
        mps_x = torch.randn(5, device='mps')
        self.assertEqual(mps_x, mps_y)

    def test_device_synchronize(self):
        # just running some ops each followed by a synchronize to wait for
        # MPS stream to finish running each of them
        net1 = torch.nn.ConvTranspose2d(128, 64, kernel_size=3, stride=2, padding=1, output_padding=1)\
            .to(device='mps', dtype=torch.float)

        x = torch.rand(1, 128, 6, 6, device='mps', dtype=torch.float, requires_grad=True)
        torch.mps.synchronize()
        x = net1(x)
        torch.mps.synchronize()
        x.backward(torch.randn_like(x))
        torch.mps.synchronize()

    @unittest.expectedFailure
    def test_mps_allocator_module(self):
        # first garbage collect and empty the cached blocks
        gc.collect()
        torch.mps.empty_cache()
        # measure memory allocations from MPSAllocator
        current_alloc_before = torch.mps.current_allocated_memory()
        # after garbage collection and emptying the cache the
        # current_allocated_memory must be zero
        self.assertTrue(current_alloc_before == 0)
        # measure total memory allocations from Metal driver
        driver_alloc_before = torch.mps.driver_allocated_memory()
        # allocate a new 8 MB tensor to force allocation of a new Metal Heap
        x = torch.ones(1024 * 1024 * 8, device="mps")
        # get memory allocations after allocating tensor x
        current_alloc_after = torch.mps.current_allocated_memory()
        driver_alloc_after = torch.mps.driver_allocated_memory()
        # current and driver memory allocations must have
        # grown at this point
        self.assertTrue(current_alloc_after > current_alloc_before)
        self.assertTrue(driver_alloc_after > driver_alloc_before)

    # to verify this test, run XCode Instruments "Metal System Trace" or "Logging" tool,
    # press record, then run this python test, and press stop. Next expand
    # the os_signposts->PyTorchMPS and check if events or intervals are logged
    # like this example:
    # "aten::mps_convolution_backward_input:f32[1,128,6,6]:f32[128,64,3,3]:1,128,6,6 (id=G2, run=2)"
    def test_mps_profiler_module(self):
        with torch.mps.profiler.profile(mode="event", wait_until_completed=False) as p:
            # just running some ops to capture the OS Signposts traces for profiling
            net1 = torch.nn.ConvTranspose2d(128, 64, kernel_size=3, stride=2, padding=1, output_padding=1)\
                .to(device='mps', dtype=torch.float)
            x = torch.rand(1, 128, 6, 6, device='mps', dtype=torch.float, requires_grad=True)
            x = net1(x)

        torch.mps.profiler.start(mode="interval", wait_until_completed=True)
        # just running some ops to capture the OS Signposts traces for profiling
        x = torch.rand(1, 128, 6, 6, device='mps', dtype=torch.float, requires_grad=True)
        x = net1(x)
        torch.mps.profiler.stop()

    def test_mps_event_module(self):
        startEvent = torch.mps.Event(enable_timing=True)
        startEvent.record()
        net1 = torch.nn.ConvTranspose2d(128, 64, kernel_size=3, stride=2, padding=1, output_padding=1)\
            .to(device='mps', dtype=torch.float)
        x = torch.rand(1, 128, 6, 6, device='mps', dtype=torch.float, requires_grad=True)
        x = net1(x)
        endEvent = torch.mps.Event(enable_timing=True)
        endEvent.record()
        elapsedTime = startEvent.elapsed_time(endEvent)
        self.assertTrue(elapsedTime > 0.0)

    def test_jit_save_load(self):
        m = torch.nn.Module()
        m.x = torch.rand(3, 3, device='mps')
        buffer = io.BytesIO()
        torch.jit.save(torch.jit.script(m), buffer)
        buffer.seek(0)
        n = torch.jit.load(buffer)
        self.assertEqual(n.x, m.x)

    # Test random_, random_.to and random_.from
    def test_random(self):
        def helper(shape, low, high, dtype=torch.int32):

            mps_out = torch.randint(low, high, shape, dtype=dtype, device='mps')

            # We can't check reliably the mean and std.
            # Just make sure we don't return constant values
            self.assertNotEqual(mps_out.float().mean().item(), 0.)
            self.assertNotEqual(mps_out.float().std().item(), 0.)

        helper([100, 100], 0, 10)
        helper([100, 100], 23, 89)
        helper([100, 100], 23, 89, dtype=torch.float32)
        helper([100, 100], 23, 89, dtype=torch.int64)
        helper([100, 100], 0, 2, dtype=torch.bool)

        # Test random_
        for dtype in [torch.bool, torch.int8, torch.uint8, torch.int32, torch.float16, torch.float32]:
            x = torch.empty(10, 10, dtype=dtype, device='mps')
            x.random_()
            self.assertNotEqual(x.max().item(), 0)

    # Test exponential
    def test_exponential(self):
        def helper(shape, lamda, dtype=torch.float32):

            mps_out = torch.zeros(shape, device='mps', dtype=dtype)
            mps_out.exponential_(lamda)

            print(mps_out.to('cpu').float().mean(), 1 / lamda)
            print(mps_out.to('cpu').float().std() ** 2, 1 / (lamda**2))

        for dtype in [torch.float32, torch.float16]:
            helper([100, 100], 2, dtype)
            helper([100, 100], 1, dtype)
            helper([100, 100], 3, dtype)
            helper([100, 100], 0.5, dtype)

    def test_exponential_1(self):
        rate = torch.randn(5, 5).abs().requires_grad_()
        rate_1d = torch.randn(1).abs().requires_grad_()
        self.assertEqual(Exponential(rate).sample().size(), (5, 5))
        self.assertEqual(Exponential(rate).sample((7,)).size(), (7, 5, 5))
        self.assertEqual(Exponential(rate_1d).sample((1,)).size(), (1, 1))
        self.assertEqual(Exponential(rate_1d).sample().size(), (1,))
        self.assertEqual(Exponential(0.2).sample((1,)).size(), (1,))
        self.assertEqual(Exponential(50.0).sample((1,)).size(), (1,))

    # Test add
    def test_add_sub(self):
        def helper(shape, alpha, op_name, inplace):
            if op_name == "add":
                op = torch.Tensor.add_ if inplace else torch.add
            elif op_name == "sub":
                op = torch.Tensor.sub_ if inplace else torch.sub

            for dtype in [torch.float16, torch.float32]:
                cpu_x = torch.randn(shape, device='cpu', dtype=dtype, requires_grad=False)
                mps_x = cpu_x.detach().clone().to('mps')

                cpu_y = torch.randn(shape, device='cpu', dtype=dtype, requires_grad=False)
                mps_y = cpu_y.detach().clone().to('mps')

                cpu_out = op(cpu_x, cpu_y, alpha=alpha)
                mps_out = op(mps_x, mps_y, alpha=alpha)
                # fp16 isn't accurate when alpha is passed
                # TODO: remove or fix 'tol' when we fix problems with fp16
                tol = 2e-3 if dtype is torch.float16 else None
                self.assertEqual(mps_out, cpu_out, rtol=tol, atol=tol)
                if not (cpu_y.shape != () and inplace):  # in-place output cannot be broadcasted.
                    # create a scalar tensor
                    cpu_s = torch.tensor(2.3, device='cpu', dtype=dtype, requires_grad=False)
                    mps_s = cpu_s.detach().clone().to('mps')
                    # primary tensor is scalar
                    self.assertEqual(op(cpu_s, cpu_y), op(mps_s, mps_y))
                # create a scalar tensor
                cpu_s = torch.tensor(2.3, device='cpu', dtype=dtype, requires_grad=False)
                mps_s = cpu_s.detach().clone().to('mps')
                # secondary tensor is scalar
                self.assertEqual(op(cpu_x, cpu_s), op(mps_x, mps_s), rtol=tol, atol=tol)


        for op_name, inplace in product(["add", "sub"], [True, False]):
            helper((), 0.0, op_name, inplace)
            helper((2, 8, 4, 5), 0.0, op_name, inplace)
            helper((2, 8, 4, 5), 0.1, op_name, inplace)
            helper((2, 8, 4, 5), 1.0, op_name, inplace)
            helper((2, 8, 3, 5), 0.1, op_name, inplace)
            helper((2, 8, 3, 5), 0.2, op_name, inplace)

    # Test add
    def test_add_scalars(self):
        def helper(alpha):
            for dtype in [torch.float16, torch.float32]:
                cpu_x = torch.tensor(2.3, device='cpu', dtype=dtype, requires_grad=False)
                x = cpu_x.detach().clone().to('mps')

                cpu_y = torch.tensor(3.4, device='cpu', dtype=dtype, requires_grad=False)
                y = cpu_y.detach().clone().to('mps')

                cpu_out = torch.add(cpu_x, cpu_y, alpha=alpha)
                out = torch.add(x, y, alpha=alpha)
                # fp16 isn't accurate when alpha is passed
                tol = 1e-3 if dtype is torch.float16 else None
                self.assertEqual(out, cpu_out, rtol=tol, atol=tol)

        helper(1.0)
        helper(0.0)
        helper(0.1)
        helper(0.2)

        # Test int32 tensor + int64 scalar add
        # see https://github.com/pytorch/pytorch/issues/79835#issuecomment-1164984534
        x = torch.ones(4, dtype=torch.int32, device='mps')
        self.assertEqual(x + 1, torch.full((4,), 2, dtype=torch.int32, device='mps'))
        self.assertTrue(torch.equal(x + 1.5, torch.full((4,), 2.5, device='mps')))

    def test_types_binary_op(self):
        # Float * Bool
        cpu_x = torch.arange(5, dtype=torch.float32, device="cpu") * torch.tensor([True, False, True, False, True], device="cpu")
        mps_x = torch.arange(5, dtype=torch.float32, device="mps") * torch.tensor([True, False, True, False, True], device="mps")
        self.assertEqual(cpu_x, mps_x)
        # Float * Int64
        cpu_y = torch.arange(5, dtype=torch.float32, device="cpu") * torch.tensor([1, 0, 1, 0, 1], device="cpu")
        mps_y = torch.arange(5, dtype=torch.float32, device="mps") * torch.tensor([1, 0, 1, 0, 1], device="mps")
        self.assertEqual(cpu_y, mps_y)

    def test_unary_ops(self):
        def helper(shape, op):
            for dtypef in [torch.float32]:
                cpu_x = torch.randn(shape, device='cpu', dtype=dtypef, requires_grad=False)
                mps_x = cpu_x.detach().clone().to('mps')
                self.assertEqual(op(cpu_x), op(mps_x))

            for dtypei in [torch.int32, torch.int16]:
                cpu_x = torch.randint(0, 1000, shape, device='cpu', dtype=dtypei, requires_grad=False)
                mps_x = cpu_x.to('mps')
                self.assertEqual(op(cpu_x), op(mps_x), rtol=1e-4, atol=1e-4)

        helper((2, 8, 4, 5), torch.exp)
        helper((2, 8, 3, 5), torch.exp2)
        helper((2, 8, 3, 5), torch.expm1)
        helper((2, 8, 3, 5), torch.log)
        helper((2, 8, 3, 5), torch.cos)
        helper((2, 8, 3, 5), torch.erfinv)


    def test_non_dense_in_storage_unary_ops(self):
        def helper(op):
            for dtypef in [torch.float32]:
                cpu_x = torch.randn(100, device='cpu', dtype=dtypef, requires_grad=False)
                mps_x = cpu_x.detach().clone().to('mps')
                self.assertEqual(op(cpu_x[::2]), op(mps_x[::2]))

            for dtypei in [torch.int32, torch.int16, torch.int8]:
                cpu_x = torch.randint(127, device='cpu', size=(100,), dtype=dtypei, requires_grad=False)
                mps_x = cpu_x.to('mps')
                self.assertEqual(op(cpu_x[::2]), op(mps_x[::2]), rtol=1e-4, atol=1e-4)

        helper(torch.exp)
        helper(torch.exp2)
        helper(torch.expm1)
        helper(torch.log)
        helper(torch.cos)

    def test_atan2(self):
        def helper(shape):
            input_cpu = torch.randn(shape)
            input_mps = input_cpu.detach().clone().to("mps")

            other_cpu = torch.randn(shape)
            other_mps = other_cpu.detach().clone().to("mps")

            atan2_cpu = torch.atan2(input_cpu, other_cpu)
            atan2_mps = torch.atan2(input_mps, other_mps)

            self.assertEqual(atan2_cpu, atan2_mps.to("cpu"))

        helper(4)
        helper(10000)
        helper((10000, 40))

    def test_multinomial(self):
        # Test with num_dist = 1
        def helper(probs, compare_mean, compare_var, num_samples=5, replacement=True):
            cpu_prob_tensor = torch.tensor(probs, device='cpu', dtype=torch.float, requires_grad=False)
            prob_tensor = cpu_prob_tensor.detach().clone().to('mps')

            mps_out = torch.multinomial(prob_tensor, num_samples, replacement=replacement)
            if (not replacement):
                print(mps_out.to('cpu'))
            else:
                # Compare "real" with theoretical values
                print(mps_out.to('cpu').float().mean(), compare_mean)
                print(mps_out.to('cpu').float().std() ** 2, compare_var)

        # TODO: Add tests for data types
        helper(np.array([[0., 0., 0., 0.5, 0.5]]), (3 + 4) / 2, (12.5 - 3.5 ** 2), 100000)
        helper(np.array([[.2, .2, .2, .2, .2]]), (0 + 1 + 2 + 3 + 4) / 5, (6 - 2 * 2), 10000)
        helper(np.array([[1, 1, 1, 1, 1]]), (0 + 1 + 2 + 3 + 4) / 5, (6 - 2 * 2), 10000)
        helper(np.array([1, 1, 1, 1, 1]), (0 + 1 + 2 + 3 + 4) / 5, (6 - 2 * 2), 10000)
        helper(np.array([[1, 1, 1, 1, 1, 1, 1]]), 0, 0, 7, False)

    def test_cumsum_dim_check(self):
        x = torch.rand((3, 3), device="mps")
        self.assertEqual(x.cumsum(1), x.cumsum(-1))
        self.assertEqual(x.cumsum(0), x.cumsum(-2))
        self.assertRaises(IndexError, lambda: x.cumsum(2))
        self.assertRaises(IndexError, lambda: x.cumsum(-3))

    def test_cumprod_dim_check(self):
        x = torch.rand((3, 3), device="mps")
        self.assertEqual(x.cumprod(1), x.cumprod(-1))
        self.assertEqual(x.cumprod(0), x.cumprod(-2))
        self.assertRaises(IndexError, lambda: x.cumprod(2))
        self.assertRaises(IndexError, lambda: x.cumprod(-3))


class TestTopK(TestCase):
    def _test_topk(self, shape, largest):
        cpu_x = torch.randn(shape, device='cpu', dtype=torch.float, requires_grad=False)
        x = cpu_x.detach().clone().to('mps')
        if isinstance(shape, tuple):
            for curr_dim, dim_size in enumerate(shape):
                for k in range(1, dim_size + 1):
                    topk_values, topk_indices = torch.topk(x, k, dim=curr_dim, largest=largest)
                    topk_values_cpu, topk_indices_cpu = torch.topk(cpu_x, k, dim=curr_dim, largest=largest)
                    self.assertEqual(topk_values, topk_values_cpu)
                    self.assertEqual(topk_indices, topk_indices_cpu)
        else:
            for k in range(1, shape):
                topk_values, topk_indices = torch.topk(x, k, dim=0, largest=largest)
                topk_values_cpu, topk_indices_cpu = torch.topk(cpu_x, k, dim=0, largest=largest)
                self.assertEqual(topk_values, topk_values_cpu)
                self.assertEqual(topk_indices, topk_indices_cpu)

    def test_topk(self):
        largest_vals = [True, False]
        shapes = [
            # Zero Element Tensors
            0,
            (1, 0),
            (0, 1),
            (1, 0, 1),
            # Multiple Element Tensors
            1,
            2,
            (5, 1),
            (1, 5),
            (5, 9, 7, 4),
        ]

        for shape in shapes:
            for largest_val in largest_vals:
                with self.subTest(shape=shape, largest_val=largest_val):
                    self._test_topk(shape, largest_val)

class TestNNMPS(NNTestCase):

    def _create_basic_net(self):
        class Layer(nn.Module):
            def __init__(self):
                super().__init__()
                self.layer_dummy_param = Parameter(torch.empty(3, 5))
                self.register_buffer('layer_dummy_buf', torch.zeros(1, 3, 3, 7))

        class Net(nn.Module):
            def __init__(self):
                super().__init__()
                self.l1 = Layer()
                self.dummy_param = Parameter(torch.empty(3, 5))
                self.register_buffer('dummy_buf', torch.zeros(7, 3, 3, 1))

        l = Layer()
        n = Net()
        s = nn.Sequential(n, n)

        return l, n, s

    def test_requires_grad_(self):
        m = self._create_basic_net()[-1]
        assert len(list(m.buffers())) > 0, 'invalid test'
        assert all(not b.requires_grad for b in m.buffers()) > 0, 'invalid test'
        assert len(list(m.parameters())) > 0, 'invalid test'
        assert all(p.requires_grad for p in m.parameters()) > 0, 'invalid test'
        for requires_grad in (False, True):
            self.assertIs(m.requires_grad_(requires_grad), m)
            for p in m.parameters():
                self.assertEqual(p.requires_grad, requires_grad)
            for b in m.buffers():
                self.assertFalse(b.requires_grad)

    def test_module_backcompat(self):
        from torch.serialization import SourceChangeWarning
        path = download_file('https://download.pytorch.org/test_data/linear.pt')
        with warnings.catch_warnings():
            warnings.simplefilter('ignore', SourceChangeWarning)
            m = torch.load(path)
        input = torch.randn(2, 3, dtype=torch.float)
        self.assertEqual(m(input).size(), (2, 5))

    def test_conv_backcompat(self):
        from torch.serialization import SourceChangeWarning
        # This file was generated by running on PyTorch 1.0.1 on Python 2:
        #
        #     import torch
        #     from torch import nn
        #     m = nn.Conv2d(1, 1, 1)
        #     torch.save(m, 'legacy_conv2d.pt')
        #
        # NB: This Pickle also contains some Unicode data!
        path = download_file('https://download.pytorch.org/test_data/legacy_conv2d.pt')
        with warnings.catch_warnings():
            warnings.simplefilter('ignore', SourceChangeWarning)
            m = torch.load(path, encoding='utf-8')
        input = torch.randn((1, 1, 1, 1), dtype=torch.float)
        self.assertEqual(m(input).size(), (1, 1, 1, 1))

    def test_conv_expand(self):
        device = 'mps'
        input_ = torch.rand(2, 3, 16, 16, device=device)
        kernel = torch.rand(1, 1, 3, 11, device=device)
        tmp_kernel = kernel.expand(-1, 3, -1, -1)
        output = F.conv2d(input_, tmp_kernel, groups=1, padding=0, stride=1)

    # The test should not crash
    def test_permute(self):
        M_cpu = torch.randn(5, 5)
        M_mps = M_cpu.to('mps')

        output_cpu = M_cpu.permute(1, 0)
        output_mps = M_mps.permute(1, 0)

        self.assertEqual(output_cpu, output_mps)
        self.assertEqual(output_cpu.size(), output_mps.size())

    # Printing of non_contiguous should not crash
    def test_print_non_contiguous(self):
        print(torch.ones(100, 100, device='mps').nonzero())
        print(torch.ones(100, 100, device='mps').nonzero().contiguous())

    def test_zero_grad(self):
        i = torch.randn(2, 5, requires_grad=True)
        module = nn.Linear(5, 5)
        for p in module.parameters():
            p.requires_grad = False
        module.zero_grad()

        module.weight.requires_grad = True
        module.zero_grad()
        self.assertIsNone(module.weight.grad)  # uninitialized grad

        module(i).sum().backward()
        self.assertIsNotNone(module.weight.grad)
        self.assertGreater(module.weight.grad.data.abs().sum(), 0)
        module.zero_grad()
        self.assertIsNone(module.weight.grad)

        module.bias.requires_grad = True
        module.zero_grad()
        self.assertIsNone(module.weight.grad)
        self.assertIsNone(module.bias.grad)
        module(i).sum().backward()
        self.assertIsNotNone(module.weight.grad)
        self.assertIsNotNone(module.bias.grad)
        self.assertGreater(module.weight.grad.data.abs().sum(), 0)
        self.assertGreater(module.bias.grad.data.abs().sum(), 0)

        # Force set to zeros.
        module.zero_grad(set_to_none=False)
        self.assertEqual(module.weight.grad.data, module.weight.data.clone().zero_())
        self.assertEqual(module.bias.grad.data, module.bias.data.clone().zero_())

        module.zero_grad()
        self.assertIsNone(module.weight.grad)
        self.assertIsNone(module.bias.grad)


    def test_no_grad(self):
        for dtype in [torch.bfloat16, torch.float, torch.double]:
            module = nn.Conv2d(2, 5, kernel_size=3, padding=1).to(dtype)
            input = torch.randn(1, 2, 10, 10).to(dtype)
            x = input
            y = input.clone()

            output = module(x)
            self.assertTrue(output.requires_grad)
            output.backward(torch.ones(1, 5, 10, 10))

            with torch.no_grad():
                output2 = module(y)
                self.assertFalse(output2.requires_grad)
                self.assertRaises(RuntimeError, lambda: output2.backward(torch.ones(1, 5, 10, 10)))

    def test_invalid_conv1d(self):
        for dtype in [torch.bfloat16, torch.float, torch.double]:
            module = nn.Conv1d(in_channels=3, out_channels=33, kernel_size=10, stride=1, bias=True).to(dtype)
            input = torch.randn(1, 3, 4).to(dtype)
            with self.assertRaisesRegex(RuntimeError,
                                        r'Calculated padded input size per channel: \(4\). ' +
                                        r'Kernel size: \(10\). Kernel size can\'t be greater than actual input size'):
                module(input)

            # Negative stride check
            module = nn.Conv1d(in_channels=3, out_channels=6, kernel_size=3, stride=-1, bias=True).to(dtype)
            input = torch.randn(1, 3, 4).to(dtype)
            with self.assertRaisesRegex(RuntimeError, 'non-positive stride is not supported'):
                module(input)

    def test_conv2d_discontiguous_weight(self):
        # Test for https://github.com/pytorch/pytorch/issues/55781
        x = torch.ones(64, 16, 16, 16)
        weight = torch.arange(0, 1.0, 1 / 2.0 ** 10).reshape(32, 16, 1, 2)[:, :, :, ::2]
        self.assertFalse(weight.is_contiguous())
        y = torch.nn.functional.conv2d(x, weight, None)
        if torch.backends.mkldnn.is_available():
            # Disable MKLDNN explicitly, so that either NNPACK or THCNN will be used
            with torch.backends.mkldnn.flags(enabled=False):
                y_ = torch.nn.functional.conv2d(x, weight, None)
                self.assertEqual(y, y_)
        self.assertEqual(y.sum(), 4186112.)

    def test_invalid_conv2d(self):
        for dtype in [torch.bfloat16, torch.float, torch.double]:
            module = torch.nn.Conv2d(1, 1, kernel_size=3, dilation=2, stride=2).to(dtype)
            input = torch.empty(1, 1, 4, 4).to(dtype)
            self.assertRaises(RuntimeError, lambda: module(input))

            module = nn.Conv2d(in_channels=3, out_channels=33, kernel_size=10, stride=1, bias=True)
            input = torch.randn(1, 3, 1, 1)
            with self.assertRaisesRegex(RuntimeError,
                                        r'Calculated padded input size per channel: \(1 x 1\). ' +
                                        r'Kernel size: \(10 x 10\). Kernel size can\'t be greater than actual input size'):
                module(input)

            # Negative stride check
            module = nn.Conv2d(in_channels=3, out_channels=6, kernel_size=4, stride=-1, bias=True).to(dtype)
            input = torch.randn(1, 3, 4, 4).to(dtype)
            with self.assertRaisesRegex(RuntimeError, 'non-positive stride is not supported'):
                module(input)

            # Zero stride check
            module = nn.Conv2d(in_channels=3, out_channels=6, kernel_size=4, stride=0, bias=True).to(dtype)
            input = torch.randn(1, 3, 4, 4).to(dtype)
            with self.assertRaisesRegex(RuntimeError, 'non-positive stride is not supported'):
                module(input)

            # Input and weights on different devices
            self.assertRaisesRegex(RuntimeError,
                                   'must be on the same device',
                                   lambda: torch.conv2d(torch.rand(1, 3, 32, 32), torch.rand(1, 3, 3, 3, device='mps')))
            self.assertRaisesRegex(RuntimeError,
                                   'Input type \\(MPSFloatType\\) and weight type \\(torch\\.FloatTensor\\) should be the same',
                                   lambda: torch.conv2d(torch.rand(1, 3, 32, 32, device='mps'), torch.rand(1, 3, 3, 3)))


    def test_conv2d_valid_padding(self, device='mps'):
        # Test F.conv2d padding='valid' is the same as no padding
        x = torch.rand(1, 1, 1, 10, device=device).to(torch.float)
        y = torch.rand(1, 1, 1, 4, device=device).to(torch.float)

        expect = F.conv2d(x, y)
        actual = F.conv2d(x, y, padding='valid')
        self.assertEqual(expect.to('cpu'), actual.to('cpu'))

    def test_gemm_permute_transpose(self):
        batch_size = 32
        n = 20
        hidden = 768
        num_attention_heads = 12
        attention_head_size = hidden // num_attention_heads

        def transpose_for_scores(x: torch.Tensor) -> torch.Tensor:
            new_x_shape = x.size()[:-1] + (num_attention_heads, attention_head_size)
            x = x.view(new_x_shape)
            return x.permute(0, 2, 1, 3)

        def attention2(key, *, workaround=False, device):
            key = transpose_for_scores(key)
            res = key.transpose(-1, -2)
            return res

        A = torch.randn(batch_size, n, hidden)
        A_mps = A.detach().clone().to("mps")

        r1 = attention2(A, device="cpu")
        r2 = attention2(A_mps, device="mps")

        r2_cpu = r2.to("cpu")
        self.assertEqual(r1, r2_cpu)

    def test_group_norm_backward(self, device='mps'):
        # See https://github.com/pytorch/pytorch/issues/88331 for more detail
        shape = [1, 4, 16, 16]
        x = torch.full(shape, 7.0, device=device)

        target = torch.ones((1, 3, 128, 128), device=device)

        conv_in = nn.Conv2d(4, 128, kernel_size=(3, 3), stride=(1, 1), padding=(1, 1), device=device)
        conv_out = nn.Conv2d(128, 3, kernel_size=(3, 3), stride=(1, 1), padding=(1, 1), device=device)
        norm = nn.GroupNorm(32, 128, eps=1e-6, affine=True, device=device)

        with torch.enable_grad():
            x = x.detach().requires_grad_()
            out = 5.5 * x
            out = conv_in(out)
            out = out + norm(out)
            out = out + norm(out)
            out = out + norm(out)
            out = F.interpolate(out, scale_factor=8.0, mode="nearest")
            out = norm(out)
            out = conv_out(out)

            loss = (out - target).norm(dim=-1).sum()
            grad = -torch.autograd.grad(loss, x)[0]
            self.assertFalse(grad.detach().isnan().any().item(), 'NaN gradients returned by autograd')


    # def test_conv2d_same_padding(self, device='mps'):
        # x = torch.rand(1, 1, 10, 11, device=device)
        # y = torch.rand(1, 1, 4, 5, device=device)
        # expect = F.conv2d(x, y, padding=(2, 2))[..., 1:, :]
        # actual = F.conv2d(x, y, padding='same')
        # self.assertEqual(expect.to('cpu'), actual.to('cpu'))

        # # With dilation
        # y = torch.rand(1, 1, 3, 4, device=device)
        # expect = F.conv2d(x, y, padding=(2, 3), dilation=2)
        # actual = F.conv2d(x, y, padding='same', dilation=2)
        # self.assertEqual(expect, actual)

        # # Dilation with asymmetric padding
        # y = torch.rand(1, 1, 4, 4, device=device)
        # expect = F.conv2d(x, y, padding=5, dilation=3)[..., 1:, 1:]
        # actual = F.conv2d(x, y, padding='same', dilation=3)
        # self.assertEqual(expect, actual)


class TestConstantPadNd(TestCaseMPS):
    def test_preserves_memory_format(self):
        nchw_tensor = torch.rand((1, 2, 5, 3))
        nchw_padded = torch.constant_pad_nd(nchw_tensor, [1, 2], 0.5)
        self.assertTrue(nchw_padded.is_contiguous(memory_format=torch.contiguous_format))

        nhwc_tensor = nchw_tensor.contiguous(memory_format=torch.channels_last)
        nhwc_padded = torch.constant_pad_nd(nhwc_tensor, [1, 2], 0.5)
        self.assertTrue(nhwc_padded.is_contiguous(memory_format=torch.channels_last))


class TestLinalgMPS(TestCaseMPS):
    def _test_addmm_addmv(self, f, t, m, v, *, alpha=None, beta=None, transpose_out=False):
        dtype = t.dtype
        numpy_dtype = dtype
        alpha = 1.2 if alpha is None else alpha
        beta = 0.8 if beta is None else beta
        res1 = f(t, m, v, alpha=alpha, beta=beta)
        res2 = torch.full_like(res1, math.nan)
        if transpose_out:
            res2 = res2.t().clone(memory_format=torch.contiguous_format).t()
        f(t, m, v, alpha=alpha, beta=beta, out=res2)
        res3 = alpha * (m.to(numpy_dtype).cpu().numpy() @ v.to(numpy_dtype).cpu().numpy())
        if beta != 0:
            res3 += (torch.mul(t, beta)).to(numpy_dtype).cpu().numpy()
        res3 = torch.from_numpy(res3).to(dtype)
        self.assertEqual(res1, res2)
        self.assertEqual(res1, res3)

    def test_addmm(self, device="mps", dtype=torch.float32):
        M = torch.randn(10, 25, device=device).to(dtype)
        m1 = torch.randn(10, 50, device=device).to(dtype)
        m2 = torch.randn(50, 25, device=device).to(dtype)
        self._test_addmm_addmv(torch.addmm, M, m1, m2)

        # Test beta=0, M=nan
        M = torch.full((10, 25), math.nan, device=device).to(dtype)
        m1 = torch.randn(10, 50, device=device).to(dtype)
        m2 = torch.randn(50, 25, device=device).to(dtype)
        self._test_addmm_addmv(torch.addmm, M, m1, m2, beta=0)

        # Test transpose
        for t1, t2, t3, t4 in itertools.product([True, False], repeat=4):
            def maybe_transpose(cond, m):
                if not cond:
                    return m
                return m.t().clone(memory_format=torch.contiguous_format).t()

        M = maybe_transpose(t1, torch.randn(10, 25, device=device).to(dtype))
        m1 = maybe_transpose(t2, torch.randn(10, 50, device=device).to(dtype))
        m2 = maybe_transpose(t3, torch.randn(50, 25, device=device).to(dtype))
        self._test_addmm_addmv(torch.addmm, M, m1, m2, transpose_out=t4)

    def _test_addr(self, f, t, m, v, alpha=None, beta=None):
        dtype = t.dtype
        numpy_dtype = dtype
        alpha = 1.2 if alpha is None else alpha
        beta = 0.8 if beta is None else beta
        res1 = f(t, m, v, alpha=alpha, beta=beta)
        res2 = alpha * np.outer(m.to(numpy_dtype).cpu().numpy(), v.to(numpy_dtype).cpu().numpy())
        if beta != 0:
            res2 += (torch.mul(t, beta)).to(numpy_dtype).cpu().numpy()
        res2 = torch.from_numpy(res2).to(dtype)
        self.assertEqual(res1, res2)

    def test_addr(self, device="mps", dtype=torch.float32):
        M = torch.randn(10, 25, device=device).to(dtype)
        m1 = torch.randn(10, device=device).to(dtype)
        m2 = torch.randn(25, device=device).to(dtype)
        self._test_addr(torch.addr, M, m1, m2)

        # Test beta=0, M=nan
        M = torch.full((10, 25), math.nan, device=device).to(dtype)
        m1 = torch.randn(10, device=device).to(dtype)
        m2 = torch.randn(25, device=device).to(dtype)
        self._test_addr(torch.addr, M, m1, m2, beta=0)

class TestGatherScatter(TestCaseMPS):
    def test_slicing_with_step(self):
        # Slicing with step
        # https://github.com/pytorch/pytorch/issues/78886
        x_mps = torch.zeros(10, dtype=torch.float32, device="mps")
        x_mps[::2] = 1.0

        x_cpu = torch.zeros(10, dtype=torch.float32, device="cpu")
        x_cpu[::2] = 1.0

        self.assertEqual(x_cpu, x_mps)

    def test_cast_gather_scatter(self):
        for _ in range(0, 50):
            input = np.random.randint(0, 255, size=(5, 5, 4), dtype=np.uint8)
            with torch.no_grad():
                s = torch.tensor(input, dtype=torch.uint8, device="mps").unsqueeze(0)
                s_cpu = torch.tensor(input, dtype=torch.uint8, device="cpu").unsqueeze(0)
                s = s.long()
                s_cpu = s_cpu.long()
                self.assertEqual(s.cpu(), s_cpu)

                s = s.float()
                s_cpu = s_cpu.float()
                self.assertEqual(s.cpu(), s_cpu)

                s /= 255
                s_cpu /= 255
                self.assertEqual(s.cpu(), s_cpu)

    def test_slicing_replace_column(self):
        # https://github.com/pytorch/pytorch/issues/78074
        def _helper(tensor_data):
            x_cpu = torch.tensor(tensor_data)
            x_mps = x_cpu.to('mps')

            x_cpu[:, 0] = 7
            x_mps[:, 0] = 7

            self.assertEqual(x_cpu, x_mps)

        _helper([[1, 2, 3], [4, 5, 6]])
        _helper([[1, 2, 3], [4, 5, 6], [7, 8, 9]])
        _helper([[1, 2, 3], [4, 5, 6], [7, 8, 9], [10, 11, 12]])

    def test_inplace_scatter(self):
        # https://github.com/pytorch/pytorch/issues/79672
        a_mps = torch.ones((2, 2),).to(torch.device("mps"))
        b_mps = torch.ones((2, 2),).to(torch.device("mps"))

        a_cpu = torch.ones((2, 2),).to(torch.device("cpu"))
        b_cpu = torch.ones((2, 2),).to(torch.device("cpu"))

        a_mps[:, 0] += b_mps[:, 0]
        a_cpu[:, 0] += b_cpu[:, 0]
        self.assertEqual(a_cpu, a_mps)

        a_mps[:, 0] = a_mps[:, 0] + b_mps[:, 0]
        a_cpu[:, 0] = a_cpu[:, 0] + b_cpu[:, 0]
        self.assertEqual(a_cpu, a_mps)

# These tests were taken from test/test_view_ops.py
# They are subset of those tests as currently only this subset is working.
# This whole `class` will be removed when we add generic device testing. There
# are no additional tests added apart from what is part of test_view_ops.py
class TestViewOpsMPS(TestCaseMPS):
    exact_dtype = True

    def test_permute_slicing(self):
        # test the fix for crash reported in
        # https://github.com/pytorch/pytorch/issues/94190
        cpu_x = (torch.randn([3, 2, 2]).float())
        mps_x = cpu_x.detach().clone().to('mps')
        cpu_out = cpu_x.permute((2, 0, 1)) * 2.0
        mps_out = mps_x.permute((2, 0, 1)) * 2.0
        # this print caused a crash prior to fix PR#94259
        print(torch.zeros_like(mps_out))
        # test the fix for fill_scalar_mps() mentioned in issue #94190
        self.assertEqual(torch.zeros_like(cpu_out), torch.zeros_like(mps_out))
        self.assertEqual(cpu_x[:, 1, :].fill_(1), mps_x[:, 1, :].fill_(1))

    def is_view_of(self, base, other):
        if (not other._is_view() or
                other is base or
                other._base is not base or
                base.device != other.device):
            return False
        # Note: only validates storage on native device types
        # because some accelerators, like XLA, do not expose storage
        if base.device.type == 'mps':
            if base.storage().data_ptr() != other.storage().data_ptr():
                return False

        return True

    # Returns true if v1 and v2 are views of the same base
    def is_view_of_same_base(self, v1, v2):
        if (not v1._is_view() or v1 is v2):
            return False
        return self.is_view_of(v1._base, v2)

    # Performs transpose if contiguous=True, else returns the input tensor as is
    def _do_transpose(self, x, contiguous=False, dim0=0, dim1=1):
        if contiguous:
            return x
        else:
            return x.transpose(dim0, dim1)

    def test_diagonal_view(self, device="mps"):
        t = torch.ones((5, 5), device=device)
        v = torch.diagonal(t)
        self.assertTrue(self.is_view_of(t, v))

        v[0] = 0
        self.assertEqual(t[0, 0], v[0])

        t = torch.ones((3, 3, 3), device="mps")
        v = torch.diagonal(t, offset=1, dim1=1, dim2=2)
        self.assertTrue(self.is_view_of(t, v))

        v[0, 0] = 0
        self.assertEqual(t[0, 0, 1], v[0, 0])

    def test_select_view(self, device="mps") -> None:
        t = torch.ones((5, 5), device=device)
        v = t.select(0, 2)
        self.assertTrue(self.is_view_of(t, v))

        v[0] = 0
        self.assertEqual(t[2, 0], v[0])

    def test_unbind_view(self, device="mps") -> None:
        t = torch.zeros((5, 5), device=device)
        tup = torch.unbind(t)

        for idx, v in enumerate(tup):
            self.assertTrue(self.is_view_of(t, v))

            v[0] = idx + 1
            self.assertEqual(t[idx, 0], v[0])

    def test_expand_view(self, device="mps") -> None:
        t = torch.ones((5, 1), device=device)
        v = t.expand(5, 5)
        self.assertTrue(self.is_view_of(t, v))

        v[2, 2] = 0
        self.assertEqual(t[2, 0], v[2, 2])

    def test_expand_as_view(self, device="mps"):
        t = torch.ones((5, 1), device=device)
        e = torch.empty((5, 5), device=device)
        v = t.expand_as(e)
        self.assertTrue(self.is_view_of(t, v))

        v[2, 2] = 0
        self.assertEqual(t[2, 0], v[2, 2])

    def test_narrow_view(self, device="mps"):
        t = torch.ones((5, 5), device=device)
        v = torch.narrow(t, 1, 2, 2)
        self.assertTrue(self.is_view_of(t, v))

        v[0, 0] = 0
        self.assertEqual(t[0, 2], v[0, 0])

    def test_permute_view(self, device="mps") -> None:
        t = torch.ones((5, 5), device=device)
        v = t.permute(1, 0)
        self.assertTrue(self.is_view_of(t, v))

        v[0, 1] = 0
        self.assertEqual(t[1, 0], v[0, 1])

    def test_transpose_view(self, device="mps"):
        for fn in (torch.swapdims, torch.swapaxes, torch.transpose):
            t = torch.ones((5, 5), device=device)
            v = fn(t, 0, 1)
            self.assertTrue(self.is_view_of(t, v))

            v[0, 1] = 0
            self.assertEqual(t[1, 0], v[0, 1])

    def test_transpose_inplace_view(self, device="mps"):
        t = torch.ones(5, 5, device=device)
        v = t.view_as(t)
        v = v.swapdims_(0, 1)
        self.assertTrue(self.is_view_of(t, v))
        v[0, 1] = 0
        self.assertEqual(t[1, 0], v[0, 1])

        t = torch.ones(5, 5, device=device)
        v = t.view_as(t)
        v = v.swapaxes_(0, 1)
        self.assertTrue(self.is_view_of(t, v))
        v[0, 1] = 0
        self.assertEqual(t[1, 0], v[0, 1])

        t = torch.ones(5, 5, device=device)
        v = t.view_as(t)
        v = v.transpose_(0, 1)
        self.assertTrue(self.is_view_of(t, v))
        v[0, 1] = 0
        self.assertEqual(t[1, 0], v[0, 1])

    def test_t_view(self, device="mps"):
        t = torch.ones((5, 5), device=device)
        v = t.t()
        self.assertTrue(self.is_view_of(t, v))

        v[0, 1] = 0
        self.assertEqual(t[1, 0], v[0, 1])

    def test_t_inplace_view(self, device="mps"):
        t = torch.ones(5, 5, device=device)
        v = t.view_as(t)
        v = v.t_()
        self.assertTrue(self.is_view_of(t, v))
        v[0, 1] = 0
        self.assertEqual(t[1, 0], v[0, 1])

    def test_T_view(self, device="mps"):
        for op in ("T", "H", "mT", "mH"):
            t = torch.ones((5, 5), device=device)
            v = getattr(t, op)
            self.assertTrue(self.is_view_of(t, v))

            v[0, 1] = 0
            self.assertEqual(t[1, 0], v[0, 1])

    def test_unfold_view(self, device="mps"):
        t = torch.ones(10, device=device)
        v = t.unfold(0, 3, 2)
        self.assertTrue(self.is_view_of(t, v))

        v[1, 0] = 0
        self.assertEqual(t[2], v[1, 0])

    def test_squeeze_view(self, device="mps"):
        t = torch.ones(5, 1, 5, device=device)
        v = torch.squeeze(t)
        self.assertTrue(self.is_view_of(t, v))
        v[0, 1] = 0
        self.assertTrue(t is v._base)

    def test_squeeze_inplace_view(self, device="mps"):
        t = torch.ones(5, 5, device=device)
        v = t.view_as(t)
        v = v.squeeze_()
        self.assertTrue(self.is_view_of(t, v))
        v[0, 1] = 0
        self.assertTrue(t is v._base)

    def test_unsqueeze_view(self, device="mps"):
        t = torch.ones(5, 5, device=device)
        v = torch.unsqueeze(t, 1)
        self.assertTrue(self.is_view_of(t, v))

        v[0, 0, 1] = 0
        self.assertEqual(t[0, 1], v[0, 0, 1])

    def test_unsqueeze_inplace_view(self, device="mps"):
        t = torch.ones(5, 5, device=device)
        v = t.view_as(t)
        v = v.unsqueeze_(1)
        self.assertTrue(self.is_view_of(t, v))
        v[0, 0, 1] = 0
        self.assertEqual(t[0, 1], v[0, 0, 1])

    def test_as_strided_view(self, device="mps"):
        t = torch.ones(5, 5, device=device)
        v = torch.as_strided(t, (25,), (1,))
        self.assertTrue(self.is_view_of(t, v))

        v[6] = 0
        self.assertEqual(t[1, 1], v[6])

    def test_as_strided_inplace_view(self, device="mps"):
        t = torch.ones(5, 5, device=device)
        v = t.view_as(t)
        v = v.as_strided_((25,), (1,))
        self.assertTrue(self.is_view_of(t, v))
        v[6] = 0
        self.assertEqual(t[1, 1], v[6])

    def test_view_view(self, device="mps"):
        t = torch.ones(5, 5, device=device)
        v = t.view(25)
        self.assertTrue(self.is_view_of(t, v))

        v[6] = 0
        self.assertEqual(t[1, 1], v[6])

    def test_view_as_view(self, device="mps"):
        t = torch.ones(5, 5, device=device)
        e = torch.empty((25,))
        v = t.view_as(e)
        self.assertTrue(self.is_view_of(t, v))

        v[6] = 0
        self.assertEqual(t[1, 1], v[6])

    def test_contiguous_self(self, device="mps"):
        t = torch.ones(5, 5, device=device)
        s = t.contiguous()
        self.assertTrue(s is t)

    def test_contiguous_nonview(self, device="mps"):
        t = torch.ones(5, 5, device=device)
        nv = t.t().contiguous()
        self.assertTrue(not self.is_view_of(t, nv))

        nv[0, 0] = 0
        self.assertNotEqual(t[0, 0], nv[0, 0])

    def test_reshape_view(self, device="mps"):
        t = torch.ones(5, 5, device=device)
        v = torch.reshape(t, (25,))
        self.assertTrue(self.is_view_of(t, v))

        v[6] = 0
        self.assertEqual(t[1, 1], v[6])

    def test_reshape_as_view(self, device="mps"):
        t = torch.ones(5, 5, device=device)
        e = torch.empty((25,), device=device)
        v = t.reshape_as(e)
        self.assertTrue(self.is_view_of(t, v))

        v[6] = 0
        self.assertEqual(t[1, 1], v[6])

    def test_reshape_nonview(self, device="mps"):
        t = torch.ones(5, 5, device=device)
        nv = torch.reshape(t.t(), (25,))
        self.assertTrue(not self.is_view_of(t, nv))

        nv[6] = 0
        self.assertNotEqual(t[1, 1], nv[6])

    def test_flatten_view(self, device="mps"):
        def test_writes_propagate(t, v):
            idx_t = (0,) * t.ndim
            idx_v = (0,) * v.ndim
            v[idx_v] = 0
            self.assertEqual(t[idx_t], v[idx_v])

        t = torch.ones(1, 2, 3, 4, device=device)
        v = t.flatten()
        self.assertTrue(self.is_view_of(t, v))
        test_writes_propagate(t, v)

        # zero-dimensional tensor
        t = torch.tensor(1, device=device)
        v = t.flatten()
        test_writes_propagate(t, v)
        self.assertTrue(self.is_view_of(t, v))

        t = torch.ones(1, 2, 3, 4, device=device).transpose(2, 3)
        v = t.flatten(0, 1)
        test_writes_propagate(t, v)
        self.assertTrue(self.is_view_of_same_base(t, v))

        # stride[i] = stride[i + 1] * size[i + 1] is satisfied for 3 groups:
        t = torch.ones(720, device=device) \
            .as_strided((2, 3, 2, 3, 5, 4), (6, 2, 15, 5, 1, 0))
        #               [--1--|---2---|-3-] [--1--|----2---|-3-]
        v1 = t.flatten(0, 1)
        v2 = v1.flatten(1, 3)
        v3 = v2.flatten(2, 2)
        test_writes_propagate(t, v1)
        self.assertTrue(self.is_view_of_same_base(t, v1))
        test_writes_propagate(t, v2)
        self.assertTrue(self.is_view_of_same_base(t, v2))
        test_writes_propagate(t, v3)
        self.assertTrue(self.is_view_of_same_base(t, v3))

    def test_flatten_nonview(self, device="mps"):
        def assert_is_nonview(t, nv):
            idx_t = (0,) * t.ndim
            idx_nv = (0,) * nv.ndim
            self.assertTrue(not nv._is_view())
            nv[idx_nv] = 0
            self.assertNotEqual(t[idx_t], nv[idx_nv])
        t = torch.ones(2, 3, 2, 3, device=device).transpose(2, 3)
        nv = t.flatten(1, 3)
        assert_is_nonview(t, nv)

        t = torch.ones(2, 2, device=device).T
        nv = t.flatten()
        assert_is_nonview(t, nv)

        # flatten returns the original object if start_dim=end_dim
        t = t = torch.ones(2, 2, device=device)
        nv = t.flatten(1, 1)
        self.assertTrue(t is nv)

    def test_basic_indexing_slice_view(self, device="mps"):
        t = torch.ones(5, 5, device=device)
        v = t[:2, :3]
        self.assertTrue(self.is_view_of(t, v))

        v[0, 0] = 0
        self.assertEqual(t[0, 0], v[0, 0])

    def test_basic_indexing_ellipses_view(self, device="mps"):
        t = torch.ones(5, 5, device=device)
        v = t[..., :2]
        self.assertTrue(self.is_view_of(t, v))

        v[0, 0] = 0
        self.assertEqual(t[0, 0], v[0, 0])

    def test_basic_indexing_newaxis_view(self, device="mps"):
        t = torch.ones(5, 5, device=device)
        v = t[None, :2, 3]
        self.assertTrue(self.is_view_of(t, v))

        v[0, 0] = 0
        self.assertEqual(t[0, 3], v[0, 0])

    def test_chunk_view(self, device="mps"):
        t = torch.zeros(3, 3, device=device)
        l = torch.chunk(t, 3)

        for idx, v in enumerate(l):
            self.assertTrue(self.is_view_of(t, v))

            v[0, 0] = idx + 1
            self.assertEqual(t[idx, 0], v[0, 0])

    def test_split_view(self, device="mps"):
        t = torch.zeros(3, 3, device=device)
        l = torch.split(t, [1, 1, 1])

        for idx, v in enumerate(l):
            self.assertTrue(self.is_view_of(t, v))

            v[0, 0] = idx + 1
            self.assertEqual(t[idx, 0], v[0, 0])

    def test_movedim_view(self, device="mps"):
        def run_test(device, op):
            t = torch.zeros(3, 3, device=device)
            out = op(t)

            self.assertTrue(self.is_view_of(t, out))

            # Randomly change values in output
            # and verify that original is changed
            # as well.
            for _ in range(3):
                idx_1, idx_2 = random.randint(0, 2), random.randint(0, 2)
                out[idx_1, idx_2] = random.random()
                self.assertEqual(t[idx_2, idx_1], out[idx_1, idx_2])

        for fn in [torch.movedim, torch.moveaxis]:
            op = partial(fn, source=(0, 1), destination=(1, 0))
            run_test(device, op)

            op = partial(fn, source=0, destination=1)
            run_test(device, op)

    # Testing that the generated view_copy kernel and its derivative are implemented correctly
    def test_view_copy(self, device="mps"):
        a = torch.randn(4, device=device, requires_grad=True)
        a_ref = a.clone().detach().requires_grad_()
        a_view = a_ref.view(2, 2)
        a_view_copy = torch.view_copy(a, (2, 2))

        # view_copy ops don't preserve view relationship
        self.assertTrue(self.is_view_of(a_ref, a_view))
        self.assertFalse(self.is_view_of(a, a_view_copy))

        a_view_copy.sum().backward()
        a_view.sum().backward()

        # forward and backward give the same shape + result
        self.assertEqual(a_view_copy, a_view)
        self.assertEqual(a.grad, a_ref.grad)

    def test_view_copy_out(self, device="mps"):
        a = torch.randn(2, 2, device=device)
        out = torch.empty(2, device=device)

        torch.diagonal_copy(a, out=out)
        expected = torch.diagonal_copy(a)

        self.assertEqual(expected, out)

        a = torch.randn(4, device=device)
        out1 = torch.empty(2, device=device)
        out2 = torch.empty(2, device=device)

        torch.split_copy(a, 2, out=(out1, out2))
        expected1, expected2 = torch.split_copy(a, 2)

        self.assertEqual(expected1, out1)
        self.assertEqual(expected2, out2)

    def test_detached_view_copy(self, device="mps"):
        # https://github.com/pytorch/pytorch/issues/86052
        x = torch.arange(2)
        # .detach() makes y not a view, but contig tensor
        # with non-zero offset
        y = x[1].detach()
        z = y.to(device)
        self.assertEqual(y, z.cpu())

    def test_empty_reshape(self, device="mps"):
        x = torch.randn(0, 6, device=device)
        self.assertEqual((1, 0, 6, 1, 1), x.reshape(1, 0, 6, 1, 1).shape)
        # should be viewable -- i.e. data_ptr is the same.
        self.assertEqual(x.data_ptr(), x.reshape(1, 0, 6, 1, 1).data_ptr())

        # match NumPy semantics -- don't infer the size of dimension with a degree of freedom
        self.assertRaises(RuntimeError, lambda: x.reshape(0, -1))

    def test_expand(self, device="mps"):
        tensor = torch.rand(1, 8, 1, device=device)
        tensor2 = torch.rand(5, device=device)
        template = torch.rand(4, 8, 5, device=device)
        target = template.size()
        self.assertEqual(tensor.expand_as(template).size(), target)
        self.assertEqual(tensor.expand(4, 8, 5).size(), target)
        self.assertEqual(tensor.expand(target).size(), target)
        self.assertEqual(tensor2.expand_as(template).size(), target)
        self.assertEqual(tensor2.expand(4, 8, 5).size(), target)
        self.assertEqual(tensor2.expand(target).size(), target)

        # test double expand
        self.assertEqual(tensor2.expand(1, 5).expand(2, 2, 5), tensor2.repeat(2, 2, 1))

        # test non-contiguous
        noncontig = torch.randn(5, 2, 1, 3, device=device)[:, 0]
        self.assertFalse(noncontig.is_contiguous())
        self.assertEqual(noncontig.expand(2, 5, 4, 3), noncontig.contiguous().repeat(2, 1, 4, 1))

        # make sure it's compatible with unsqueeze
        expanded = tensor2.expand(1, 1, 5)
        unsqueezed = tensor2.unsqueeze(0).unsqueeze(1)
        self.assertEqual(expanded, unsqueezed)
        self.assertEqual(expanded.stride(), unsqueezed.stride())

        # test -1 as target size
        self.assertEqual(tensor.expand(4, -1, 5), tensor.expand(4, 8, 5))
        self.assertRaises(RuntimeError, lambda: tensor2.expand(-1, -1))

        # test expanding empty to empty
        self.assertEqual(torch.zeros(0, device=device).expand((0,)), torch.zeros(0, device=device))

    def test_view_empty(self, device="mps"):
        x = torch.randn(0, 6, device=device)
        self.assertEqual((1, 0, 6, 1, 1), x.view(1, 0, 6, 1, 1).shape)

    def test_reshape(self, device="mps"):
        x = torch.randn(3, 3, device=device)
        self.assertEqual(x.data_ptr(), x.reshape(-1).data_ptr())
        self.assertEqual(x.data_ptr(), x.reshape(1, 9, 1).data_ptr())
        self.assertEqual(torch.reshape(x, (9,)), x.reshape(9))
        self.assertRaises(RuntimeError, lambda: x.reshape(-1, -1))

        y = torch.randn(4, 4, 4, device=device)[:, 0, :]
        # .data_ptr() on meta tensors is always 0 so they are equal regardless of the reshape
        if device != "meta":
            self.assertNotEqual(y.data_ptr(), y.reshape(-1).data_ptr())
        self.assertEqual(y.contiguous().view(-1), y.reshape(-1))
        self.assertEqual(y.reshape(2, 2, 4).data_ptr(), y.data_ptr())

        s = torch.randn((), device=device)
        self.assertEqual(s.data_ptr(), s.reshape(()).data_ptr())
        self.assertEqual(s.reshape(-1).shape, (1,))
        self.assertRaises(RuntimeError, lambda: s.reshape(2))

        empty = torch.tensor([], device=device)
        self.assertEqual(empty, empty.reshape(-1))
        self.assertEqual(empty, empty.reshape([0]))
        # TODO: fix these once we have multi-dimensional empty tensors
        self.assertEqual(empty.reshape([0, 1]).shape, (0, 1))
        self.assertEqual(empty.reshape([1, -1]).shape, (1, 0))
        self.assertRaises(RuntimeError, lambda: empty.reshape(1))

        x = torch.randn(3, 3, device=device)
        self.assertEqual(x.data_ptr(), x.reshape_as(torch.rand(9)).data_ptr())
        self.assertEqual(x.data_ptr(), x.reshape_as(torch.rand(1, 9, 1)).data_ptr())
        self.assertRaises(RuntimeError, lambda: x.reshape_as(torch.rand(10, device=device)))

    def test_narrow(self, device="mps"):
        x = torch.tensor([[0, 1, 2], [3, 4, 5], [6, 7, 8]])
        self.assertEqual(x.narrow(0, 0, 1), torch.tensor([[0, 1, 2]]))
        self.assertEqual(x.narrow(0, 0, 2), torch.tensor([[0, 1, 2], [3, 4, 5]]))
        self.assertEqual(x.narrow(0, 1, 1), torch.tensor([[3, 4, 5]]))
        self.assertEqual(x.narrow(0, -1, 1), torch.tensor([[6, 7, 8]]))
        self.assertEqual(x.narrow(0, -2, 2), torch.tensor([[3, 4, 5], [6, 7, 8]]))
        self.assertEqual(x.narrow(0, -3, 3), torch.tensor([[0, 1, 2], [3, 4, 5], [6, 7, 8]]))
        self.assertEqual(x.narrow(-1, -1, 1), torch.tensor([[2], [5], [8]]))
        self.assertEqual(x.narrow(-2, -1, 1), torch.tensor([[6, 7, 8]]))

    def test_narrow_tensor(self, device="mps"):
        x = torch.tensor([[0, 1, 2], [3, 4, 5], [6, 7, 8]])
        self.assertEqual(x.narrow(0, torch.tensor(0), 1), torch.tensor([[0, 1, 2]]))
        with self.assertRaises(Exception):
            x.narrow(0, torch.tensor(0.), 1)
        with self.assertRaises(Exception):
            x.narrow(0, torch.tensor([0]), 1)
        with self.assertRaises(Exception):
            x.narrow(0, torch.tensor([0, 1]), 1)

    def test_t(self, device="mps"):
        # Test 0D tensors
        x = torch.randn(())
        self.assertEqual(x, x.t())
        x = x.to_sparse()
        self.assertEqual(x, x.t())

        # Test 1D tensors
        x = torch.arange(4)
        self.assertEqual(x, x.t())
        x = x.to_sparse()
        self.assertEqual(x, x.t())

        # Test 2D tensors
        x = torch.rand((2, 2))
        self.assertEqual(x.t(), x.transpose(0, 1))
        x = x.to_sparse()
        self.assertEqual(x.t(), x.transpose(0, 1))

        # Test 3D tensor
        x = torch.rand((2, 2, 2))
        with self.assertRaisesRegex(RuntimeError, 'expects a tensor with <= 2 dimensions, but self is 3D'):
            x.t()
        x = x.to_sparse()
        with self.assertRaisesRegex(RuntimeError, 'expects a tensor with <= 2 sparse and 0 dense dimensions'):
            x.t()

    def test_split(self, device="mps"):
        tensor = torch.rand(7, 4)
        split_size = 3
        dim = 0
        target_sizes = ([3, 4], [3, 4], [1, 4])
        splits = tensor.split(split_size, dim)
        start = 0
        for target_size, split in zip(target_sizes, splits):
            self.assertEqual(split.size(), target_size)
            self.assertEqual(tensor.narrow(dim, start, target_size[dim]), split, atol=0, rtol=0)
            start = start + target_size[dim]

        # Variable sections split
        tensor = torch.randn(20, 10)
        dim = 0
        split_sizes = [5, 5, 10]
        target_sizes = ([[5, 10], [5, 10], [10, 10]])
        splits = tensor.split(split_sizes, dim)
        start = 0
        for target_size, split in zip(target_sizes, splits):
            self.assertEqual(split.size(), target_size)
            self.assertEqual(tensor.narrow(dim, start, target_size[dim]), split, atol=0, rtol=0)
            start = start + target_size[dim]

        split_sizes = [2, 2, 6]
        target_sizes = ([20, 2], [20, 2], [20, 6])
        dim = 1
        splits = tensor.split(split_sizes, dim)
        start = 0
        for target_size, split in zip(target_sizes, splits):
            self.assertEqual(split.size(), target_size)
            self.assertEqual(tensor.narrow(dim, start, target_size[dim]), split, atol=0, rtol=0)
            start = start + target_size[dim]

    def test_chunk(self, device="mps"):
        tensor = torch.rand(4, 7)
        num_chunks = 3
        dim = 1
        target_sizes = ([4, 3], [4, 3], [4, 1])
        splits = tensor.chunk(num_chunks, dim)
        start = 0
        for target_size, split in zip(target_sizes, splits):
            self.assertEqual(split.size(), target_size)
            self.assertEqual(tensor.narrow(dim, start, target_size[dim]), split,
                             atol=0, rtol=0)
            start = start + target_size[dim]

        # Invalid chunk sizes
        error_regex = 'chunk expects.*greater than 0'
        with self.assertRaisesRegex(RuntimeError, error_regex):
            tensor.chunk(0)
        with self.assertRaisesRegex(RuntimeError, error_regex):
            tensor.chunk(-2)

    def test_unsqueeze(self, device="mps") -> None:
        x = torch.randn(2, 3, 4)
        y = x.unsqueeze(1)
        self.assertEqual(y, x.view(2, 1, 3, 4))
        y = x.clone().unsqueeze_(2)
        self.assertEqual(y, x.view(2, 3, 1, 4))

        x = x[:, 1]
        self.assertFalse(x.is_contiguous())
        y = x.unsqueeze(1)
        self.assertEqual(y, x.contiguous().view(2, 1, 4))
        y = x.clone().unsqueeze_(2)
        self.assertEqual(y, x.contiguous().view(2, 4, 1))

    # unit test for special case transposed copy (see ATen/native/Copy.cpp for details)
    def test_big_transpose(self, device="mps"):
        t = torch.rand(456, 789, device=device)
        t1 = t.t().contiguous()
        t2 = torch.from_numpy(t.cpu().numpy().transpose())
        self.assertEqual(t1, t2)

    def test_T(self, device="mps"):
        a = torch.randn(2, 3, 4, device=device)
        t1 = a.T
        t2 = a.permute(2, 1, 0)
        self.assertEqual(t2, t1)
        b = torch.randn(10, device=device)
        self.assertEqual(b, b.T)

    def test_transposes(self, device="mps", dtype=torch.float32):
        for op in ("T", "H", "mT", "mH", "adjoint"):
            shapes = ((2, 3), (2, 3, 4)) if op[0] == "m" or op == "adjoint" else ((2, 3),)
            for shape in shapes:
                a = make_tensor(shape, device=device, dtype=dtype)
                t1 = getattr(a, op)
                if op == "adjoint":
                    t1 = t1()
                t2 = a
                if a.ndim != 0:
                    t2 = t2.transpose(-2, -1)
                if op[-1] == "H" or op == "adjoint":
                    t2 = t2.conj()
                self.assertEqual(t2, t1)

    def test_transposes_errors(self, device="mps", dtype=torch.float32):
        for op in ("H", "mT", "mH", "adjoint"):
            shapes = ((2,), (2, 3, 4)) if op == "H" else ((2,),)
            for shape in shapes:
                a = make_tensor(shape, device=device, dtype=dtype)
                with self.assertRaisesRegex(RuntimeError, "only supported on matrices"):
                    t1 = getattr(a, op)
                    if op == "adjoint":
                        t1 = t1()

    def test_python_types(self, device="mps"):
        a1 = torch.randn((1, 2), device=device, dtype=torch.float32)
        a2 = torch.randn((1, 2), device=device, dtype=torch.float32)
        self.assertEqual(a1.dtype, a2.dtype)

        b1 = torch.arange(10, 20, dtype=torch.int64, device=device)
        b2 = torch.arange(10, 20, dtype=int, device=device)
        self.assertEqual(b1.dtype, b2.dtype)

        c1 = torch.tensor([True, False], dtype=torch.bool, device=device)
        c2 = torch.tensor([True, False], dtype=bool, device=device)
        self.assertEqual(c1.dtype, c2.dtype)

    # TODO: is resize best put in test_view_ops?
    def test_resize_as_preserves_strides(self, device="mps"):
        x = torch.empty(2, 3).t()
        old_strides = x.stride()
        x.resize_as_(x)
        self.assertEqual(x.stride(), old_strides)

    def test_memory_format_resize_as(self, device="mps"):
        def test_helper(shape, memory_format, device="mps"):
            xc = torch.randn(shape, device=device).contiguous(memory_format=memory_format)
            flat = torch.randn(xc.numel(), device=device)
            flat.resize_as_(xc, memory_format=torch.preserve_format)
            self.assertTrue(flat.is_contiguous(memory_format=memory_format))

        test_helper((10, 3, 32, 32), torch.channels_last, device="mps")
        test_helper((3, 10, 3, 32, 32), torch.channels_last_3d, device="mps")

    def test_memory_format_resize_(self, device="mps"):
        def test_helper(shape, numel, memory_format, device="mps"):
            flat = torch.randn(numel, device=device)
            flat.resize_(shape, memory_format=memory_format)
            self.assertTrue(flat.is_contiguous(memory_format=memory_format))

        test_helper((10, 3, 32, 32), 10 * 3 * 32 * 32, torch.channels_last, device="mps")
        test_helper((3, 10, 3, 32, 32), 3 * 10 * 3 * 32 * 32, torch.channels_last_3d, device="mps")

    # TODO: OpInfo this
    def _test_atleast(self, device, torch_fn):
        # 0-dim
        s = torch.tensor(0.5, dtype=torch.double, requires_grad=True)

        gradcheck(lambda x: torch_fn(x), s)
        gradgradcheck(lambda x: torch_fn(x), s)

        # 1-dim
        a = torch.rand(4, dtype=torch.double, requires_grad=True)

        gradcheck(lambda x: torch_fn(x), a)
        gradgradcheck(lambda x: torch_fn(x), a)

        # 2,3,4-dim
        b = torch.rand(4, 3, dtype=torch.double, requires_grad=True)
        c = torch.rand(4, 3, 2, dtype=torch.double, requires_grad=True)
        d = torch.rand(4, 3, 2, 1, dtype=torch.double, requires_grad=True)

        input_tuple = (s, a, b, c, d)
        gradcheck(lambda s, w, x, y, z: torch_fn(s, w, x, y, z), input_tuple)
        gradgradcheck(lambda s, w, x, y, z: torch_fn(s, w, x, y, z), input_tuple)

    def test_atleast_gradient(self, device="mps"):
        self._test_atleast(device, torch.atleast_1d)
        self._test_atleast(device, torch.atleast_2d)
        self._test_atleast(device, torch.atleast_3d)

    def test_view(self, device="mps"):
        tensor = torch.rand(15, device=device)
        template = torch.rand(3, 5, device=device)
        empty = torch.empty(0, device=device)
        target = template.size()
        self.assertEqual(tensor.view_as(template).size(), target)
        self.assertEqual(tensor.view(3, 5).size(), target)
        self.assertEqual(tensor.view(torch.Size([3, 5])).size(), target)
        self.assertEqual(tensor.view(-1, 5).size(), target)
        self.assertEqual(tensor.view(3, -1).size(), target)
        tensor_view = tensor.view(5, 3)
        tensor_view.fill_(random.uniform(0, 1))
        self.assertEqual(empty.view_as(empty), empty)
        self.assertEqual(empty.view(0), empty)
        self.assertEqual(empty.view(0, 3, 0, 1).size(), torch.Size([0, 3, 0, 1]))
        self.assertEqual(empty.view(0, 3, 0, 1).view(0), empty)

        # test size inference with empty tensors
        self.assertEqual(empty.view(-1).size(), torch.Size([0]))
        self.assertEqual(empty.view(10, 3, -1).size(), torch.Size([10, 3, 0]))

        with self.assertRaisesRegex(RuntimeError, r"because the unspecified dimension size -1 can be any value"):
            empty.view(-1, 0)

        with self.assertRaisesRegex(RuntimeError, r"because the unspecified dimension size -1 can be any value"):
            empty.view(3, 0, -1, 0)

        self.assertRaises(RuntimeError, lambda: tensor.view(15, 0))
        self.assertRaises(RuntimeError, lambda: tensor.view(7, -1))
        self.assertRaises(RuntimeError, lambda: tensor.view(15, -1, -1))

    def test_contiguous(self, device="mps"):
        x = torch.randn(1, 16, 5, 5, device=device)
        self.assertTrue(x.is_contiguous())
        stride = list(x.stride())
        stride[0] = 20
        # change the stride in dimension 0. the tensor is still contiguous because size[0] is 1
        x.set_(x.storage(), 0, x.size(), stride)
        self.assertTrue(x.is_contiguous())

    def test_resize_mps_dtypes(self, device="mps"):
        shape = (2, 2)
        for dt in MPS_DTYPES:
            x = torch.tensor([[1, 2], [3, 4], [5, 6]], dtype=dt, device=device)
            x.resize_(shape)
            self.assertEqual(shape, x.shape)

    def test_resize_as_mps_dtypes(self, device="mps"):
        for dt in MPS_DTYPES:
            x = torch.tensor([[1, 2], [3, 4], [5, 6]], dtype=dt, device=device)
            y = torch.tensor([[1, 2, 3], [4, 5, 6]], dtype=dt, device=device)
            x.resize_as_(y)
            self.assertEqual(y.shape, x.shape)

    def test_resize_overflow(self, device="mps"):
        x = torch.empty((), dtype=torch.float64)
        with self.assertRaisesRegex(RuntimeError, 'Storage size calculation overflowed'):
            x.resize_([2, 4, 2**29, 2**29])
        with self.assertRaisesRegex(RuntimeError, 'overflow'):
            x.resize_([8, 8, 2**29, 2**29])

    def test_view_all_dtypes_and_devices(self, device="mps"):
        for dt in (torch.float, torch.bool):
            x = torch.tensor([[1, 2], [3, 4], [5, 6]], dtype=dt, device=device)
            self.assertEqual(x.view(6).shape, [6])

class TestConvolutionMPS(TestCaseMPS):
    def test_conv1d_all_strides_paddings(self):
        # https://github.com/pytorch/pytorch/issues/82921
        def helper(stride, padding):
            y_cpu = torch.randn(1, 57, 40)
            conv_cpu = nn.Conv1d(57, 20, stride=stride, padding=padding, kernel_size=3, bias=False)
            conv_gpu = copy.deepcopy(conv_cpu).to(device='mps')
            x_cpu = conv_cpu(y_cpu)

            y_gpu = y_cpu.to(device='mps')
            x_gpu = conv_gpu(y_gpu)
            self.assertEqual(x_cpu, x_gpu.cpu())
        for stride in range(1, 4):
            for padding in range(1, 4):
                helper(stride, padding)


    def test_conv1d_channels_last(self):
        # https://github.com/pytorch/pytorch/issues/81557
        model_cpu = torch.nn.Conv1d(1, 128, 3)
        a_cpu = torch.arange((128 * 176), dtype=torch.float32)
        a_cpu = a_cpu.view(128, 176, 1).permute(0, 2, 1)
        out_cpu = model_cpu(a_cpu)

        a_mps = a_cpu.detach().clone().to("mps")
        model_mps = model_cpu.to("mps")
        out_mps = model_mps(a_mps)

        self.assertEqual(out_cpu, out_mps.cpu(), rtol=2.6e-05, atol=2e-04)

    def test_conv_transpose_1d_all_strides(self):
        # https://github.com/pytorch/pytorch/issues/82711
        def helper(stride):
            y_cpu = torch.ones(1, 1, 2)
            deconv_cpu = nn.ConvTranspose1d(in_channels=1, out_channels=1, kernel_size=1, stride=stride, bias=False, padding=1)
            deconv_cpu.weight.data = torch.ones(1, 1, 2)
            deconv_gpu = copy.deepcopy(deconv_cpu).to(device='mps')
            x_cpu = deconv_cpu(y_cpu)

            y_gpu = y_cpu.to(device='mps')
            x_gpu = deconv_gpu(y_gpu)
            self.assertEqual(x_cpu, x_gpu.cpu())
        [helper(stride) for stride in [1, 2, 3]]

    def test_conv_transpose_1d_nn_functional(self):
        # https://github.com/pytorch/pytorch/issues/82563
        tin = torch.rand((1, 512, 1245), dtype=torch.float32)
        tparams = torch.rand((512, 256, 16), dtype=torch.float32)
        tbias = torch.rand((256), dtype=torch.float32)

        device = 'cpu'
        tcpu = torch.nn.functional.conv_transpose1d(tin.to(device), tparams.to(device), tbias.to(device), stride=8, padding=4)

        device = 'mps'
        tgpu = torch.nn.functional.conv_transpose1d(tin.to(device), tparams.to(device), tbias.to(device), stride=8, padding=4)

        self.assertEqual(tcpu, tgpu.cpu(), rtol=2.6e-05, atol=2e-04)

    def test_conv_backward_1d_channels_last(self):
        def helper(shape, in_channels=1, out_channels=1, kernel_size=3, groups=1):
            # https://github.com/pytorch/pytorch/issues/84511
            conv_cpu = torch.nn.Conv1d(
                in_channels=in_channels, out_channels=out_channels, kernel_size=kernel_size, groups=groups).requires_grad_()
            conv_mps = torch.nn.Conv1d(
                in_channels=in_channels, out_channels=out_channels, kernel_size=kernel_size, groups=groups).to("mps")
            conv_mps.weight.data = conv_cpu.weight.data.detach().clone().to("mps").requires_grad_(True)
            conv_mps.bias.data = conv_cpu.bias.data.detach().clone().to("mps").requires_grad_(True)


            data = torch.rand(shape, dtype=torch.float32)
            x_cpu = data.permute(0, 2, 1).contiguous().requires_grad_(True)
            x_mps = data.permute(0, 2, 1).detach().clone().to("mps").contiguous().requires_grad_(True)
            res_cpu = conv_cpu(x_cpu)
            res_mps = conv_mps(x_mps)
            self.assertEqual(res_cpu, res_mps)
            res_cpu = res_cpu.sum().backward()
            res_mps = res_mps.sum().backward()

            self.assertEqual(conv_cpu.weight.grad, conv_mps.weight.grad, rtol=2.6e-05, atol=2e-04)
            self.assertEqual(x_cpu.grad, x_mps.grad)

        helper(shape=(1, 176, 1))
        helper(shape=(2, 12, 1))
        helper(shape=(3, 176, 1))
        helper(shape=(4, 376, 1))
        helper(shape=(1024, 376, 9), in_channels=9, out_channels=1, groups=1)
        helper(shape=(1024, 376, 9), in_channels=9, out_channels=9, groups=3)

    def test_conv1d_contiguous(self):
        model_cpu = torch.nn.Conv1d(1, 128, 3)
        a_cpu = torch.ones(128, 1, 176)
        out_cpu = model_cpu(a_cpu)

        a_mps = a_cpu.detach().clone().to("mps")
        model_mps = model_cpu.to("mps")
        out_mps = model_mps(a_mps)

        self.assertEqual(out_cpu.shape, out_mps.shape)
        self.assertEqual(out_cpu, out_mps.cpu())

    def test_conv2d_all_strides_paddings(self):
        # https://github.com/pytorch/pytorch/issues/83180
        def helper(N, C, H, W, groups, input_mem_format, weight_mem_format, permute_data):
            x_cpu = torch.randn(N, C, H, W).to(memory_format=input_mem_format).requires_grad_()
            x_mps = x_cpu.detach().clone().to(device='mps').requires_grad_()

            if permute_data:
                x_cpu.permute(0, 2, 3, 1)
                x_mps.permute(0, 2, 3, 1)

            for strideX in range(1, 4):
                for strideY in range(1, 4):
                    conv_cpu = torch.nn.Conv2d(
                        in_channels=N, out_channels=C, kernel_size=H, groups=groups, stride=(strideX, strideY)).requires_grad_()
                    conv_cpu.weight.data = conv_cpu.weight.to(memory_format=weight_mem_format).requires_grad_()

                    conv_mps = torch.nn.Conv2d(
                        in_channels=N, out_channels=C, kernel_size=H, groups=groups, stride=(strideX, strideY), device="mps")
                    conv_mps.weight.data = conv_cpu.weight.data.detach().clone().to("mps").requires_grad_()
                    conv_mps.bias.data = conv_cpu.bias.data.detach().clone().to("mps").requires_grad_()

                    res_cpu = conv_cpu(x_cpu)
                    res_mps = conv_mps(x_mps)
                    self.assertEqual(res_cpu, res_mps.cpu(), rtol=1e-03, atol=1e-05)

                    res_cpu = res_cpu.sum().backward()
                    res_mps = res_mps.sum().backward()
                    self.assertEqual(res_cpu, res_mps, rtol=2.6e-05, atol=2e-04)
                    self.assertEqual(conv_cpu.weight.grad, conv_mps.weight.grad, rtol=2.6e-05, atol=2e-04)
                    self.assertEqual(conv_cpu.bias.grad, conv_mps.bias.grad)
                    self.assertEqual(x_cpu.grad, x_mps.grad)

        for mem_format_input in [torch.contiguous_format, torch.channels_last]:
            for mem_format_weight in [torch.contiguous_format, torch.channels_last]:
                for permute_data in [True, False]:
                    helper(2, 2, 3, 6, 1, mem_format_input, mem_format_weight, permute_data)
                    helper(10, 10, 4, 6, 2, mem_format_input, mem_format_weight, permute_data)
                    helper(32, 32, 4, 6, 2, mem_format_input, mem_format_weight, permute_data)

    def test_conv_transpose_2d_strided(self):
        def helper(m_cpu, memory_format):
            m_mps = copy.deepcopy(m_cpu).requires_grad_()
            m_mps.weight.data = m_cpu.weight.data.detach().clone().to("mps").requires_grad_()
            m_mps.bias.data = m_cpu.bias.data.detach().clone().to("mps").requires_grad_()

            input_cpu = torch.randn(20, 16, 50, 100).to(memory_format=memory_format).requires_grad_()
            input_mps = input_cpu.detach().clone().to("mps")

            output_cpu = m_cpu(input_cpu)
            output_mps = m_mps(input_mps)
            self.assertEqual(output_cpu, output_mps)

        for mem_format_input in [torch.contiguous_format, torch.channels_last]:
            # With square kernels and equal stride
            helper(nn.ConvTranspose2d(16, 33, 3, stride=2).requires_grad_(), mem_format_input)

            # non-square kernels and unequal stride and with padding
            helper(nn.ConvTranspose2d(16, 33, (3, 5), stride=(2, 1), padding=(4, 2)).requires_grad_(), mem_format_input)

    def test_conv_transpose_2d_specified_output(self):
        input_cpu = torch.randn(1, 16, 12, 12)
        input_mps = input_cpu.detach().clone().to("mps")

        downsample_cpu = nn.Conv2d(16, 16, 3, stride=2, padding=1)
        downsample_mps = nn.Conv2d(16, 16, 3, stride=2, padding=1, device="mps")
        downsample_mps.weight.data = downsample_cpu.weight.data.detach().clone().to("mps").requires_grad_()
        downsample_mps.bias.data = downsample_cpu.bias.data.detach().clone().to("mps").requires_grad_()

        upsample_cpu = nn.ConvTranspose2d(16, 16, 3, stride=2, padding=1)
        upsample_mps = nn.ConvTranspose2d(16, 16, 3, stride=2, padding=1, device="mps")
        upsample_mps.weight.data = upsample_cpu.weight.data.detach().clone().to("mps").requires_grad_()
        upsample_mps.bias.data = upsample_cpu.bias.data.detach().clone().to("mps").requires_grad_()

        h_cpu = downsample_cpu(input_cpu)
        h_mps = downsample_mps(input_mps)
        self.assertEqual(h_cpu, h_mps)

        size_cpu = h_cpu.size()
        size_mps = h_mps.size()
        self.assertEqual(size_cpu, size_mps)

        output_cpu = upsample_cpu(h_cpu, output_size=input_cpu.size())
        output_mps = upsample_mps(h_mps, output_size=input_mps.size())
        self.assertEqual(output_cpu, output_mps)
        self.assertEqual(output_cpu.size(), output_mps.size())

    def test_conv2d_single_stride(self):
        y_cpu = torch.randn(2, 2, 3, 6)
        y_gpu = y_cpu.to(device='mps')
        for stride in range(1, 4):
            conv_cpu = torch.nn.Conv2d(in_channels=2, out_channels=2, kernel_size=3, stride=stride)
            conv_gpu = copy.deepcopy(conv_cpu).to(device='mps')
            x_cpu = conv_cpu(y_cpu)
            x_gpu = conv_gpu(y_gpu)
            self.assertEqual(x_cpu, x_gpu.cpu(), rtol=1e-03, atol=1e-05)

    def test_grid_sample(self):
        def test(N, C, H, W, mode, padding_mode, align_corners, input_requires_grad):
            def test_shape(N, C, IH, IW, H, W, mode, padding_mode, align_corners):
                for grid_dim_contig_order in [(0, 1, 2, 3), (0, 3, 1, 2), (3, 0, 1, 2), (0, 2, 1, 3)]:
                    # grid_dim_contig_order specifies the dimension order that can
                    # make grid to be contiguous.
                    # i.e., grid.permute(grid_dim_contig_order) is contiguous.
                    # e.g., with grid_dim_contig_order=[0, 3, 1, 2], grid should be
                    #       initialized with contiguous tensor of shape [N, 2, H, W]
                    #       and permuted to [N, H, W, 2] afterwards.
                    grid_shape = [N, H, W, 2]
                    grid_init_shape = [grid_shape[d] for d in grid_dim_contig_order]
                    grid_fwd_permute = [None, None, None, None]
                    for i, d in enumerate(grid_dim_contig_order):
                        grid_fwd_permute[d] = i

                    def get_grid(device='cpu', data=None):
                        if data is not None:
                            assert list(data.shape) == grid_shape
                            data = data.permute(grid_dim_contig_order).to(device)
                        else:
                            data = torch.randn(grid_init_shape, device=device)
                        grid = data.permute(grid_fwd_permute)
                        assert grid.permute(grid_dim_contig_order).is_contiguous()
                        return grid

                    input_cpu = torch.randn(C, N, IH, IW).transpose(0, 1).requires_grad_(input_requires_grad)
                    grid_cpu = get_grid().requires_grad_()
                    out_cpu = F.grid_sample(input_cpu, grid_cpu, mode=mode, padding_mode=padding_mode,
                                            align_corners=align_corners)
                    self.assertTrue(out_cpu.size() == torch.Size([N, C, H, W]))

                    gradients = torch.randn_like(out_cpu)
                    out_cpu.backward(gradients)


                    # Compare against unvectorized CPU fallback

                    # NOTE [ grid_sample CPU fallback ]
                    # grid_sample uses AVX for 2d images, but that requires 32-bit indexing for
                    # 32-bit floats. So we also have a fallback that is used only for float tensors
                    # requiring 64-bit indexing. That requires too much memory to run on CI, so we
                    # also export the fallback and test it here to ensure feature parity with
                    # the vectorized version.
                    input_fallback = input_cpu.float().detach_().requires_grad_()
                    grid_fallback = grid_cpu.float().detach_().requires_grad_()
                    out_fallback = torch._grid_sampler_2d_cpu_fallback(
                        input_fallback, grid_fallback,
                        F.GRID_SAMPLE_INTERPOLATION_MODES[mode],
                        F.GRID_SAMPLE_PADDING_MODES[padding_mode],
                        align_corners)
                    self.assertEqual(out_fallback, out_cpu.float(), atol=1e-5, rtol=5e-5)

                    out_fallback.backward(gradients.float())
                    if input_requires_grad:
                        self.assertEqual(input_fallback.grad, input_cpu.grad.float(), atol=1e-4, rtol=5e-5)
                    self.assertEqual(grid_fallback.grad, grid_cpu.grad.float(), atol=1e-4, rtol=5e-5)

                    input_mps = input_cpu.detach().transpose(0, 1).to("mps").transpose(0, 1).requires_grad_(input_requires_grad)
                    grid_mps = get_grid('mps', grid_cpu.detach()).requires_grad_()
                    out_mps = F.grid_sample(input_mps, grid_mps, mode=mode, padding_mode=padding_mode, align_corners=align_corners)
                    self.assertEqual(out_cpu, out_mps)
                    out_mps.backward(gradients.to("mps"))
                    if input_requires_grad:
                        self.assertEqual(input_cpu.grad, input_mps.grad)
                    self.assertEqual(grid_cpu.grad, grid_mps.grad, atol=5e-5, rtol=0)

                    # check that zero-dimensional input strides don't error out
                    base_input = torch.randn(N, C, 1, IW)
                    input_cpu = base_input.expand_as(input_mps).requires_grad_(input_requires_grad)
                    out_cpu = F.grid_sample(input_cpu, grid_cpu, mode=mode, padding_mode=padding_mode,
                                            align_corners=align_corners)

                    input_mps = base_input.to("mps").expand_as(input_mps).requires_grad_(input_requires_grad)
                    out_mps = F.grid_sample(input_mps, grid_mps, mode=mode, padding_mode=padding_mode, align_corners=align_corners)
                    self.assertEqual(out_cpu, out_mps)

            # test same size output
            test_shape(N, C, H, W, H, W, mode, padding_mode, align_corners)

            # test larger output
            N = random.randint(2, 8)
            C = random.randint(2, 8)
            IH = random.randint(2, 8)
            IW = random.randint(2, 8)
            H = random.randint(IH + 1, 12)
            W = random.randint(IW + 1, 12)
            test_shape(N, C, IH, IW, H, W, mode, padding_mode, align_corners)

            # test smaller output
            N = random.randint(2, 8)
            C = random.randint(2, 8)
            IH = random.randint(2, 8)
            IW = random.randint(2, 8)
            H = random.randint(2, IH)
            W = random.randint(2, IW)
            test_shape(N, C, IH, IW, H, W, mode, padding_mode, align_corners)

            # test 1x1 inpput
            N = random.randint(2, 8)
            C = random.randint(2, 8)
            IH = 1
            IW = 1
            H = random.randint(2, 5)
            W = random.randint(2, 5)
            test_shape(N, C, IH, IW, H, W, mode, padding_mode, align_corners)

            # testing empty grid
            N = random.randint(2, 8)
            C = random.randint(2, 8)
            IH = random.randint(2, 8)
            IW = random.randint(2, 8)
            W = random.randint(3, IW + 2)
            test_shape(N, C, IH, IW, 0, W, mode, padding_mode, align_corners)

            # testing empty channel
            N = random.randint(2, 8)
            IH = random.randint(2, 8)
            IW = random.randint(2, 8)
            H = random.randint(3, IH + 2)
            W = random.randint(3, IW + 2)
            test_shape(N, 0, IH, IW, H, W, mode, padding_mode, align_corners)

            # testing empty batch
            C = random.randint(2, 8)
            IH = random.randint(2, 8)
            IW = random.randint(2, 8)
            H = random.randint(3, IH + 2)
            W = random.randint(3, IW + 2)
            test_shape(0, C, IH, IW, H, W, mode, padding_mode, align_corners)

        for mode in ('bilinear', 'nearest'):
            for padding_mode in ('zeros', 'reflection'):
                for align_corners in (True, False):
                    # test known input
                    input = torch.arange(1., 11, device="mps").view(1, 1, 2, 5)
                    grid = torch.tensor(
                        [[[-0.9, -4.1], [0, 0.2000], [1, -1], [-0.333, 1e-6], [0.5, 1.0]],
                         [[-1.0, -0.5], [0, 0.3333], [1, -1], [-0.200, 1e-6], [1.5, 0.5]]], device="mps").view(1, 2, 5, 2)
                    if mode == 'bilinear':
                        if padding_mode == 'zeros':
                            if align_corners:
                                groundtruth = torch.tensor(
                                    [[0.0000, 6.0000000000, 5.0000, 4.8340, 9.0000],
                                     [2.2500, 6.3332500450, 5.0000, 5.1000, 0.0000]], device="mps").view(1, 1, 2, 5)
                            else:
                                groundtruth = torch.tensor(
                                    [[0.0000, 6.5000000000, 1.2500, 4.6675000191, 4.6250],
                                     [0.5000, 7.1665000916, 1.2500, 5.0000000000, 0.0000]], device="mps").view(1, 1, 2, 5)
                        elif padding_mode == 'border':
                            if align_corners:
                                groundtruth = torch.tensor(
                                    [[1.2000, 6.0000000000, 5.0000, 4.8340, 9.0000],
                                     [2.2500, 6.3332500450, 5.0000, 5.1000, 8.7500]], device="mps").view(1, 1, 2, 5)
                            else:
                                groundtruth = torch.tensor(
                                    [[1.0000, 6.5000000000, 5.0000, 4.6675000191, 9.2500],
                                     [1.0000, 7.1665000916, 5.0000, 5.0000000000, 10.0000]], device="mps").view(1, 1, 2, 5)
                        elif padding_mode == 'reflection':
                            if align_corners:
                                groundtruth = torch.tensor(
                                    [[3.4500, 6.0000000000, 5.0000, 4.8340, 9.0000],
                                     [2.2500, 6.3332500450, 5.0000, 5.1000, 7.7500]], device="mps").view(1, 1, 2, 5)
                            else:
                                groundtruth = torch.tensor(
                                    [[3.0000004768, 6.5000000000, 5.0000, 4.6675000191, 9.2500],
                                     [1.0000000000, 7.1665000916, 5.0000, 5.0000000000, 9.2500]], device="mps").view(1, 1, 2, 5)
                        else:
                            raise AssertionError(f"missing groundtruth test for padding mode '{padding_mode}'")
                    elif mode == 'nearest':
                        if padding_mode == 'zeros':
                            if align_corners:
                                groundtruth = torch.tensor(
                                    [[0., 8., 5., 7., 9.],
                                     [1., 8., 5., 8., 0.]], device="mps").view(1, 1, 2, 5)
                            else:
                                groundtruth = torch.tensor(
                                    [[0., 8., 5., 7., 0.],
                                     [1., 8., 5., 8., 0.]], device="mps").view(1, 1, 2, 5)
                        elif padding_mode == 'border':
                            if align_corners:
                                groundtruth = torch.tensor(
                                    [[1., 8., 5., 7., 9.],
                                     [1., 8., 5., 8., 10.]], device="mps").view(1, 1, 2, 5)
                            else:
                                groundtruth = torch.tensor(
                                    [[1., 8., 5., 7., 9.],
                                     [1., 8., 5., 8., 10.]], device="mps").view(1, 1, 2, 5)
                        elif padding_mode == 'reflection':
                            if align_corners:
                                groundtruth = torch.tensor(
                                    [[1., 8., 5., 7., 9.],
                                     [1., 8., 5., 8., 9.]], device="mps").view(1, 1, 2, 5)
                            else:
                                groundtruth = torch.tensor(
                                    [[1., 8., 5., 7., 9.],
                                     [1., 8., 5., 8., 9.]], device="mps").view(1, 1, 2, 5)
                        else:
                            raise AssertionError(f"missing groundtruth test for padding mode '{padding_mode}'")
                    elif mode == 'bicubic':
                        if padding_mode == 'zeros':
                            if align_corners:
                                groundtruth = torch.tensor(
                                    [[-0.10424726, 7.1400003, 5.0000, 5.7842274, 9.0000],
                                     [2.4492188, 7.4814040, 5.0000, 6.0277520, 0.0000]], device="mps").view(1, 1, 2, 5)
                            else:
                                groundtruth = torch.tensor(
                                    [[0.00000, 7.6287503, 1.0625, 5.5977230, 5.3270264],
                                     [0.40625, 8.0288770, 1.0625, 5.9375067, -0.3515625]], device="mps").view(1, 1, 2, 5)
                        elif padding_mode == 'border':
                            if align_corners:
                                groundtruth = torch.tensor(
                                    [[1.1520010, 6.0599990, 5.0000, 4.870930, 9.0000000],
                                     [2.1328125, 6.4258375, 5.0000, 5.076003, 8.8671875]], device="mps").view(1, 1, 2, 5)
                            else:
                                groundtruth = torch.tensor(
                                    [[0.894531, 6.6050020, 4.625, 4.7138715, 9.800781],
                                     [0.906250, 7.2822485, 4.625, 5.0000052, 10.00000]], device="mps").view(1, 1, 2, 5)
                        elif padding_mode == 'reflection':
                            if align_corners:
                                groundtruth = torch.tensor(
                                    [[3.1822524, 6.239998, 5.0000, 4.8709273, 9.00000],
                                     [1.7812500, 6.703594, 5.0000, 5.0760007, 8.21875]], device="mps").view(1, 1, 2, 5)
                            else:
                                groundtruth = torch.tensor(
                                    [[2.7993753, 6.6050020, 4.25, 4.7138715, 10.269531],
                                     [0.8125000, 7.2822485, 4.25, 5.0000052, 9.332031]], device="mps").view(1, 1, 2, 5)
                        else:
                            raise AssertionError(f"missing groundtruth test for padding mode '{padding_mode}'")

                    else:
                        raise AssertionError(f"missing groundtruth test for interpolation mode '{mode}'")
                    output = F.grid_sample(input, grid, mode=mode, padding_mode=padding_mode,
                                           align_corners=align_corners)
                    self.assertEqual(output, groundtruth, atol=1e-5, rtol=0,
                                     msg=f"groundtruth comparison failed for mode={mode}, "
                                     f"padding_mode={padding_mode}")

class TestAdvancedIndexing(TestCaseMPS):
    supported_dtypes = [torch.float32, torch.float16, torch.int64, torch.int32, torch.int16, torch.uint8]
    supported_np_dtypes = [np.float32, np.float16, np.int64, np.int32, np.int16, np.uint8]

    def test_nonzero_no_warning(self):
        device = "mps"
        t = torch.randn((2, 2), device=device)
        with warnings.catch_warnings(record=True) as w:
            warnings.simplefilter("always")
            torch.nonzero(t)
            t.nonzero()
            self.assertEqual(len(w), 0)

    def test_nonzero(self):
        def helper(dtype):
            device = "mps"
            shapes = [
                torch.Size((12,)),
                torch.Size((12, 1)),
                torch.Size((1, 12)),
                torch.Size((6, 2)),
                torch.Size((3, 2, 2)),
                torch.Size((5, 5, 5)),
            ]

            def gen_nontrivial_input(shape, dtype, device):
                if dtype != torch.bfloat16:
                    return torch.randint(2, shape, device=device, dtype=dtype)
                else:
                    # windows does not work for bfloat16 randing
                    return torch.randint(2, shape, device=device, dtype=torch.float).to(dtype)

            for shape in shapes:
                tensor = gen_nontrivial_input(shape, dtype, device)
                dst1 = torch.nonzero(tensor, as_tuple=False)
                dst2 = tensor.nonzero(as_tuple=False)
                dst3 = torch.empty([], dtype=torch.long, device=device)
                dst3 = dst3.resize_(0)
                torch.nonzero(tensor, out=dst3)
                np_array = tensor.cpu().numpy() if dtype != torch.bfloat16 else tensor.float().cpu().numpy()
                np_result = torch.from_numpy(np.stack(np_array.nonzero())).t()
                self.assertEqual(dst1.cpu(), np_result, atol=0, rtol=0)
                self.assertEqual(dst2.cpu(), np_result, atol=0, rtol=0)
                self.assertEqual(dst3.cpu(), np_result, atol=0, rtol=0)
                tup1 = torch.nonzero(tensor, as_tuple=True)
                tup2 = tensor.nonzero(as_tuple=True)
                tup1 = torch.stack(tup1).t().cpu()
                tup2 = torch.stack(tup2).t().cpu()
                self.assertEqual(tup1, np_result, atol=0, rtol=0)
                self.assertEqual(tup2, np_result, atol=0, rtol=0)
        [helper(dtype) for dtype in self.supported_dtypes]

    def test_nonzero_astuple_out(self):
        device = "mps"
        t = torch.randn((3, 3, 3), device=device)
        out = torch.empty([], dtype=torch.long, device=device)
        out = out.resize_(0)

        with self.assertRaises(RuntimeError):
            torch.nonzero(t, as_tuple=True, out=out)

        self.assertEqual(torch.nonzero(t, as_tuple=False, out=out), torch.nonzero(t, out=out))

        # Verifies that JIT script cannot handle the as_tuple kwarg
        # See Issue https://github.com/pytorch/pytorch/issues/45499.
        def _foo(t):
            tuple_result = torch.nonzero(t, as_tuple=True)
            nontuple_result = torch.nonzero(t, as_tuple=False)
            out = torch.empty_like(nontuple_result)
            torch.nonzero(t, as_tuple=False, out=out)
            return tuple_result, nontuple_result, out

        with self.assertRaises(RuntimeError):
            scripted_foo = torch.jit.script(_foo)

        # Verifies that JIT tracing works fine
        traced_foo = torch.jit.trace(_foo, t)
        traced_tuple, traced_nontuple, traced_out = traced_foo(t)
        expected_tuple = torch.nonzero(t, as_tuple=True)
        expected_nontuple = torch.nonzero(t)

        self.assertEqual(traced_tuple, expected_tuple)
        self.assertEqual(traced_nontuple, expected_nontuple)
        self.assertEqual(traced_out, expected_nontuple)

    def test_nonzero_discontiguous(self):
        device = "mps"
        shape = (4, 4)
        tensor = torch.randint(2, shape, device=device)
        tensor_nc = torch.empty(shape[0], shape[1] * 2, device=device)[:, ::2].copy_(tensor)
        dst1 = tensor.nonzero(as_tuple=False)
        dst2 = tensor_nc.nonzero(as_tuple=False)
        self.assertEqual(dst1, dst2, atol=0, rtol=0)
        dst3 = torch.empty_like(dst1)
        data_ptr = dst3.data_ptr()
        # expect dst3 storage to be reused
        torch.nonzero(tensor, out=dst3)
        self.assertEqual(data_ptr, dst3.data_ptr())
        self.assertEqual(dst1, dst3, atol=0, rtol=0)
        # discontiguous out
        dst4 = torch.empty(dst1.size(0), dst1.size(1) * 2, dtype=torch.long, device=device)[:, ::2]
        data_ptr = dst4.data_ptr()
        strides = dst4.stride()
        torch.nonzero(tensor, out=dst4)
        self.assertEqual(data_ptr, dst4.data_ptr())
        self.assertEqual(dst1, dst4, atol=0, rtol=0)
        self.assertEqual(strides, dst4.stride())

    def test_nonzero_non_diff(self):
        device = "mps"
        x = torch.randn(10, requires_grad=True)
        nz = x.nonzero()
        self.assertFalse(nz.requires_grad)

    def test_masked_select(self):
        x = torch.randn(3, 4)
        x_mps = x.to("mps")
        mask = x.ge(0.5)
        mask_mps = x_mps.ge(0.5)

        res = torch.masked_select(x, mask)
        res_mps = torch.masked_select(x_mps, mask_mps)

        self.assertEqual(res, res_mps)

    # examples from https://www.tutorialspoint.com/numpy/numpy_advanced_indexing.htm
    def test_indexing_get(self):
        def helper(dtype):
            x_cpu = torch.tensor([[1, 2], [3, 4], [5, 6]], dtype=dtype)
            x_mps = x_cpu.detach().clone().to("mps")

            y_cpu = x_cpu[[0, 1, 2], [0, 1, 0]]
            y_mps = x_mps[[0, 1, 2], [0, 1, 0]]
            self.assertEqual(y_cpu, y_mps, str(dtype))
        [helper(dtype) for dtype in self.supported_dtypes]

    def test_indexing_select_corners(self):
        def helper(dtype):
            x_cpu = torch.tensor([[0, 1, 2], [3, 4, 5], [6, 7, 8], [9, 10, 11]], dtype=dtype)
            x_mps = x_cpu.detach().clone().to("mps")

            rows_cpu = torch.tensor([[0, 0], [3, 3]])
            rows_mps = rows_cpu.detach().clone().to("mps")

            cols_cpu = torch.tensor([[0, 2], [0, 2]])
            cols_mps = cols_cpu.detach().clone().to("mps")

            res_cpu = x_cpu[rows_cpu, cols_cpu]
            res_mps = x_mps[rows_mps, cols_mps]

            self.assertEqual(res_cpu, res_mps, str(dtype))
        [helper(dtype) for dtype in self.supported_dtypes]

    # FIXME: uint8 fails for this testcase, needs further debugging
    def test_slicing_using_advanced_index_for_column(self):
        def helper(dtype):
            x_cpu = torch.tensor([[0, 1, 2], [3, 4, 5], [6, 7, 8], [9, 10, 11]], dtype=dtype)
            x_mps = x_cpu.detach().clone().to("mps")

            z_cpu = x_cpu[1:4, 1:3]
            z_mps = x_mps[1:4, 1:3]
            self.assertEqual(z_cpu, z_mps, str(dtype))

            # using advanced index for column
            y_cpu = x_cpu[1:4, [1, 2]]
            y_mps = x_mps[1:4, [1, 2]]
            self.assertEqual(y_cpu, y_mps, str(dtype))
        # FIXME: use supported_dtypes once uint8 is fixed
        [helper(dtype) for dtype in [torch.float32, torch.float16, torch.int64, torch.int32, torch.int16]]

    def test_boolean_array_indexing(self):
        def helper(dtype):
            x_cpu = torch.tensor([[0, 1, 2], [3, 4, 5], [6, 7, 8], [9, 10, 11]], dtype=dtype)
            x_mps = x_cpu.detach().clone().to("mps")

            res_cpu = x_cpu[x_cpu > 5]
            res_mps = x_mps[x_mps > 5]

            self.assertEqual(res_cpu, res_mps, str(dtype))
        for dtype in self.supported_dtypes:
            # MPS support binary op with uint8 natively starting from macOS 13.0
            if product_version < 13.0 and dtype == torch.uint8:
                continue
            helper(dtype)

    def test_advanced_indexing_3D_get(self):
        def helper(x_cpu):
            x_mps = x_cpu.detach().clone().to("mps")
            self.assertEqual(x_cpu[[1, 2], 3, :], x_mps[[1, 2], 3, :])
            self.assertEqual(x_cpu[[0, 2], :, :], x_mps[[0, 2], :, :])
            self.assertEqual(x_cpu[:, [1, 0], [1]], x_mps[:, [1, 0], [1]])

        x_cpu = torch.tensor([[[0.1, 0.2, 0.3, 0.4],
                               [0.5, 0.6, 0.7, 0.8],
                               [0.9, 1.0, 1.1, 1.2],
                               [1.3, 1.4, 1.5, 1.6]],

                              [[2.0, 2.1, 2.2, 2.3],
                               [2.4, 2.5, 2.6, 2.7],
                               [2.8, 2.9, 3.0, 3.1],
                               [3.2, 3.3, 3.4, 3.5]],

                              [[4.0, 4.1, 4.2, 4.3],
                               [4.4, 4.5, 4.6, 4.7],
                               [4.8, 4.9, 5.0, 5.1],
                               [5.1, 5.2, 5.3, 5.4]]], device="cpu", dtype=torch.float32)
        helper(x_cpu)
        for idx in range(len(self.supported_np_dtypes)):
            # torch.randn / torch.rand don't work with all dtypes
            # Generate input data for all dtypes on Numpy them move to torch
            input_t = np.random.random_sample(size=[3, 4, 4]).astype(self.supported_np_dtypes[idx])
            inputCPU = torch.tensor(input_t, device='cpu', dtype=self.supported_dtypes[idx])

            helper(inputCPU)

    def test_advanced_indexing_3D_put(self):
        def helper(x_cpu):
            dtype = x_cpu.dtype
            x_mps = x_cpu.detach().clone().to("mps")

            out_tensor_cpu = torch.tensor([88, 99], dtype=dtype, device="cpu")
            out_tensor_cpu_view = out_tensor_cpu[1:]

            out_tensor_mps = torch.tensor([88, 99], dtype=dtype, device="mps")
            out_tensor_mps_view = out_tensor_mps[1:]

            x_cpu[[1, 2], 3, :] = out_tensor_cpu_view
            x_mps[[1, 2], 3, :] = out_tensor_mps_view
            self.assertEqual(x_cpu, x_mps)

            x_cpu[[0, 2], :, :] = out_tensor_cpu_view
            x_mps[[0, 2], :, :] = out_tensor_mps_view
            self.assertEqual(x_cpu, x_mps)

            x_cpu[:, [1, 0], [1]] = out_tensor_cpu_view
            x_mps[:, [1, 0], [1]] = out_tensor_mps_view
            self.assertEqual(x_cpu, x_mps)

        x_cpu = torch.tensor([[[0.1, 0.2, 0.3, 0.4],
                               [0.5, 0.6, 0.7, 0.8],
                               [0.9, 1.0, 1.1, 1.2],
                               [1.3, 1.4, 1.5, 1.6]],

                              [[2.0, 2.1, 2.2, 2.3],
                               [2.4, 2.5, 2.6, 2.7],
                               [2.8, 2.9, 3.0, 3.1],
                               [3.2, 3.3, 3.4, 3.5]],

                              [[4.0, 4.1, 4.2, 4.3],
                               [4.4, 4.5, 4.6, 4.7],
                               [4.8, 4.9, 5.0, 5.1],
                               [5.1, 5.2, 5.3, 5.4]]], device="cpu", dtype=torch.float32)
        helper(x_cpu)
        for idx in range(len(self.supported_np_dtypes)):
            # torch.randn / torch.rand don't work with all dtypes
            # Generate input data for all dtypes on Numpy them move to torch
            input_t = np.random.random_sample(size=[3, 4, 4]).astype(self.supported_np_dtypes[idx])
            inputCPU = torch.tensor(input_t, device='cpu', dtype=self.supported_dtypes[idx])

            helper(inputCPU)

    def test_index_put_with_view_indices(self):
        def helper(dtype):
            target_cpu = torch.zeros([5, 3], device="cpu", dtype=dtype)
            target_mps = torch.zeros([5, 3], device="mps", dtype=dtype)

            indices_cpu = torch.tensor([[0, 1], [0, 1]], dtype=torch.int64, device="cpu")
            indices_mps = torch.tensor([[0, 1], [0, 1]], dtype=torch.int64, device="mps")

            value_cpu = torch.ones(indices_cpu.shape[0], device="cpu", dtype=dtype)
            value_mps = torch.ones(indices_mps.shape[0], device="mps", dtype=dtype)

            target_cpu.index_put_(tuple(indices_cpu.t()), value_cpu, accumulate=True)
            target_mps.index_put_(tuple(indices_mps.t()), value_mps, accumulate=True)

            self.assertEqual(target_cpu, target_mps)

        [helper(dtype) for dtype in [torch.int32, torch.float]]

    # tests from 'test_indexing.py'
    def test_advancedindex_big(self, device="mps"):
        reference = torch.arange(0, 123344, dtype=torch.int, device=device)

        self.assertEqual(reference[[0, 123, 44488, 68807, 123343], ],
                         torch.tensor([0, 123, 44488, 68807, 123343], dtype=torch.int))

    def test_set_item_to_scalar_tensor(self, device="mps"):
        m = random.randint(1, 10)
        n = random.randint(1, 10)
        z = torch.randn([m, n], device=device)
        a = 1.0
        w = torch.tensor(a, requires_grad=True, device=device)
        z[:, 0] = w
        z.sum().backward()
        self.assertEqual(w.grad, m * a)

    def test_single_int(self, device="mps"):
        v = torch.randn(5, 7, 3, device=device)
        self.assertEqual(v[4].shape, (7, 3))

    def test_multiple_int(self, device="mps"):
        v = torch.randn(5, 7, 3, device=device)
        self.assertEqual(v[4].shape, (7, 3))
        self.assertEqual(v[4, :, 1].shape, (7,))

    def test_none(self, device="mps"):
        v = torch.randn(5, 7, 3, device=device)
        self.assertEqual(v[None].shape, (1, 5, 7, 3))
        self.assertEqual(v[:, None].shape, (5, 1, 7, 3))
        self.assertEqual(v[:, None, None].shape, (5, 1, 1, 7, 3))
        self.assertEqual(v[..., None].shape, (5, 7, 3, 1))

    def test_step(self, device="mps"):
        v = torch.arange(10, device=device)
        self.assertEqual(v[::1], v)
        self.assertEqual(v[::2].tolist(), [0, 2, 4, 6, 8])
        self.assertEqual(v[::3].tolist(), [0, 3, 6, 9])
        self.assertEqual(v[::11].tolist(), [0])
        self.assertEqual(v[1:6:2].tolist(), [1, 3, 5])

    def test_step_assignment(self, device="mps"):
        v = torch.zeros(4, 4, device=device)
        v[0, 1::2] = torch.tensor([3., 4.], device=device)
        self.assertEqual(v[0].tolist(), [0, 3, 0, 4])
        self.assertEqual(v[1:].sum(), 0)

    def test_bool_indices(self, device="mps"):
        v = torch.randn(5, 7, 3, device=device)
        boolIndices = torch.tensor([True, False, True, True, False], dtype=torch.bool, device=device)
        self.assertEqual(v[boolIndices].shape, (3, 7, 3))
        self.assertEqual(v[boolIndices], torch.stack([v[0], v[2], v[3]]))

        v = torch.tensor([True, False, True], dtype=torch.bool, device=device)
        boolIndices = torch.tensor([True, False, False], dtype=torch.bool, device=device)
        uint8Indices = torch.tensor([1, 0, 0], dtype=torch.uint8, device=device)
        with warnings.catch_warnings(record=True) as w:
            self.assertEqual(v[boolIndices].shape, v[uint8Indices].shape)
            self.assertEqual(v[boolIndices], v[uint8Indices])
            self.assertEqual(v[boolIndices], torch.tensor([True], dtype=torch.bool, device=device))
            self.assertEqual(len(w), 2)

    @unittest.skipIf(product_version < 13.0, "Skipped on macOS 12")
    def test_bool_indices_accumulate(self, device="mps"):
        mask = torch.zeros(size=(10, ), dtype=torch.uint8, device=device)
        mask = mask > 0
        y = torch.ones(size=(10, 10), device=device)
        y.index_put_((mask, ), y[mask], accumulate=True)
        self.assertEqual(y, torch.ones(size=(10, 10), device=device))

    def test_multiple_bool_indices(self, device="mps"):
        v = torch.randn(5, 7, 3, device=device)
        # note: these broadcast together and are transposed to the first dim
        mask1 = torch.tensor([1, 0, 1, 1, 0], dtype=torch.bool, device=device)
        mask2 = torch.tensor([1, 1, 1], dtype=torch.bool, device=device)
        self.assertEqual(v[mask1, :, mask2].shape, (3, 7))

    def test_byte_mask(self, device="mps"):
        v = torch.randn(5, 7, 3, device=device)
        mask = torch.ByteTensor([1, 0, 1, 1, 0]).to(device)
        with warnings.catch_warnings(record=True) as w:
            self.assertEqual(v[mask].shape, (3, 7, 3))
            self.assertEqual(v[mask], torch.stack([v[0], v[2], v[3]]))
            self.assertEqual(len(w), 2)

        v = torch.tensor([1.], device=device)
        self.assertEqual(v[v == 0], torch.tensor([], device=device))

    def test_byte_mask_accumulate(self, device="mps"):
        mask = torch.zeros(size=(10, ), dtype=torch.uint8, device=device)
        y = torch.ones(size=(10, 10), device=device)
        with warnings.catch_warnings(record=True) as w:
            warnings.simplefilter("always")
            y.index_put_((mask, ), y[mask], accumulate=True)
            self.assertEqual(y, torch.ones(size=(10, 10), device=device))
            self.assertEqual(len(w), 2)

    def test_index_put_accumulate_expanded_values(self, device="mps"):
        t = torch.zeros((5, 2))
        t_dev = t.to(device)
        indices = [
            torch.tensor([0, 1, 2, 3]),
            torch.tensor([1, ]),
        ]
        indices_dev = [i.to(device) for i in indices]
        values0d = torch.tensor(1.0)
        values1d = torch.tensor([1.0, ])

        out_mps = t_dev.index_put_(indices_dev, values0d.to(device), accumulate=True)
        out_cpu = t.index_put_(indices, values0d, accumulate=True)
        self.assertEqual(out_mps.cpu(), out_cpu)

        out_mps = t_dev.index_put_(indices_dev, values1d.to(device), accumulate=True)
        out_cpu = t.index_put_(indices, values1d, accumulate=True)
        self.assertEqual(out_mps.cpu(), out_cpu)

        t = torch.zeros(4, 3, 2)
        t_dev = t.to(device)

        indices = [
            torch.tensor([0, ]),
            torch.arange(3)[:, None],
            torch.arange(2)[None, :],
        ]
        indices_dev = [i.to(device) for i in indices]
        values1d = torch.tensor([-1.0, -2.0])
        values2d = torch.tensor([[-1.0, -2.0], ])

        out_mps = t_dev.index_put_(indices_dev, values1d.to(device), accumulate=True)
        out_cpu = t.index_put_(indices, values1d, accumulate=True)
        self.assertEqual(out_mps.cpu(), out_cpu)

        out_mps = t_dev.index_put_(indices_dev, values2d.to(device), accumulate=True)
        out_cpu = t.index_put_(indices, values2d, accumulate=True)
        self.assertEqual(out_mps.cpu(), out_cpu)

    def test_index_put_accumulate_non_contiguous(self, device="mps"):
        t = torch.zeros((5, 2, 2))
        t_dev = t.to(device)
        t1 = t_dev[:, 0, :]
        t2 = t[:, 0, :]
        self.assertTrue(not t1.is_contiguous())
        self.assertTrue(not t2.is_contiguous())

        indices = [torch.tensor([0, 1]), ]
        indices_dev = [i.to(device) for i in indices]
        value = torch.randn(2, 2)
        out_mps = t1.index_put_(indices_dev, value.to(device), accumulate=True)
        out_cpu = t2.index_put_(indices, value, accumulate=True)
        self.assertTrue(not t1.is_contiguous())
        self.assertTrue(not t2.is_contiguous())

        self.assertEqual(out_mps.cpu(), out_cpu)

    def test_index_put_accumulate_with_optional_tensors(self, device="mps"):
        # TODO: replace with a better solution.
        # Currently, here using torchscript to put None into indices.
        # on C++ it gives indices as a list of 2 optional tensors: first is null and
        # the second is a valid tensor.
        @torch.jit.script
        def func(x, i, v):
            idx = [None, i]
            x.index_put_(idx, v, accumulate=True)
            return x

        n = 4
        t = torch.arange(n * 2, dtype=torch.float32).reshape(n, 2)
        t_dev = t.to(device)
        indices = torch.tensor([1, 0])
        indices_dev = indices.to(device)
        value0d = torch.tensor(10.0)
        value1d = torch.tensor([1.0, 2.0])

        out_mps = func(t_dev, indices_dev, value0d.to("mps"))
        out_cpu = func(t, indices, value0d)
        self.assertEqual(out_mps.cpu(), out_cpu)

        out_mps = func(t_dev, indices_dev, value1d.to("mps"))
        out_cpu = func(t, indices, value1d)
        self.assertEqual(out_mps.cpu(), out_cpu)

    def test_index_put_accumulate_duplicate_indices(self, device="mps"):
        for i in range(1, 128):
            # generate indices by random walk, this will create indices with
            # lots of duplicates interleaved with each other
            delta = torch.empty(i, dtype=torch.float32, device=device).uniform_(-1, 1)

            indices = delta.cumsum(0).long().to("mps")

            # abs for int64 is not supported on mps, fallback on 'cpu' to calculate it
            input = torch.randn(indices.cpu().abs().max().to("mps") + 1, device=device)
            values = torch.randn(indices.size(0), device=device)
            output = input.index_put((indices,), values, accumulate=True)

            input_list = input.tolist()
            indices_list = indices.tolist()
            values_list = values.tolist()
            for i, v in zip(indices_list, values_list):
                input_list[i] += v

            self.assertEqual(output, input_list)

    def test_index_put_deterministic(self, device="mps"):
        def helper(dtype, accumulate, deterministic, num_tests=128):
            acc_expected = torch.tensor([233, 187, 360], device=device, dtype=dtype)
            non_acc_expected = torch.tensor([38, 37, 39], device=device, dtype=dtype)
            t_idx = torch.tensor(
                [0, 0, 0, 0, 2, 2, 1, 0, 2, 1, 0, 1, 2, 1, 0, 2, 2, 2, 2, 2,
                 0, 0, 2, 1, 2, 1, 0, 0, 2, 0, 2, 1, 1, 2, 2, 0, 2, 1, 0, 2]
            )
            for _ in range(num_tests):
                try:
                    torch.use_deterministic_algorithms(deterministic)
                    t = torch.zeros(3, dtype=dtype, device=device)
                    t.index_put_((t_idx,), torch.arange(len(t_idx), device=device, dtype=dtype), accumulate=accumulate)
                    if accumulate:
                        self.assertEqual(t, acc_expected)
                    else:
                        self.assertEqual(t, non_acc_expected)
                finally:
                    torch.use_deterministic_algorithms(False)

        for accumulate, deterministic in product((False, True), (False, True)):
            dtype = torch.float if accumulate else torch.long
            if not accumulate and not deterministic:
                with self.assertRaisesRegex(AssertionError, "Tensor-likes are not equal!"):
                    helper(dtype, accumulate, deterministic)
            else:
                helper(dtype, accumulate, deterministic)

    def test_multiple_byte_mask(self, device="mps"):
        v = torch.randn(5, 7, 3, device=device)
        # note: these broadcast together and are transposed to the first dim
        mask1 = torch.ByteTensor([1, 0, 1, 1, 0]).to(device)
        mask2 = torch.ByteTensor([1, 1, 1]).to(device)
        with warnings.catch_warnings(record=True) as w:
            warnings.simplefilter("always")
            self.assertEqual(v[mask1, :, mask2].shape, (3, 7))
            self.assertEqual(len(w), 2)

    def test_byte_mask2d(self, device="mps"):
        v = torch.randn(5, 7, 3, device=device)
        c = torch.randn(5, 7, device=device)
        num_ones = (c > 0).sum()
        r = v[c > 0]
        self.assertEqual(r.shape, (num_ones, 3))

    def test_jit_indexing(self, device="mps"):
        def fn1(x):
            x[x < 50] = 1.0
            return x

        def fn2(x):
            x[0:50] = 1.0
            return x

        scripted_fn1 = torch.jit.script(fn1)
        scripted_fn2 = torch.jit.script(fn2)
        data = torch.arange(100, device=device, dtype=torch.float)
        out = scripted_fn1(data.detach().clone())
        ref = torch.tensor(np.concatenate((np.ones(50), np.arange(50, 100))), device=device, dtype=torch.float)
        self.assertEqual(out, ref)
        out = scripted_fn2(data.detach().clone())
        self.assertEqual(out, ref)

    def test_int_indices(self, device="mps"):
        v = torch.randn(5, 7, 3, device=device)
        self.assertEqual(v[[0, 4, 2]].shape, (3, 7, 3))
        self.assertEqual(v[:, [0, 4, 2]].shape, (5, 3, 3))
        self.assertEqual(v[:, [[0, 1], [4, 3]]].shape, (5, 2, 2, 3))

    def test_index_put_src_datatype(self):
        def helper(device, dtype):
            src = torch.ones(3, 2, 4, device=device, dtype=dtype)
            vals = torch.ones(3, 2, 4, device=device, dtype=dtype)
            indices = (torch.tensor([0, 2, 1]),)
            res = src.index_put_(indices, vals, accumulate=True)
            self.assertEqual(res.shape, src.shape)
        [helper(device="mps", dtype=dtype) for dtype in [torch.float, torch.int32]]

    @unittest.skipIf(product_version < 13.0, "Skipped on macOS 12")
    def test_index_src_datatype(self):
        def helper(device, dtype):
            orig_dtype = dtype
            if dtype is torch.bool:
                dtype = torch.uint8

            src = torch.ones(3, 2, 4, device=device, dtype=dtype)
            if orig_dtype is torch.bool:
                src = src == 1
            # test index
            res = src[[0, 2, 1], :, :]
            self.assertEqual(res.shape, src.shape)
            # test index_put, no accum
            src[[0, 2, 1], :, :] = res
            self.assertEqual(res.shape, src.shape)
        [helper(device="mps", dtype=dtype) for dtype in [torch.float, torch.float16, torch.long, torch.bool]]

    def test_int_indices2d(self, device="mps"):
        # From the NumPy indexing example
        x = torch.arange(0, 12, device=device).view(4, 3)
        rows = torch.tensor([[0, 0], [3, 3]], device=device)
        columns = torch.tensor([[0, 2], [0, 2]], device=device)
        self.assertEqual(x[rows, columns].tolist(), [[0, 2], [9, 11]])

    def test_int_indices_broadcast(self, device="mps"):
        # From the NumPy indexing example
        x = torch.arange(0, 12, device=device).view(4, 3)
        rows = torch.tensor([0, 3], device=device)
        columns = torch.tensor([0, 2], device=device)
        result = x[rows[:, None], columns]
        self.assertEqual(result.tolist(), [[0, 2], [9, 11]])

    def test_empty_index(self, device="mps"):
        x = torch.arange(0, 12, device=device).view(4, 3)
        idx = torch.tensor([], dtype=torch.long, device=device)
        self.assertEqual(x[idx].numel(), 0)

        # empty assignment should have no effect but not throw an exception
        y = x.clone()
        y[idx] = -1
        self.assertEqual(x, y)

        mask = torch.zeros(4, 3, device=device).bool()
        y[mask] = -1
        self.assertEqual(x, y)

    def test_empty_ndim_index(self, device="mps"):
        x = torch.randn(5, device=device)
        self.assertEqual(torch.empty(0, 2, device=device), x[torch.empty(0, 2, dtype=torch.int64, device=device)])

        x = torch.randn(2, 3, 4, 5, device=device)
        self.assertEqual(torch.empty(2, 0, 6, 4, 5, device=device),
                         x[:, torch.empty(0, 6, dtype=torch.int64, device=device)])

        x = torch.empty(10, 0, device=device)
        self.assertEqual(x[[1, 2]].shape, (2, 0))
        self.assertEqual(x[[], []].shape, (0,))
        with self.assertRaisesRegex(IndexError, 'for dimension with size 0'):
            x[:, [0, 1]]

    def test_empty_ndim_index_bool(self, device="mps"):
        x = torch.randn(5, device=device)
        self.assertRaises(IndexError, lambda: x[torch.empty(0, 2, dtype=torch.uint8, device=device)])

    def test_empty_slice(self, device="mps"):
        x = torch.randn(2, 3, 4, 5, device=device)
        y = x[:, :, :, 1]
        z = y[:, 1:1, :]
        self.assertEqual((2, 0, 4), z.shape)
        # this isn't technically necessary, but matches NumPy stride calculations.
        self.assertEqual((60, 20, 5), z.stride())
        self.assertTrue(z.is_contiguous())

    def test_index_getitem_copy_bools_slices(self, device="mps"):
        true = torch.tensor(1, dtype=torch.uint8, device=device)
        false = torch.tensor(0, dtype=torch.uint8, device=device)

        tensors = [torch.randn(2, 3, device=device), torch.tensor(3., device=device)]

        for a in tensors:
            self.assertNotEqual(a.data_ptr(), a[True].data_ptr())
            self.assertEqual(torch.empty(0, *a.shape), a[False])
            self.assertNotEqual(a.data_ptr(), a[true].data_ptr())
            self.assertEqual(torch.empty(0, *a.shape), a[false])
            self.assertEqual(a.data_ptr(), a[None].data_ptr())
            self.assertEqual(a.data_ptr(), a[...].data_ptr())

    def test_index_setitem_bools_slices(self, device="mps"):
        true = torch.tensor(1, dtype=torch.uint8, device=device)
        false = torch.tensor(0, dtype=torch.uint8, device=device)

        tensors = [torch.randn(2, 3, device=device), torch.tensor(3, device=device)]

        for a in tensors:
            # prefix with a 1,1, to ensure we are compatible with numpy which cuts off prefix 1s
            # (some of these ops already prefix a 1 to the size)
            neg_ones = torch.ones_like(a) * -1
            neg_ones_expanded = neg_ones.unsqueeze(0).unsqueeze(0)
            a[True] = neg_ones_expanded
            self.assertEqual(a, neg_ones)
            a[False] = 5
            self.assertEqual(a, neg_ones)
            a[true] = neg_ones_expanded * 2
            self.assertEqual(a, neg_ones * 2)
            a[false] = 5
            self.assertEqual(a, neg_ones * 2)
            a[None] = neg_ones_expanded * 3
            self.assertEqual(a, neg_ones * 3)
            a[...] = neg_ones_expanded * 4
            self.assertEqual(a, neg_ones * 4)
            if a.dim() == 0:
                with self.assertRaises(IndexError):
                    a[:] = neg_ones_expanded * 5

    def test_index_scalar_with_bool_mask(self, device="mps"):
        a = torch.tensor(1, device=device)
        uintMask = torch.tensor(True, dtype=torch.uint8, device=device)
        boolMask = torch.tensor(True, dtype=torch.bool, device=device)
        self.assertEqual(a[uintMask], a[boolMask])
        self.assertEqual(a[uintMask].dtype, a[boolMask].dtype)

        a = torch.tensor(True, dtype=torch.bool, device=device)
        self.assertEqual(a[uintMask], a[boolMask])
        self.assertEqual(a[uintMask].dtype, a[boolMask].dtype)

    def test_setitem_expansion_error(self, device="mps"):
        true = torch.tensor(True, device=device)
        a = torch.randn(2, 3, device=device)
        # check prefix with  non-1s doesn't work
        a_expanded = a.expand(torch.Size([5, 1]) + a.size())
        # NumPy: ValueError
        with self.assertRaises(RuntimeError):
            a[True] = a_expanded
        with self.assertRaises(RuntimeError):
            a[true] = a_expanded

    def test_getitem_scalars(self, device="mps"):
        zero = torch.tensor(0, dtype=torch.int64, device=device)
        one = torch.tensor(1, dtype=torch.int64, device=device)

        # non-scalar indexed with scalars
        a = torch.randn(2, 3, device=device)
        self.assertEqual(a[0], a[zero])
        self.assertEqual(a[0][1], a[zero][one])
        self.assertEqual(a[0, 1], a[zero, one])
        self.assertEqual(a[0, one], a[zero, 1])

        # indexing by a scalar should slice (not copy)
        self.assertEqual(a[0, 1].data_ptr(), a[zero, one].data_ptr())
        self.assertEqual(a[1].data_ptr(), a[one.int()].data_ptr())
        self.assertEqual(a[1].data_ptr(), a[one.short()].data_ptr())

        # scalar indexed with scalar
        r = torch.randn((), device=device)
        with self.assertRaises(IndexError):
            r[:]
        with self.assertRaises(IndexError):
            r[zero]
        self.assertEqual(r, r[...])

    def test_setitem_scalars(self, device="mps"):
        zero = torch.tensor(0, dtype=torch.int64)

        # non-scalar indexed with scalars
        a = torch.randn(2, 3, device=device)
        a_set_with_number = a.clone()
        a_set_with_scalar = a.clone()
        b = torch.randn(3, device=device)

        a_set_with_number[0] = b
        a_set_with_scalar[zero] = b
        self.assertEqual(a_set_with_number, a_set_with_scalar)
        a[1, zero] = 7.7
        self.assertEqual(7.7, a[1, 0])

        # scalar indexed with scalars
        r = torch.randn((), device=device)
        with self.assertRaises(IndexError):
            r[:] = 8.8
        with self.assertRaises(IndexError):
            r[zero] = 8.8
        r[...] = 9.9
        self.assertEqual(9.9, r)

    def test_basic_advanced_combined(self, device="mps"):
        # From the NumPy indexing example
        x = torch.arange(0, 12, device=device).view(4, 3)
        self.assertEqual(x[1:2, 1:3], x[1:2, [1, 2]])
        self.assertEqual(x[1:2, 1:3].tolist(), [[4, 5]])

        # Check that it is a copy
        unmodified = x.clone()
        x[1:2, [1, 2]].zero_()
        self.assertEqual(x, unmodified)

        # But assignment should modify the original
        unmodified = x.clone()
        x[1:2, [1, 2]] = 0
        self.assertNotEqual(x, unmodified)

    def test_int_assignment(self, device="mps"):
        x = torch.arange(0, 4, device=device).view(2, 2)
        x[1] = 5
        self.assertEqual(x.tolist(), [[0, 1], [5, 5]])

        x = torch.arange(0, 4, device=device).view(2, 2)
        x[1] = torch.arange(5, 7, device=device)
        self.assertEqual(x.tolist(), [[0, 1], [5, 6]])

    def test_byte_tensor_assignment(self, device="mps"):
        x = torch.arange(0., 16, device=device).view(4, 4)
        b = torch.ByteTensor([True, False, True, False]).to(device)
        value = torch.tensor([3., 4., 5., 6.], device=device)

        with warnings.catch_warnings(record=True) as w:
            x[b] = value
            self.assertEqual(len(w), 1)

        self.assertEqual(x[0], value)
        self.assertEqual(x[1], torch.arange(4., 8, device=device))
        self.assertEqual(x[2], value)
        self.assertEqual(x[3], torch.arange(12., 16, device=device))

    def test_variable_slicing(self, device="mps"):
        x = torch.arange(0, 16, device=device).view(4, 4)
        indices = torch.IntTensor([0, 1]).to(device)
        i, j = indices
        self.assertEqual(x[i:j], x[0:1])

    def test_ellipsis_tensor(self, device="mps"):
        x = torch.arange(0, 9, device=device).view(3, 3)
        idx = torch.tensor([0, 2], device=device)
        self.assertEqual(x[..., idx].tolist(), [[0, 2],
                                                [3, 5],
                                                [6, 8]])
        self.assertEqual(x[idx, ...].tolist(), [[0, 1, 2],
                                                [6, 7, 8]])

    def test_invalid_index(self, device="mps"):
        x = torch.arange(0, 16, device=device).view(4, 4)
        self.assertRaisesRegex(TypeError, 'slice indices', lambda: x["0":"1"])

    def test_out_of_bound_index(self, device="mps"):
        x = torch.arange(0, 100, device=device).view(2, 5, 10)
        self.assertRaisesRegex(IndexError, 'index 5 is out of bounds for dimension 1 with size 5', lambda: x[0, 5])
        self.assertRaisesRegex(IndexError, 'index 4 is out of bounds for dimension 0 with size 2', lambda: x[4, 5])
        self.assertRaisesRegex(IndexError, 'index 15 is out of bounds for dimension 2 with size 10',
                               lambda: x[0, 1, 15])
        self.assertRaisesRegex(IndexError, 'index 12 is out of bounds for dimension 2 with size 10',
                               lambda: x[:, :, 12])

    def test_zero_dim_index(self, device="mps"):
        x = torch.tensor(10, device=device)
        self.assertEqual(x, x.item())

        def runner():
            print(x[0])
            return x[0]

        self.assertRaisesRegex(IndexError, 'invalid index', runner)

    def test_cpu_indices(self, device="mps"):
        idx = torch.tensor([0, 1])
        b = torch.zeros(2, device=device)
        x = torch.ones(10, device=device)
        x[idx] = b  # index_put_
        ref = torch.ones(10, device=device)
        ref[:2] = 0
        self.assertEqual(x, ref, atol=0, rtol=0)
        out = x[idx]  # index
        self.assertEqual(out, torch.zeros(2, device=device), atol=0, rtol=0)

class TestRNNMPS(TestCaseMPS):
    def _lstm_helper(self, num_layers, dtype, device, bidirectional=False, bias=True, batch_first=False,
                     seq_len=3, batch_size=5, hidden_size=7, input_size=11, backward=False):
        rnn = nn.LSTM(
            input_size=input_size,
            hidden_size=hidden_size,
            num_layers=num_layers,
            bias=bias,
            bidirectional=bidirectional,
            batch_first=batch_first,
            device="cpu"
        )
        bidirectional_mul = 2 if bidirectional else 1

        if batch_first:
            input = torch.randn(batch_size, seq_len, input_size, device="cpu", dtype=dtype, requires_grad=backward)
            hx = torch.randn(num_layers * bidirectional_mul, batch_size, hidden_size, device="cpu", dtype=dtype,
                             requires_grad=backward)
            cx = torch.randn(num_layers * bidirectional_mul, batch_size, hidden_size, device="cpu", dtype=dtype,
                             requires_grad=backward)
        else:
            input = torch.randn(seq_len, batch_size, input_size, device="cpu", dtype=dtype, requires_grad=backward)
            hx = torch.randn(num_layers * bidirectional_mul, batch_size, hidden_size, device="cpu", dtype=dtype,
                             requires_grad=backward)
            cx = torch.randn(num_layers * bidirectional_mul, batch_size, hidden_size, device="cpu", dtype=dtype,
                             requires_grad=backward)

        cpu_output, (cpu_hn, cpu_cn) = rnn(input, (hx, cx))

        rnn = rnn.to(device)
        input = input.to(device)
        hx = hx.to(device)
        cx = cx.to(device)
        output, (hn, cn) = rnn(input, (hx, cx))

        self.assertEqual(cpu_output, output)
        self.assertEqual(cpu_hn, hn)
        self.assertEqual(cpu_cn, cn)

        def get_backward_results(rnn, device, inp, hx, cx, output_grad_presented=True, states_grad_presented=True):
            rnn = rnn.to(device)
            inp, hx, cx = inp.to(device), hx.to(device), cx.to(device)

            output, (hx_out, cx_out) = rnn(inp, (hx, cx))
            assert output_grad_presented or states_grad_presented, "At least some outputs must be used"

            f = 0
            if output_grad_presented:
                f = f + 3 * output.sum()
            if states_grad_presented:
                f = f + (hx_out * cx_out).sum()

            param_names, params = zip(*rnn.named_parameters())
            param_grads = zip(param_names, torch.autograd.grad(f, params, retain_graph=True))

            input_grad, hx_grad, cx_grad = torch.autograd.grad(f, [inp, hx, cx])
            return output, param_grads, input_grad, hx_grad, cx_grad

        if backward:
            grad_cases = [
                dict(output_grad_presented=True, states_grad_presented=True),
                dict(output_grad_presented=False, states_grad_presented=True),
                dict(output_grad_presented=True, states_grad_presented=False),
            ]

            for grad_case in grad_cases:
                cpu_output, cpu_weights_grad, cpu_input_grad, cpu_hx_grad, cpu_cx_grad =\
                    get_backward_results(rnn, "cpu", input, hx, cx, **grad_case)
                mps_output, mps_weights_grad, mps_input_grad, mps_hx_grad, mps_cx_grad =\
                    get_backward_results(rnn, device, input, hx, cx, **grad_case)

                self.assertEqual(cpu_hx_grad, mps_hx_grad)
                self.assertEqual(cpu_cx_grad, mps_cx_grad)
                self.assertEqual(cpu_output, mps_output)
                self.assertEqual(cpu_input_grad, mps_input_grad)
                for (cpu_name, cpu_weight_grad), (mps_name, mps_weight_grad) in zip(cpu_weights_grad, mps_weights_grad):
                    self.assertEqual(cpu_weight_grad, mps_weight_grad,
                                     f"mismatch in cpu:{cpu_name} vs mps:{mps_name}, layers: {num_layers}")

    LSTM_TEST_CASES = [
        dict(),  # default
        dict(batch_first=True),
        dict(bias=False),
        dict(bidirectional=True),
        dict(batch_first=True, bias=False),
        dict(bidirectional=True, bias=False),
        dict(bidirectional=True, batch_first=True),
        dict(bidirectional=True, batch_first=True, bias=False)
    ]

    def test_lstm_forward(self, device="mps", dtype=torch.float32):
        for num_layers in [1, 2, 5]:
            for test_options in self.LSTM_TEST_CASES:
                self._lstm_helper(num_layers=num_layers, dtype=dtype, device=device, **test_options)

    def test_lstm_backward(self, device="mps", dtype=torch.float32):
        for num_layers in [1, 2, 5]:
            for test_options in self.LSTM_TEST_CASES:
                self._lstm_helper(num_layers=num_layers, dtype=dtype, device=device, backward=True, **test_options)

    def test_RNN_cell_no_broadcasting(self):
        def test(cell_module, input, hx, input_size, hidden_size):
            cell = cell_module(input_size, hidden_size, device='mps')
            self.assertRaises(RuntimeError, lambda: cell(input, hx))

        def test_all(hidden_size, bad_hx, good_hx, input_size, input):
            test(nn.RNNCell, input, bad_hx, input_size, hidden_size)
            test(nn.GRUCell, input, bad_hx, input_size, hidden_size)
            test(nn.LSTMCell, input, (bad_hx, good_hx), input_size, hidden_size)
            test(nn.LSTMCell, input, (good_hx, bad_hx), input_size, hidden_size)

        hidden_size = 20
        input_size = 10
        input = torch.randn(3, input_size, device='mps')
        bad_hx = torch.randn(1, hidden_size, device='mps')
        good_hx = torch.randn(3, hidden_size, device='mps')

        # Test hidden/input batch size broadcasting
        test_all(hidden_size, bad_hx, good_hx, input_size, input)

        # Test hx's hidden_size vs module's hidden_size broadcasting
        bad_hx = torch.randn(3, 1)
        test_all(hidden_size, bad_hx, good_hx, input_size, input)

        # Test input's input_size vs module's input_size broadcasting
        bad_input = torch.randn(3, 1)
        test_all(hidden_size, good_hx, good_hx, input_size, bad_input)

    def test_LSTM_cell(self):
        # this is just a smoke test; these modules are implemented through
        # autograd so no Jacobian test is needed
        for bias in (True, False):
            input = torch.randn(3, 10, device='mps')
            hx = torch.randn(3, 20, device='mps')
            cx = torch.randn(3, 20, device='mps')
            lstm = nn.LSTMCell(10, 20, bias=bias, device='mps')
            for _ in range(6):
                hx, cx = lstm(input, (hx, cx))

            (hx + cx).sum().backward()

    def test_LSTM_cell_forward_input_size(self):
        input = torch.randn(3, 11, device='mps')
        hx = torch.randn(3, 20, device='mps')
        cx = torch.randn(3, 20, device='mps')
        lstm = nn.LSTMCell(10, 20, device='mps')
        self.assertRaises(Exception, lambda: lstm(input, (hx, cx)))

    def test_LSTM_cell_forward_hidden_size(self):
        input = torch.randn(3, 10, device='mps')
        hx = torch.randn(3, 21, device='mps')
        cx = torch.randn(3, 20, device='mps')
        lstm = nn.LSTMCell(10, 20, device='mps')
        self.assertRaises(Exception, lambda: lstm(input, (hx, cx)))
        self.assertRaises(Exception, lambda: lstm(input, (cx, hx)))


class TestFallbackWarning(TestCase):
    # TODO: Remove once test_testing.py is running on MPS devices
    def test_no_warning_on_import(self):
        out = subprocess.check_output(
            [sys.executable, "-W", "all", "-c", "import torch"],
            stderr=subprocess.STDOUT,
            # On Windows, opening the subprocess with the default CWD makes `import torch`
            # fail, so just set CWD to this script's directory
            cwd=os.path.dirname(os.path.realpath(__file__)),).decode("utf-8")
        self.assertEqual(out, "")

    def _get_not_implemented_op(self):
        # This can be changed once we actually implement `torch.lgamma`
        # Should return fn, args, kwargs, string_version
        return (torch.lgamma,
                torch.tensor([100], device='mps'), {},
                "torch.lgamma(torch.tensor([4], device='mps', dtype=torch.float))")

    def test_error_on_not_implemented(self):
        fn, args, kwargs, _ = self._get_not_implemented_op()

        with self.assertRaisesRegex(NotImplementedError, "not currently implemented for the MPS device"):
            fn(*args, **kwargs)

    def test_warn_on_not_implemented_with_fallback(self):
        _, _, _, op = self._get_not_implemented_op()
        script = f"""
import os
# MUST happen before pytorch's import
os.environ["PYTORCH_ENABLE_MPS_FALLBACK"] = "1"
import warnings

with warnings.catch_warnings(record=True) as w:
    import torch

if len(w) > 0:
    print(w)
    exit(1)

# This should run just fine and raise warning about perf
with warnings.catch_warnings(record=True) as w:
    {op}

if len(w) != 1:
    print(w)
    exit(2)

"""
        try:
            subprocess.check_output(
                [sys.executable, '-W', 'all', '-c', script],
                stderr=subprocess.STDOUT,
                # On Windows, opening the subprocess with the default CWD makes `import torch`
                # fail, so just set CWD to this script's directory
                cwd=os.path.dirname(os.path.realpath(__file__)),)
        except subprocess.CalledProcessError as e:
            if e.returncode == 1:
                self.assertTrue(False, "There was a warning when importing torch when PYTORCH_ENABLE_MPS_FALLBACK is set." +
                                       e.output.decode("utf-8"))
            elif e.returncode == 2:
                self.assertTrue(False, "There wasn't exactly one warning when running not implemented op with "
                                f"PYTORCH_ENABLE_MPS_FALLBACK set. {e.output}")
            else:
                self.assertTrue(False, "Running a not implemented op failed even though PYTORCH_ENABLE_MPS_FALLBACK is set. " +
                                       e.output.decode("utf-8"))

class TestNoRegression(TestCase):
    def test_assert_close(self):
        a = torch.ones(1, device="mps")
        b = torch.zeros(1, device="mps")
        inf = a / b
        nan = b / b

        with self.assertRaisesRegex(AssertionError, "Tensor-likes are not close!"):
            torch.testing.assert_close(a, inf)

        # TODO: The NaN test is failing when all the tests in test_mps are run
        # together but passes when run separately. There seems to be memory
        # corruption which needs to be fixed for this test to be enabled.
        # with self.assertRaisesRegex(AssertionError, "Tensor-likes are not close!"):
            # torch.testing.assert_close(a, nan)

    def test_double_error(self):
        with self.assertRaisesRegex(TypeError, "the MPS framework doesn't support float64"):
            a = torch.ones(2, dtype=torch.float64, device="mps")

        a = torch.ones(2, device="mps")
        with self.assertRaisesRegex(TypeError, "the MPS framework doesn't support float64"):
            a = a.double()

    def test_legacy_constructor(self):
        a = torch.ones(2, device="mps")

        b = a.new(1)

    def test_serialization_map_location(self):

        # Ensures that cpu Tensor can be loaded on mps
        with tempfile.NamedTemporaryFile() as f:
            x = torch.rand(2)
            torch.save(x, f)

            f.seek(0)
            x2 = torch.load(f, map_location="mps")

            self.assertEqual(x, x2)
            self.assertEqual(x2.device.type, "mps")

        # Ensures that mps Tensors can be loaded on mps
        with tempfile.NamedTemporaryFile() as f:
            x = torch.rand(2, device="mps")
            torch.save(x, f)

            f.seek(0)
            x2 = torch.load(f)

            self.assertEqual(x, x2)
            self.assertEqual(x2.device.type, "mps")

        # Ensures that mps Tensors can be loaded on cpu
        with tempfile.NamedTemporaryFile() as f:
            x = torch.rand(2, device="mps")
            torch.save(x, f)

            f.seek(0)
            x2 = torch.load(f, map_location="cpu")

            self.assertEqual(x, x2)
            self.assertEqual(x2.device.type, "cpu")

        # Ensures that `mps:0` Tensors can be loaded on mps
        with tempfile.NamedTemporaryFile() as f:
            x = torch.rand(2, device="mps:0")
            torch.save(x, f)

            f.seek(0)
            x2 = torch.load(f, map_location="mps:0")

            self.assertEqual(x, x2)
            self.assertEqual(x2.device.type, "mps")


MPS_DTYPES = get_all_dtypes()
for t in [torch.double, torch.cdouble, torch.cfloat, torch.bfloat16]:
    del MPS_DTYPES[MPS_DTYPES.index(t)]

MPS_GRAD_DTYPES = [torch.float32, torch.float16]


class TestConsistency(TestCaseMPS):
    # TODO: This is only used while some ops are being added.
    # This list should contain all ops and dtypes eventually
    # This can be generated automatically in the `new_mps_allowlist.txt` file
    # by doing `EXPECTTEST_ACCEPT=1 python test_mps.py TestConsistencyCPU`
    # You most likely do NOT want to modify this manually

    FP16_LOW_PRECISION_LIST = {
        'add', 'sub', 'div',
        '__rdiv__', '__rmul__',
        'nn.functional.huber_loss',
        'true_divide', 'kron',
        'gradient', 'var', 'std', 'ldexp',
        'linalg.vector_norm', 'lerp',
        'addr', 'var_mean',
        'var_mean_unbiased',
        'acosh', 'asinh', 'asin',
        'masked.std',
        'nn.functional.normalize',
        'nn.functional.triplet_margin_loss',
        'nn.functional.triplet_margin_with_distance_loss',
        'round', 'xlogy', 'addcmul',

        # for macOS 12
        'masked.normalize', 'masked.sum', 'masked.var',
        'outer',
        'sum_to_size', 'sum',
        'mul',
        'nansum', 'nanmean',
        'norm',
    }

    FP32_LOW_PRECISION_LIST = {
        # conv2d and conv_transpose2d results have a very small
        # difference compared to CPU/CUDA, so we use lower precision on FP32
        'nn.functional.conv2d',
        'nn.functional.conv_transpose2d',
        'matmul', '__rmatmul__',
        'linalg.multi_dot',
        'addbmm',
    }

    # Used for accept mode only
    NEW_ALLOW_LIST = defaultdict(list)
    NEW_ALLOW_LIST_GRAD = defaultdict(list)

    @ops(mps_ops_modifier(test_consistency_op_db), allowed_dtypes=MPS_DTYPES)
    def test_output_match(self, device, dtype, op):
        self.assertEqual(device, "cpu")
        key = op.name + op.variant_test_name
        run_grad_test = True

        def get_samples():
            return op.sample_inputs(device, dtype, requires_grad=(dtype.is_floating_point or dtype.is_complex))
        cpu_samples = get_samples()

        all_backward_pass = True
        for cpu_sample in cpu_samples:
            #
            # Forward check
            #
            mps_sample = cpu_sample.transform(
                lambda x: x.detach().to("mps").requires_grad_(x.requires_grad) if isinstance(x, torch.Tensor) else x)

            cpu_args = [cpu_sample.input] + list(cpu_sample.args)
            cpu_kwargs = cpu_sample.kwargs
            mps_args = [mps_sample.input] + list(mps_sample.args)
            mps_kwargs = mps_sample.kwargs

            # for tensor_split(), the second tensor arg ("tensor_indices_or_sections") must be on CPU only
            if (op.name == "tensor_split" and isinstance(mps_args[1], torch.Tensor)):
                mps_args[1] = cpu_args[1]

            cpu_out = op(*cpu_args, **cpu_kwargs)
            mps_out = op(*mps_args, **mps_kwargs)

            if (op.name in self.FP32_LOW_PRECISION_LIST) and dtype == torch.float32:
                atol = 1e-4
                rtol = 3e-5
            elif op.name in self.FP16_LOW_PRECISION_LIST and dtype == torch.float16:
                atol = 1e-2
                rtol = 1e-2
            elif op.name == "masked.mean":
                atol = 7e-4
                rtol = 2e-3
            elif op.name == "native_layer_norm":
                atol = 1e-4
                rtol = 1.3e-5
            elif op.name in ["pow", "__rpow__"]:
                atol = 1e-6
                rtol = 4e-6
            else:
                atol = None
                rtol = None

            self.assertEqual(cpu_out, mps_out, atol=atol, rtol=rtol)


    @ops(mps_ops_grad_modifier(copy.deepcopy(test_consistency_op_db)), allowed_dtypes=MPS_GRAD_DTYPES)
    def test_output_grad_match(self, device, dtype, op):
        self.assertEqual(device, "cpu")
        key = op.name + op.variant_test_name

        run_grad_test = True

        def get_samples():
            return op.sample_inputs(device, dtype, requires_grad=(dtype.is_floating_point or dtype.is_complex))
        cpu_samples = get_samples()

        all_forward_pass = True
        all_backward_pass = True
        for cpu_sample in cpu_samples:
            #
            # Forward check
            #
            forward_failed = False
            mps_sample = cpu_sample.transform(
                lambda x: x.detach().to("mps").requires_grad_(x.requires_grad) if isinstance(x, torch.Tensor) else x)

            cpu_args = [cpu_sample.input] + list(cpu_sample.args)
            cpu_kwargs = cpu_sample.kwargs
            mps_args = [mps_sample.input] + list(mps_sample.args)
            mps_kwargs = mps_sample.kwargs

            # for tensor_split(), the second tensor arg ("tensor_indices_or_sections") must be on CPU only
            if (op.name == "tensor_split" and isinstance(mps_args[1], torch.Tensor)):
                mps_args[1] = cpu_args[1]

            cpu_out = op(*cpu_args, **cpu_kwargs)
            mps_out = op(*mps_args, **mps_kwargs)

            if (op.name in self.FP32_LOW_PRECISION_LIST) and dtype == torch.float32:
                atol = 1e-4
                rtol = 3e-5
            elif op.name == "nn.functional.conv2d" or op.name == "linalg.multi_dot" and dtype == torch.float32:
                atol = 1e-4
                rtol = 3e-5
            elif (op.name in self.FP16_LOW_PRECISION_LIST) and dtype == torch.float16:
                atol = 1e-2
                rtol = 1e-2
            elif (op.name == "masked.mean"):
                atol = 7e-4
                rtol = 2e-3
            elif (op.name == "native_layer_norm"):
                atol = 1e-4
                rtol = 1.3e-5
            elif op.name in ["renorm", "norm", "linalg.norm"] and dtype == torch.float16:
                atol = 7e-4
                rtol = 1.5e-3
            elif op.name == "unique" and cpu_kwargs["sorted"] is False:
                continue
            else:
                atol = None
                rtol = None

            self.assertEqual(cpu_out, mps_out, atol=atol, rtol=rtol)


            #
            # Backward check
            #
            if forward_failed:
                # We would've failed immediately anyway, but this error is clearer
                # We error instead of continuing so that all_backward_pass would not be True
                raise RuntimeError("Forward pass already failed")

            cpu_out = (cpu_out,) if isinstance(cpu_out, torch.Tensor) else tuple(cpu_out)
            mps_out = (mps_out,) if isinstance(mps_out, torch.Tensor) else tuple(mps_out)

            def req_grad(t):
                return isinstance(t, torch.Tensor) and t.requires_grad

            diff_cpu_out = tuple(t for t in cpu_out if req_grad(t))
            diff_mps_out = tuple(t for t in mps_out if req_grad(t))
            diff_cpu_arg = tuple(t for t in pytree.tree_flatten((cpu_args, cpu_kwargs))[0] if req_grad(t))
            diff_mps_arg = tuple(t for t in pytree.tree_flatten((mps_args, mps_kwargs))[0] if req_grad(t))
            self.assertEqual(len(diff_cpu_out), len(diff_mps_out))
            self.assertEqual(len(diff_cpu_arg), len(diff_mps_arg))

            if len(diff_cpu_out) == 0:
                continue
            # rand_like does not work with certain dtypes, so cast to double and cast back
            cpu_grad_outputs = tuple(torch.rand_like(t, dtype=torch.double).to(dtype=t.dtype) for t in diff_cpu_out)
            mps_grad_outputs = tuple(t.to("mps") for t in cpu_grad_outputs)

            # Compare computed gradients with cpu given random grad_output vector
            # Sometimes when the derivative is 0, we just don't bother creating the graph
            # allow_unused is needed in those cases.
            cpu_grad_inputs = torch.autograd.grad(diff_cpu_out, diff_cpu_arg, grad_outputs=cpu_grad_outputs, allow_unused=True)
            mps_grad_inputs = torch.autograd.grad(diff_mps_out, diff_mps_arg, grad_outputs=mps_grad_outputs, allow_unused=True)

            if op.name in ["nn.functional.gelu", "nn.functional.glu"] and dtype == torch.float16:
                atol = 1e-3
                rtol = 1e-3

            self.assertEqual(cpu_grad_inputs, mps_grad_inputs, atol=atol, rtol=rtol)


class TestErrorInputs(TestCase):
    _ignore_not_implemented_error = True

    @ops(mps_ops_error_inputs_modifier(test_error_inputs_op_db), dtypes=OpDTypes.none)
    def test_error_inputs(self, device, op):
        self.assertEqual(device, "mps:0")

        mps_samples = op.error_inputs(device)

        for mps_sample in mps_samples:
            mps_sample_input = mps_sample.sample_input
            error_type = mps_sample.error_type
            error_regex = mps_sample.error_regex

            mps_args = [mps_sample_input.input] + list(mps_sample_input.args)
            mps_kwargs = mps_sample_input.kwargs

            # for tensor_split(), the second tensor arg ("tensor_indices_or_sections") must be on CPU only
            if (op.name == "tensor_split" and isinstance(mps_args[1], torch.Tensor)):
                mps_args[1] = mps_args[1].cpu()

            with self.assertRaisesRegex(error_type, error_regex):
                op(*mps_args, **mps_kwargs)


# Copied from `TestCommon` in `test_ops.py`, just enough to duplicate the `test_numpy_ref` for MPS
@skipIfSlowGradcheckEnv
class TestCommon(TestCase):
    exact_dtype = True

    # Verifies, on teardown, that no OpInfo is still using dynamic dtypes in CI
    @classmethod
    def tearDownClass(cls):
        super().tearDownClass()

        if IS_CI:
            err_msg = (
                "The operator(s) below is(are) using dynamic_dtypes in the OpInfo entries."
                "This is OK for testing, but be sure to set the dtypes manually before landing your PR!"
            )
            # Assure no opinfo entry has dynamic_dtypes
            filtered_ops = list(filter(opinfo.utils.is_dynamic_dtype_set, op_db))
            for op in filtered_ops:
                fmt_str = opinfo.utils.str_format_dynamic_dtype(op)
                err_msg += "\n" + fmt_str

            assert len(filtered_ops) == 0, err_msg

    # This is the MPS equivalent of `test_numpy_ref` from `test_ops.py`. It lives over here while
    # MPS still requires some fairly heavy special casing in the test framework.
    # When MPS becomes more consistent, this can probably be merged with that test using
    # `@dtypesIfMPS(torch.float32)`, but for now, the assertions themselves need to be loosened
    @suppress_warnings
    # MPS only supports float32
    @ops(_ref_test_ops, allowed_dtypes=(torch.float32,))
    def test_numpy_ref_mps(self, device, dtype, op):
        # Unlike `test_numpy_ref`, this test compares in `float32` since at the time of this test's creation MPS
        # does not support float64 Tensors.
        # A few ops are currently broken on their reference inputs, but not their sample inputs. These should
        # get patched up and this workaround removed.
        broken_on_ref_inputs = op.name in ['clamp', 'where']
        inputs = op.reference_inputs(device, dtype) if not broken_on_ref_inputs else op.sample_inputs(device, dtype)
        for sample_input in inputs:
            self.compare_with_reference(op, op.ref, sample_input)

    @dtypes(*get_all_dtypes())
    def test_tensor_creation(self, device, dtype):
        def ones(device):
            return torch.ones((2, 2), dtype=dtype, device=device)
        if dtype not in MPS_DTYPES:
            with self.assertRaises(TypeError):
                ones(device)
        else:
            mps_tensor = ones(device)
            cpu_tensor = ones("cpu")
            self.assertEqual(mps_tensor.cpu(), cpu_tensor)

# TODO: Actually instantiate that test for the "mps" device to better reflect what it is doing.
# This requires mps to be properly registered in the device generic test framework which is not the
# case right now. We can probably use `allow_mps` introduced in https://github.com/pytorch/pytorch/pull/87342
# to achieve this.
instantiate_device_type_tests(TestConsistency, globals(), only_for="cpu")
instantiate_device_type_tests(TestErrorInputs, globals(), allow_mps=True, only_for="mps")
instantiate_device_type_tests(TestCommon, globals(), allow_mps=True, only_for="mps")

if __name__ == "__main__":
    run_tests()<|MERGE_RESOLUTION|>--- conflicted
+++ resolved
@@ -497,16 +497,7 @@
         'ormqr': None,
         'pca_lowrank': None,
         'pinverse': None,
-<<<<<<< HEAD
         'polar': None,
-=======
-        'polygamma': None,
-        'polygammapolygamma_n_0': None,
-        'polygammapolygamma_n_1': None,
-        'polygammapolygamma_n_2': None,
-        'polygammapolygamma_n_3': None,
-        'polygammapolygamma_n_4': None,
->>>>>>> ed8f2128
         'qr': None,
         'quantile': None,
         'rsub': None,
