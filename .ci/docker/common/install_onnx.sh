#!/bin/bash

set -ex

source "$(dirname "${BASH_SOURCE[0]}")/common_utils.sh"

# A bunch of custom pip dependencies for ONNX
pip_install \
  beartype==0.10.4 \
  filelock==3.9.0 \
  flatbuffers==2.0 \
  mock==5.0.1 \
  ninja==1.10.2 \
  networkx==2.0 \
  numpy==1.22.4 \
  onnx==1.14.0

pip_install \
  onnxruntime==1.15.0 \
  parameterized==0.8.1 \
  pytest-cov==4.0.0 \
  pytest-subtests==0.10.0 \
  tabulate==0.9.0 \
  transformers==4.31.0

# TODO: change this when onnx-script is on testPypi
<<<<<<< HEAD
pip_install "onnxscript@git+https://github.com/microsoft/onnxscript@2bb3e9f2d094912f81cb63cecb412efb14c65738"
=======
# pip_install onnxscript-preview==0.1.0.dev20230809 --no-deps
# NOTE: temp change for CI to run on unpublished onnxscript PR.
pip_install "onnxscript@git+https://github.com/microsoft/onnxscript@7cf838dcdfef9d06494f21d5a55e0ba32ba548b6" --no-deps
>>>>>>> 256fed02

# Cache the transformers model to be used later by ONNX tests. We need to run the transformers
# package to download the model. By default, the model is cached at ~/.cache/huggingface/hub/
IMPORT_SCRIPT_FILENAME="/tmp/onnx_import_script.py"
as_jenkins echo 'import transformers; transformers.AutoModel.from_pretrained("sshleifer/tiny-gpt2"); transformers.AutoTokenizer.from_pretrained("sshleifer/tiny-gpt2");' > "${IMPORT_SCRIPT_FILENAME}"

# Need a PyTorch version for transformers to work
pip_install --pre torch --index-url https://download.pytorch.org/whl/nightly/cpu
# Very weird quoting behavior here https://github.com/conda/conda/issues/10972,
# so echo the command to a file and run the file instead
conda_run python "${IMPORT_SCRIPT_FILENAME}"

# Cleaning up
conda_run pip uninstall -y torch
rm "${IMPORT_SCRIPT_FILENAME}" || true<|MERGE_RESOLUTION|>--- conflicted
+++ resolved
@@ -12,25 +12,28 @@
   mock==5.0.1 \
   ninja==1.10.2 \
   networkx==2.0 \
-  numpy==1.22.4 \
-  onnx==1.14.0
+  numpy==1.22.4
 
+# ONNXRuntime should be installed before installing
+# onnx-weekly. Otherwise, onnx-weekly could be
+# overwritten by onnx.
 pip_install \
-  onnxruntime==1.15.0 \
+  onnxruntime==1.15.1 \
   parameterized==0.8.1 \
   pytest-cov==4.0.0 \
   pytest-subtests==0.10.0 \
   tabulate==0.9.0 \
   transformers==4.31.0
 
+# Using 1.15dev branch for the following not yet released features and fixes.
+# - Segfault fix for shape inference.
+# - Inliner to workaround ORT segfault.
+pip_install onnx-weekly==1.15.0.dev20230717
+
 # TODO: change this when onnx-script is on testPypi
-<<<<<<< HEAD
-pip_install "onnxscript@git+https://github.com/microsoft/onnxscript@2bb3e9f2d094912f81cb63cecb412efb14c65738"
-=======
 # pip_install onnxscript-preview==0.1.0.dev20230809 --no-deps
 # NOTE: temp change for CI to run on unpublished onnxscript PR.
 pip_install "onnxscript@git+https://github.com/microsoft/onnxscript@7cf838dcdfef9d06494f21d5a55e0ba32ba548b6" --no-deps
->>>>>>> 256fed02
 
 # Cache the transformers model to be used later by ONNX tests. We need to run the transformers
 # package to download the model. By default, the model is cached at ~/.cache/huggingface/hub/
