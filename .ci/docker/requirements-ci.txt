--- conflicted
+++ resolved
@@ -124,7 +124,6 @@
 #Pinned versions: 3.3
 #test that import: test_linalg.py
 
-<<<<<<< HEAD
 optree==0.9.1
 #Description: A library for tree manipulation
 #Pinned versions: 0.9.1
@@ -139,10 +138,8 @@
 #test_fake_tensor.py, test_mps.py
 
 #pillow
-=======
 pillow==9.3.0 ; python_version <= "3.8"
 pillow==9.5.0 ; python_version > "3.8"
->>>>>>> 088e3166
 #Description:  Python Imaging Library fork
 #Pinned versions:
 #test that import:
