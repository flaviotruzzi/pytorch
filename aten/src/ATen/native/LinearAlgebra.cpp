#define TORCH_ASSERT_ONLY_METHOD_OPERATORS
#include <ATen/Context.h>
#include <ATen/Dispatch.h>
#include <ATen/ExpandUtils.h>
#include <ATen/NamedTensorUtils.h>
#include <ATen/OpMathType.h>
#include <ATen/Parallel.h>
#include <ATen/TensorIndexing.h>
#include <ATen/TensorIterator.h>
#include <ATen/TensorOperators.h>
#include <ATen/TensorSubclassLikeUtils.h>
#include <ATen/TensorUtils.h>
#include <ATen/core/Tensor.h>
#include <ATen/native/CPUBlas.h>
#include <ATen/native/LinearAlgebra.h>
#include <ATen/native/LinearAlgebraUtils.h>
#include <ATen/native/ReduceOps.h>
#include <ATen/native/ReduceOpsUtils.h>
#include <ATen/native/Resize.h>
#include <ATen/native/mkldnn/Matmul.h>
#include <c10/util/accumulate.h>
#include <c10/util/irange.h>
#include <c10/util/variant.h>

#ifndef AT_PER_OPERATOR_HEADERS
#include <ATen/Functions.h>
#include <ATen/NativeFunctions.h>
#else
#include <ATen/ops/_addmm_activation_native.h>
#include <ATen/ops/_compute_linear_combination_native.h>
#include <ATen/ops/_linalg_check_errors.h>
#include <ATen/ops/_linalg_det.h>
#include <ATen/ops/_linalg_det_native.h>
#include <ATen/ops/_linalg_slogdet.h>
#include <ATen/ops/_linalg_slogdet_native.h>
#include <ATen/ops/_unsafe_view.h>
#include <ATen/ops/addbmm_native.h>
#include <ATen/ops/addmm_native.h>
#include <ATen/ops/addr.h>
#include <ATen/ops/addr_native.h>
#include <ATen/ops/arange.h>
#include <ATen/ops/baddbmm_native.h>
#include <ATen/ops/bmm.h>
#include <ATen/ops/bmm_native.h>
#include <ATen/ops/ceil.h>
#include <ATen/ops/chain_matmul_native.h>
#include <ATen/ops/det_native.h>
#include <ATen/ops/diag_embed.h>
#include <ATen/ops/dot.h>
#include <ATen/ops/dot_native.h>
#include <ATen/ops/empty.h>
#include <ATen/ops/empty_like.h>
#include <ATen/ops/eye.h>
#include <ATen/ops/frobenius_norm_native.h>
#include <ATen/ops/from_blob.h>
#include <ATen/ops/full.h>
#include <ATen/ops/gelu.h>
#include <ATen/ops/ger_native.h>
#include <ATen/ops/index_select.h>
#include <ATen/ops/inner_native.h>
#include <ATen/ops/is_complex_native.h>
#include <ATen/ops/is_floating_point_native.h>
#include <ATen/ops/kron_native.h>
#include <ATen/ops/linalg_cond.h>
#include <ATen/ops/linalg_cond_native.h>
#include <ATen/ops/linalg_det.h>
#include <ATen/ops/linalg_det_native.h>
#include <ATen/ops/linalg_diagonal_native.h>
#include <ATen/ops/linalg_eigh.h>
#include <ATen/ops/linalg_eigvalsh.h>
#include <ATen/ops/linalg_inv.h>
#include <ATen/ops/linalg_inv_ex.h>
#include <ATen/ops/linalg_lu_factor_ex.h>
#include <ATen/ops/linalg_matmul_native.h>
#include <ATen/ops/linalg_matrix_exp.h>
#include <ATen/ops/linalg_matrix_exp_native.h>
#include <ATen/ops/linalg_matrix_norm.h>
#include <ATen/ops/linalg_matrix_norm_native.h>
#include <ATen/ops/linalg_matrix_power_native.h>
#include <ATen/ops/linalg_matrix_rank.h>
#include <ATen/ops/linalg_matrix_rank_native.h>
#include <ATen/ops/linalg_multi_dot_native.h>
#include <ATen/ops/linalg_norm.h>
#include <ATen/ops/linalg_norm_native.h>
#include <ATen/ops/linalg_pinv.h>
#include <ATen/ops/linalg_pinv_native.h>
#include <ATen/ops/linalg_slogdet.h>
#include <ATen/ops/linalg_slogdet_native.h>
#include <ATen/ops/linalg_solve.h>
#include <ATen/ops/linalg_svdvals.h>
#include <ATen/ops/linalg_tensorinv.h>
#include <ATen/ops/linalg_tensorinv_native.h>
#include <ATen/ops/linalg_tensorsolve.h>
#include <ATen/ops/linalg_tensorsolve_native.h>
#include <ATen/ops/linalg_vector_norm.h>
#include <ATen/ops/linalg_vector_norm_native.h>
#include <ATen/ops/log2.h>
#include <ATen/ops/logdet_native.h>
#include <ATen/ops/matmul.h>
#include <ATen/ops/matmul_native.h>
#include <ATen/ops/matrix_exp_backward_native.h>
#include <ATen/ops/matrix_exp_native.h>
#include <ATen/ops/matrix_power_native.h>
#include <ATen/ops/max.h>
#include <ATen/ops/mm.h>
#include <ATen/ops/mm_native.h>
#include <ATen/ops/movedim.h>
#include <ATen/ops/mul.h>
#include <ATen/ops/mv.h>
#include <ATen/ops/narrow.h>
#include <ATen/ops/norm.h>
#include <ATen/ops/nuclear_norm_native.h>
#include <ATen/ops/ones.h>
#include <ATen/ops/outer.h>
#include <ATen/ops/outer_native.h>
#include <ATen/ops/pinverse_native.h>
#include <ATen/ops/pow.h>
#include <ATen/ops/prod.h>
#include <ATen/ops/real.h>
#include <ATen/ops/relu.h>
#include <ATen/ops/slogdet_native.h>
#include <ATen/ops/sqrt.h>
#include <ATen/ops/sum.h>
#include <ATen/ops/tensordot.h>
#include <ATen/ops/vdot_native.h>
#include <ATen/ops/where.h>
#include <ATen/ops/zeros.h>
#include <ATen/ops/zeros_like.h>
#endif

#include <limits>
#include <numeric>
#include <string>
#include <tuple>
#include <utility>
#include <cpuinfo.h>

namespace at {

namespace detail {
  static void check_linalg_norm_dtype(optional<ScalarType> opt_dtype, ScalarType self_dtype, const char* const name) {
    if (opt_dtype.has_value()) {
      auto dtype = opt_dtype.value();
      TORCH_CHECK(isFloatingType(dtype) || isComplexType(dtype), name, ": dtype should"
          " be floating point or complex, but got ", dtype);
      TORCH_CHECK(isComplexType(self_dtype) == isComplexType(dtype),
          name, ": dtype should be ", isComplexType(self_dtype) ? "complex" : "real",
          " for ", isComplexType(self_dtype) ? "complex" : "real", " inputs, but got ", dtype);
      TORCH_CHECK(promoteTypes(self_dtype, dtype) == dtype,
          name, ": the dtype of the input ", "(", self_dtype, ") should be convertible ",
          "without narrowing to the specified dtype (", dtype, ")");
    }
  }
}

namespace meta {

#define ADDMM_META() \
  TORCH_CHECK(self.scalar_type() == mat2.scalar_type(), "self and mat2 must have the same dtype"); \
  TORCH_CHECK(mat1.scalar_type() == mat2.scalar_type(), "mat1 and mat2 must have the same dtype"); \
  TORCH_CHECK(mat1.dim() == 2, "mat1 must be a matrix, got ", mat1.dim(), "-D tensor"); \
  TORCH_CHECK(mat2.dim() == 2, "mat2 must be a matrix, got ", mat2.dim(), "-D tensor"); \
  TORCH_CHECK( \
      mat1.sizes()[1] == mat2.sizes()[0], "mat1 and mat2 shapes cannot be multiplied (", \
      mat1.sizes()[0], "x", mat1.sizes()[1], " and ", mat2.sizes()[0], "x", mat2.sizes()[1], ")"); \
 \
  auto names = at::namedinference::propagate_names_for_addmm(mat1, mat2, self); \
  set_output_raw_strided(0, {mat1.sizes()[0], mat2.sizes()[1]}, {}, mat1.options(), names);

TORCH_META_FUNC(addmm)(const Tensor& self, const Tensor& mat1, const Tensor& mat2, const Scalar& beta, const Scalar& alpha) {
  ADDMM_META();
}

TORCH_META_FUNC(_addmm_activation)(const Tensor& self, const Tensor& mat1, const Tensor& mat2, const Scalar& beta, const Scalar& alpha, bool use_gelu) {
  ADDMM_META();
}

TORCH_META_FUNC(mm)(const Tensor & self, const Tensor & mat2) {
  TORCH_CHECK(self.dim() == 2, "self must be a matrix");
  TORCH_CHECK(mat2.dim() == 2, "mat2 must be a matrix");
  TORCH_CHECK(
      self.sizes()[1] == mat2.sizes()[0], "mat1 and mat2 shapes cannot be multiplied (",
      self.sizes()[0], "x", self.sizes()[1], " and ", mat2.sizes()[0], "x", mat2.sizes()[1], ")");

  auto names = at::namedinference::compute_matmul_outnames(self, mat2);
  set_output_raw_strided(0, {self.sizes()[0], mat2.sizes()[1]}, {}, self.options(), names);
}

TORCH_META_FUNC(linalg_vector_norm)(const Tensor& self, const Scalar& scalar_ord, OptionalIntArrayRef opt_dim, bool keepdim, optional<ScalarType> opt_dtype) {
  at::native::checkFloatingOrComplex(self, "linalg.vector_norm");

  auto dim = opt_dim.value_or(IntArrayRef{});
  // Casting a large integer to a double will just introduce an error for
  // values larger than 10^53 (same for negative numbers), so that's fine.
  auto ord = scalar_ord.toDouble();

  // For more context, see issue 52783
  // If the tensor is empty and norm < 0 || norm == infty
  //   - We cannot reduce the whole tensor
  //   - We cannot reduce over an empty dimension
  if (self.numel() == 0 && (ord < 0. || ord == INFINITY)) {
    // dim=None or dim=() reduces the whole tensor
    TORCH_CHECK(opt_dim.has_value() && !opt_dim->empty(),
      "linalg.vector_norm cannot compute the ", scalar_ord, " norm on an empty ",
      "tensor because the operation does not have an identity");
    for (auto dim_num : dim) {
      TORCH_CHECK(self.size(dim_num) != 0,
        "linalg.vector_norm cannot compute the ", scalar_ord, " norm on the dimension ", dim_num ,
        "because this dimension is empty and the operation does not have an identity");
    }
  }

  at::detail::check_linalg_norm_dtype(opt_dtype, self.scalar_type(), "linalg.vector_norm");

  auto mask = at::native::make_dim_mask(dim, self.dim());
  auto shape = at::native::shape_from_dim_mask(self, std::move(mask), keepdim);
  auto options = self.options()
                     .dtype(toRealValueType(opt_dtype.value_or(self.scalar_type())));

  set_output_raw_strided(0, shape, {}, options);
}

TORCH_META_FUNC(_linalg_det)(const Tensor& A) {
  at::native::squareCheckInputs(A, "linalg.det");
  at::native::checkFloatingOrComplex(A, "linalg.det");

  auto shape = A.sizes();
  auto ndim = shape.size();

  // det
  set_output_contiguous(0, shape.slice(0, ndim - 2), A.options());

  // LU
  auto LU_strides = at::native::batched_matrix_contiguous_strides(shape, /*f-contig*=*/true);
  set_output_strided(1, shape, LU_strides, A.options());

  // pivots
  set_output_contiguous(2, shape.slice(0, ndim - 1), A.options().dtype(kInt));
}

TORCH_META_FUNC(_linalg_slogdet)(const Tensor& A) {
  at::native::squareCheckInputs(A, "linalg.slogdet");
  at::native::checkFloatingOrComplex(A, "linalg.slogdet", /*low_precision*/false);

  auto shape= A.sizes();
  auto ndim = shape.size();

  auto shape_outputs = shape.slice(0, ndim - 2);

  // sign
  set_output_contiguous(0, shape_outputs, A.options());

  // logabsdet
  set_output_contiguous(1, shape_outputs, A.options().dtype(toRealValueType(A.scalar_type())));

  // LU
  auto LU_strides = at::native::batched_matrix_contiguous_strides(shape, /*f-contig*=*/true);
  set_output_strided(2, shape, LU_strides, A.options());

  // pivots
  set_output_contiguous(3, shape.slice(0, ndim - 1), A.options().dtype(kInt));
}

template <typename Meta>
void common_checks_baddbmm_bmm(Meta& meta, const Tensor& batch1, const Tensor& batch2, const Scalar& beta, const Scalar& alpha, bool is_bmm, const c10::optional<Tensor>& self_baddbmm = nullopt) {
  TORCH_CHECK(batch1.dim() == 3, "batch1 must be a 3D tensor");
  TORCH_CHECK(batch2.dim() == 3, "batch2 must be a 3D tensor");

  const auto batch1_sizes = batch1.sizes();
  const auto batch2_sizes = batch2.sizes();

  int64_t bs = batch1_sizes[0];
  int64_t contraction_size = batch1_sizes[2];
  int64_t res_rows = batch1_sizes[1];
  int64_t res_cols = batch2_sizes[2];
  std::vector<int64_t> output_size {bs, res_rows, res_cols};

  TORCH_CHECK(batch2_sizes[0] == bs && batch2_sizes[1] == contraction_size,
              "Expected size for first two dimensions of batch2 tensor to be: [",
              bs, ", ", contraction_size, "] but got: [", batch2_sizes[0], ", ", batch2_sizes[1], "].");

  auto& result = meta.maybe_get_output(0);
  // 'set_output' does not resize for in-place calls
  meta.set_output_raw_strided(0, output_size, {}, batch2.options());
  const auto result_sizes = result.sizes();
  // Error is raised if called from in-place overload with incorrect shape
  TORCH_CHECK(result_sizes == output_size,
              "Expected an output tensor with shape [", output_size, "] but got shape ", result_sizes);

  std::vector<Dimname> outnames = {};
  if (!is_bmm) {
    if (self_baddbmm.has_value()) {
      const auto& self = self_baddbmm.value();
      if (beta.toComplexDouble() != 0.0) result.copy_(self);
      TORCH_CHECK(self.dim() == 3, "self must be a 3D tensor");
      const auto self_sizes = self.sizes();
      TORCH_CHECK(self_sizes == output_size,
                  "Expected an input tensor shape with shape ", output_size, " but got shape: ", self_sizes);
      outnames = namedinference::compute_baddbmm_outnames(result, batch1, batch2, self);
    }
  } else {
    outnames = namedinference::compute_bmm_outnames(result, batch1, batch2);
  }

  namedinference::propagate_names_if_nonempty(
    result,
    outnames
  );
}

TORCH_META_FUNC(bmm)(const Tensor& self, const Tensor& mat2) {
    common_checks_baddbmm_bmm(*this, self, mat2, Scalar(0.0), Scalar(1.0), true);
}

TORCH_META_FUNC(baddbmm)(const Tensor& self, const Tensor& batch1, const Tensor& batch2, const Scalar& beta, const Scalar& alpha) {
  auto self_ = expand_size(self, {batch1.size(0), batch1.size(1), batch2.size(2)}, "baddbmm");
  TORCH_CHECK(self.dtype() == batch1.dtype(), "Input dtypes must be the same, got: input ", self.dtype(), ", batch1: ", batch1.dtype(), ", batch2: ", batch2.dtype());
  common_checks_baddbmm_bmm(*this, batch1, batch2, beta, alpha, false, *self_);
}

} // namespace meta
namespace native {

DEFINE_DISPATCH(addr_stub);


// ~~~~~~~~~~~~~~~~~~~~~~~~~~~~~~~~~~~~ linalg.det ~~~~~~~~~~~~~~~~~~~~~~~~~~~~~~~~~~~~~~

// As P is a permutation matrix
// det(P) = 1 if it's an even permutation and det(P) = -1 if it's an odd permutation
static Tensor lu_det_P(const Tensor& pivots) {
  return (at::arange(1, pivots.size(-1) + 1, pivots.options()) != pivots)
    .sum(-1, /*keepdim=*/false, /*dtype=*/at::kLong)
    .fmod_(2)
    // take 0 to 1 and 1 to -1
    .mul_(-2)
    .add_(1);
}

// Auxiliary function that returns the LU decomposition to use it in the backward
TORCH_IMPL_FUNC(_linalg_det_out)(const Tensor& A, const Tensor& result, const Tensor& LU, const Tensor& pivots) {
  // info is an aux tensor
  auto info = at::empty({0}, A.options().dtype(kInt));
  // Optimisation: lu_factor_ex requires the input to be F-contig, otherwise it copies
  // Use the transpose of if A is contiguous since det(A^T) = det(A)
  // We limit this to real matrices, but it could also be implemented for complex matrices
  at::linalg_lu_factor_ex_out(const_cast<Tensor&>(LU), const_cast<Tensor&>(pivots), const_cast<Tensor&>(info), A.is_contiguous() && !A.is_complex() ? A.mH() : A);

  // det = det_P * prod(diag(LU))
  at::mul_out(const_cast<Tensor&>(result), lu_det_P(pivots), at::prod(LU.diagonal(0, -2 ,-1), /*dim=*/-1));
}

Tensor linalg_det(const Tensor& A) {
  return std::get<0>(at::_linalg_det(A));
}

Tensor& linalg_det_out(const Tensor& A, Tensor& result) {
  auto LU = at::empty({0}, A.options());
  auto pivots = at::empty({0}, A.options().dtype(kInt));
  at::_linalg_det_out(result, LU, pivots, A);
  return result;
}

// torch.det, alias for torch.linalg.det
Tensor det(const Tensor& self) {
  return at::linalg_det(self);
}

//~~~~~~~~~~~~~~~~~~~~~~~~~~~~~~~~~~~ linalg.slogdet ~~~~~~~~~~~~~~~~~~~~~~~~~~~~~~~~~~~~

// Auxiliary function that returns the LU decomposition to use it in the backward
TORCH_IMPL_FUNC(_linalg_slogdet_out)(const Tensor& A, const Tensor& sign, const Tensor& logabsdet, const Tensor& LU, const Tensor& pivots) {
  // info is an aux tensor
  auto info = at::empty({0}, A.options().dtype(kInt));
  // Optimisation: lu_factor_ex requires the input to be F-contig, otherwise it copies
  // Use the transpose of if A is contiguous since det(A^T) = det(A)
  // We limit this to real matrices, but it could also be implemented for complex matrices
  at::linalg_lu_factor_ex_out(const_cast<Tensor&>(LU), const_cast<Tensor&>(pivots), const_cast<Tensor&>(info), A.is_contiguous() && !A.is_complex() ? A.mH() : A);

  auto diag_U = LU.diagonal(0, -2, -1);
  // sign
  at::mul_out(const_cast<Tensor&>(sign), diag_U.sgn().prod(-1), lu_det_P(pivots));

  // logabsdet
  at::sum_out(const_cast<Tensor&>(logabsdet), diag_U.abs().log_(), -1);
}

std::tuple<Tensor, Tensor> linalg_slogdet(const Tensor& A) {
  auto out = at::_linalg_slogdet(A);
  return std::make_tuple(std::move(std::get<0>(out)), std::move(std::get<1>(out)));
}

std::tuple<Tensor&, Tensor&> linalg_slogdet_out(const Tensor& A, Tensor& sign, Tensor& logabsdet) {
  auto LU = at::empty({0}, A.options());
  auto pivots = at::empty({0}, A.options().dtype(kInt));
  at::_linalg_slogdet_out(sign, logabsdet, LU, pivots, A);
  return std::tie(sign, logabsdet);
}

// Alias
std::tuple<Tensor, Tensor> slogdet(const Tensor& A) {
  return at::linalg_slogdet(A);
}

std::tuple<Tensor&, Tensor&> slogdet_out(const Tensor& A, Tensor& sign, Tensor& logabsdet) {
  return at::linalg_slogdet_out(sign, logabsdet, A);
}

//~~~~~~~~~~~~~~~~~~~~~~~~~~~~~~~~~~~~~~ logdet ~~~~~~~~~~~~~~~~~~~~~~~~~~~~~~~~~~~~~~

Tensor logdet(const Tensor& A) {
  squareCheckInputs(A, "logdet");
  checkFloatingOrComplex(A, "logdet", /*low_precision*/false);
  Tensor sign, logabsdet;
  std::tie(sign, logabsdet) = at::linalg_slogdet(A);

  if (A.is_complex()) {
    return sign.log() + logabsdet;
  } else {
    return at::where(sign == -1., NAN, logabsdet);
  }
}

namespace {

// This function extracts the optional Tensors for atol and rtol
// Default value for atol is zero
// Default value for rtol is eps*max(rows, cols)
// If atol is specified and rtol is not specified then default value for rtol is zero
// It is used for matrix_rank and pinv
std::tuple<Tensor, Tensor> get_atol_rtol(
    const Tensor& input,
    const optional<Tensor>& atol_opt,
    const optional<Tensor>& rtol_opt,
    const c10::string_view function_name) {
  auto options = input.options().dtype(ScalarType::Double);
  auto atol = atol_opt.has_value() ? atol_opt.value() : at::zeros({}, options);
  checkNotComplexTolerance(atol, function_name, "atol");
  Tensor rtol;
  if (rtol_opt.has_value()) {
    rtol = rtol_opt.value();
    checkNotComplexTolerance(rtol, function_name, "rtol");
  } else {
    ScalarType real_dtype = toRealValueType(input.scalar_type());
    auto default_rtol = at::full({}, _get_epsilon(real_dtype) * std::max(input.sym_size(-1), input.sym_size(-2)), options);
    rtol = atol_opt.has_value()
           ? at::where(atol_opt.value() > 0, at::zeros({}, options), default_rtol)
           : std::move(default_rtol);
  }
  return std::make_tuple(atol, rtol);
}

std::tuple<Tensor, Tensor> get_atol_rtol(
    const Tensor& input,
    optional<double> atol_opt,
    optional<double> rtol_opt) {
  double atol = atol_opt.has_value() ? atol_opt.value() : 0.0;
  c10::SymFloat rtol;
  if (rtol_opt.has_value()) {
    rtol = rtol_opt.value();
  } else {
    ScalarType real_dtype = toRealValueType(input.scalar_type());
    auto default_rtol = _get_epsilon(real_dtype) * std::max(input.sym_size(-1), input.sym_size(-2));
    rtol = (atol_opt.has_value() && atol_opt.value() > 0.0)
           ? 0.0
           : default_rtol;
  }
  auto options = input.options().dtype(ScalarType::Double);
  auto atol_tensor = at::full({}, atol, options);
  auto rtol_tensor = at::full({}, rtol, options);
  return std::make_tuple(atol_tensor, rtol_tensor);
}

} // anonymous namespace

Tensor linalg_pinv(
    const Tensor& input,
    const optional<Tensor>& atol_opt,
    const optional<Tensor>& rtol_opt,
    bool hermitian) {
  // FIXME: Whenever we have a nice lstsq, we should dispatch this function to simply be
  // `torch.lstsq(A, torch.eye(A.shape[-1]), atol=atol, rtol=rtol)`
  // with a driver that supports singular inputs
  NoTF32Guard disable_tf32;
  ScalarType t = input.scalar_type();
  TORCH_CHECK((t == ScalarType::Double || t == ScalarType::Float || t == ScalarType::ComplexFloat || t == ScalarType::ComplexDouble)
              && input.dim() >= 2,
              "linalg.pinv(", t, "{", input.sizes(), "}): expected a tensor with 2 or more dimensions "
              "of float, double, cfloat or cdouble types");

  Tensor atol, rtol;
  std::tie(atol, rtol) = get_atol_rtol(input, atol_opt, rtol_opt, "torch.linalg.pinv");

  if (input.sym_numel() == 0) {
    // The implementation below uses operations that do not work for zero numel tensors
    // therefore we need this early return for 'input.numel() == 0' case
    Tensor U, S, V;
    // TODO: replace input.svd with linalg_svd when torch/xla can work with at::linalg_svd
    std::tie(U, S, V) = input.svd();
    return at::matmul(V * S.reciprocal().unsqueeze(-2), U.mH());
  }

  // If not Hermitian use singular value decomposition, else use eigenvalue decomposition
  if (!hermitian) {
    Tensor U, S, V;
    // TODO: replace input.svd with linalg_svd
    // using linalg_svd breaks pytorch/xla, see https://github.com/pytorch/xla/issues/2755
    std::tie(U, S, V) = input.svd();
    Tensor max_val = at::narrow(S, /*dim=*/-1, /*start=*/0, /*length=*/1);  // singular values are sorted in descending order
    Tensor tol = at::max(atol.unsqueeze(-1), rtol.unsqueeze(-1) * max_val);
    Tensor S_pseudoinv = at::where(S > tol, S.reciprocal(), at::zeros({}, S.options())).to(input.dtype());
    // computes V @ diag(S_pseudoinv) @ U.conj().T
    return at::matmul(V * S_pseudoinv.unsqueeze(-2), U.mH());
  } else {
    Tensor S, U;
    std::tie(S, U) = at::linalg_eigh(input);
    // For Hermitian matrices, singular values equal to abs(eigenvalues)
    Tensor S_abs = S.abs();
    // eigenvalues are sorted in ascending order starting with negative values, we need a maximum value of abs(eigenvalues)
    Tensor max_val = S_abs.amax(/*dim=*/-1, /*keepdim=*/true);
    Tensor tol = at::max(atol.unsqueeze(-1), rtol.unsqueeze(-1) * max_val);
    Tensor S_pseudoinv = at::where(S_abs > tol, S.reciprocal(), at::zeros({}, S.options())).to(input.dtype());
    // computes U @ diag(S_pseudoinv) @ U.conj().T
    return at::matmul(U * S_pseudoinv.unsqueeze(-2), U.mH());
  }
}

Tensor linalg_pinv(const Tensor& input, optional<double> atol, optional<double> rtol, bool hermitian) {
  Tensor atol_tensor, rtol_tensor;
  std::tie(atol_tensor, rtol_tensor) = get_atol_rtol(input, atol, rtol);
  return at::linalg_pinv(input, atol_tensor, rtol_tensor, hermitian);
}

Tensor linalg_pinv(const Tensor& input, const Tensor& rcond, bool hermitian) {
  // For NumPy compatibility the rcond argument is used as relative tolerance
  checkNotComplexTolerance(rcond, "torch.linalg.pinv", "rcond");
  auto options = input.options().dtype(ScalarType::Double);
  return at::linalg_pinv(input, at::zeros({}, options), rcond, hermitian);
}

Tensor linalg_pinv(const Tensor& input, double rcond, bool hermitian) {
  // For NumPy compatibility the rcond argument is used as relative tolerance
  return at::linalg_pinv(input, 0.0, rcond, hermitian);
}

// TODO: implement _out variant avoiding copy and using already allocated storage directly
Tensor& linalg_pinv_out(
    const Tensor& input,
    const optional<Tensor>& atol,
    const optional<Tensor>& rtol,
    bool hermitian,
    Tensor& result) {
  checkSameDevice("linalg.pinv", result, input);
  checkLinalgCompatibleDtype("linalg.pinv", result, input);
  Tensor result_tmp = at::linalg_pinv(input, atol, rtol, hermitian);
  at::native::resize_output(result, result_tmp.sizes());
  result.copy_(result_tmp);
  return result;
}

Tensor& linalg_pinv_out(
    const Tensor& input,
    optional<double> atol,
    optional<double> rtol,
    bool hermitian,
    Tensor& result) {
  checkSameDevice("linalg.pinv", result, input);
  checkLinalgCompatibleDtype("linalg.pinv", result, input);
  Tensor result_tmp = at::linalg_pinv(input, atol, rtol, hermitian);
  at::native::resize_output(result, result_tmp.sizes());
  result.copy_(result_tmp);
  return result;
}

Tensor& linalg_pinv_out(const Tensor& input, const Tensor& rcond, bool hermitian, Tensor& result) {
  checkSameDevice("linalg.pinv", result, input);
  checkLinalgCompatibleDtype("linalg.pinv", result, input);

  Tensor result_tmp = at::linalg_pinv(input, rcond, hermitian);
  at::native::resize_output(result, result_tmp.sizes());
  result.copy_(result_tmp);
  return result;
}

Tensor& linalg_pinv_out(const Tensor& input, double rcond, bool hermitian, Tensor& result) {
  Tensor rcond_tensor = at::full({}, rcond, input.options().dtype(ScalarType::Double));
  return at::linalg_pinv_out(result, input, rcond_tensor, hermitian);
}

Tensor pinverse(const Tensor& self, double rcond) {
  return at::linalg_pinv(self, rcond, /*hermitian=*/false);
}

// matrix_power implementation
namespace {

/**
 * @brief Raises the input matrix to the given power n
 *
 * If the exponent n is negative, the inverse of the input
 * matrix will be raised to power abs(n).
 *
 * @param self (batched) square matrix to raise to power n
 * @param n exponent to raise matrix (or matrices in batch) to
 * @param _out optional tensor to write the output to
 * @return Tensor input matrix raised to power n
 */
Tensor linalg_matrix_power_impl(
    const Tensor& self,
    int64_t n,
    c10::optional<Tensor> _out) {
  NoTF32Guard disable_tf32;
  auto out = _out.value_or(Tensor());

  squareCheckInputs(self, "linalg.matrix_power");
  if (_out.has_value()) {
    checkSameDevice("matrix_power", out, self);
    checkLinalgCompatibleDtype("matrix_power", out, self);
    at::native::resize_output(out, self.sizes());
  }

  // For n=0 we return the identity matrix of the same shape as input.
  if (n == 0) {
    if (!_out.has_value()) {
      // Clone input to include result in the autograd graph
      out = self.clone(at::MemoryFormat::Contiguous);
    }
    return out.copy_(at::eye_symint(self.sym_size(-2), self.options()));
  }
  if (n == 1) {
    return _out.has_value() ? out.copy_(self)
                            : self.clone(at::MemoryFormat::Contiguous);
  }
  if (n == -1) {
    return _out.has_value() ? at::linalg_inv_out(out, self)
                            : at::linalg_inv(self);
  }

  // For negative n we inverte the input matrix before raising to power abs(n)
  auto a = n < 0 ? at::linalg_inv(self) : self;
  n = std::abs(n);

  // Fast paths for small powers
  if (n == 2) {
    return _out.has_value() ? at::matmul_out(out, a, a) : at::matmul(a, a);
  }
  if (n == 3) {
    return _out.has_value() ? at::matmul_out(out, at::matmul(a, a), a)
                            : at::matmul(at::matmul(a, a), a);
  }

  // This is a binary decomposition of n.
  // Moving from the least significant bit to the most significant bit
  // This is done to reduce the number of matrix multiplications
  // by raising the input matrix in powers of 2
  // The total number of matrix multiplications are
  // number of bits + number of bits that equal 1 ~ O(log n)
  // instead of O(n)
  Tensor z, result;
  while (n > 0) {
    const auto bit = n % 2;
    n = n / 2;
    z = z.defined() ? at::matmul(z, z) : a;
    if (bit == 1) {
      if (_out.has_value() && n <= 0) {
        // Last multiplication can use the out version
        return result.defined() ? at::matmul_out(out, result, z) : out.copy_(z);
      }
      result = result.defined() ? at::matmul(result, z) : z;
    }
  }

  return result;
}

} // namespace

Tensor& linalg_matrix_power_out(const Tensor& self, int64_t n, Tensor& result) {
  linalg_matrix_power_impl(self, n, result);
  return result;
}

Tensor linalg_matrix_power(const Tensor& self, int64_t n) {
  return linalg_matrix_power_impl(self, n, c10::nullopt);
}

Tensor& matrix_power_out(const Tensor& self, int64_t n, Tensor& result) {
  return at::native::linalg_matrix_power_out(self, n, result);
}

Tensor matrix_power(const Tensor& self, int64_t n) {
  return at::native::linalg_matrix_power(self, n);
}

namespace {

// Computes the rank of 'input' and saves the result in-place in 'result'.
// 'hermitian' controls whether SVD or eigendecomposition is used for computing the singular values
// 'atol' and 'rtol' are the absolute and relative tolerances, respectively.
Tensor& matrix_rank_impl(
    const Tensor& input,
    const optional<Tensor>& atol_opt,
    const optional<Tensor>& rtol_opt,
    bool hermitian,
    Tensor& result) {
  Tensor atol, rtol;
  std::tie(atol, rtol) = get_atol_rtol(input, atol_opt, rtol_opt, "torch.linalg.matrix_rank");

  checkSameDevice("torch.linalg.matrix_rank", result, input);
  checkSameDevice("torch.linalg.matrix_rank", atol, input, "atol");
  checkSameDevice("torch.linalg.matrix_rank", rtol, input, "rtol");
  ScalarType output_type = ScalarType::Long;
  checkLinalgCompatibleDtype("torch.linalg.matrix_rank", result.scalar_type(), output_type);

  checkNotComplexTolerance(atol, "torch.linalg.matrix_rank", "atol");
  checkNotComplexTolerance(rtol, "torch.linalg.matrix_rank", "rtol");

  // NumPy doesn't take into account possible input with no elements and it errors on max not defined for this case
  // Let's output 0 for this case, since that kind of matrices have zero number of non-zero rows, hence rank is 0.
  if (input.sym_numel() == 0) {
    result.fill_(0);
    return result;
  }

  // We compute matrix rank as the number of singular or absolute eigen values
  // that are above max(atol, rtol * max(S)) threshold
  Tensor S, max_S;
  if (!hermitian) {
    S = at::linalg_svdvals(input);
    // singular values are sorted in descending order
    max_S = at::narrow(S, /*dim=*/-1, /*start=*/0, /*length=*/1);
  } else {
    S = at::linalg_eigvalsh(input);
    S = S.abs();
    // eigenvalues are sorted in ascending order starting with negative values, we need a maximum value of abs(eigenvalues)
    max_S = S.amax(/*dim=*/-1, /*keepdim=*/true);
  }

  Tensor tol = at::max(atol.unsqueeze(-1), rtol.unsqueeze(-1) * max_S);

  if (isTensorSubclassLike(input)) {
     result = at::sum(S > tol, /*dim=*/-1);
     return result;
  }

  result = at::sum_out(result, S > tol, /*dim=*/-1);
  return result;
}

Tensor get_matrix_rank_result_tensor(const Tensor& input) {
  // Matrices or batch of matrices are allowed
  checkIsMatrix(input, "torch.linalg.matrix_rank", "input");
  // For Composite Compliance, allocate `result` of correct shape to
  // avoid resizing in `out` variant.
  // See also `NOTE [matrix rank output shape]`
  auto result_shape =
      SymIntArrayRef(input.sym_sizes().cbegin(), input.sym_sizes().cend() - 2);
  Tensor result =
      at::empty_symint(result_shape, input.options().dtype(ScalarType::Long));

  return result;
}

}  // anonymous namespace

Tensor& linalg_matrix_rank_out(
    const Tensor& input,
    const optional<Tensor>& atol_opt,
    const optional<Tensor>& rtol_opt,
    bool hermitian,
    Tensor& result) {
  // Matrices or batch of matrices are allowed
  checkIsMatrix(input, "torch.linalg.matrix_rank", "input");
  auto result_shape =
    IntArrayRef(input.sizes().cbegin(), input.sizes().cend() - 2);
  at::native::resize_output(result, result_shape);
  return matrix_rank_impl(input, atol_opt, rtol_opt, hermitian, result);
}

Tensor& linalg_matrix_rank_out(const Tensor& input, optional<double> atol, optional<double> rtol, bool hermitian, Tensor& result) {
  Tensor atol_tensor, rtol_tensor;
  std::tie(atol_tensor, rtol_tensor) = get_atol_rtol(input, atol, rtol);
  result = linalg_matrix_rank_out(input, atol_tensor, rtol_tensor, hermitian, result);
  return result;
}

Tensor linalg_matrix_rank(const Tensor& input, const optional<Tensor>& atol, const optional<Tensor>& rtol, bool hermitian) {
  auto result = get_matrix_rank_result_tensor(input);
  return matrix_rank_impl(input, atol, rtol, hermitian, result);
}

Tensor linalg_matrix_rank(const Tensor& input, optional<double> atol, optional<double> rtol, bool hermitian) {
  auto result = get_matrix_rank_result_tensor(input);

  Tensor atol_tensor, rtol_tensor;
  std::tie(atol_tensor, rtol_tensor) = get_atol_rtol(input, atol, rtol);

  return matrix_rank_impl(input, atol_tensor, rtol_tensor, hermitian, result);
}

Tensor& linalg_matrix_rank_out(const Tensor& input, const Tensor& tol, bool hermitian, Tensor& result) {
  // For NumPy compatibility tol is not scaled with max(singular_value) if the value for tol is provided
  // It is assumed that the provided value is the absolute tolerance
  Tensor rtol = at::zeros({}, tol.options());
  result = at::linalg_matrix_rank_outf(input, tol, rtol, hermitian, result);
  return result;
}

Tensor& linalg_matrix_rank_out(const Tensor& input, double tol, bool hermitian, Tensor& result) {
  // For NumPy compatibility tol is not scaled with max(singular_value) if the value for tol is provided
  // It is assumed that the provided value is the absolute tolerance
  result = at::linalg_matrix_rank_outf(input, tol, 0.0, hermitian, result);
  return result;
}

Tensor linalg_matrix_rank(const Tensor& input, const Tensor& tol, bool hermitian) {
  auto result = get_matrix_rank_result_tensor(input);
  return matrix_rank_impl(input, tol, at::zeros({}, tol.options()), hermitian, result);
}

Tensor linalg_matrix_rank(const Tensor& input, double tol, bool hermitian) {
  auto result = get_matrix_rank_result_tensor(input);

  Tensor atol_tensor, rtol_tensor;
  std::tie(atol_tensor, rtol_tensor) = get_atol_rtol(input, tol, 0.0);

  return matrix_rank_impl(input, atol_tensor, rtol_tensor, hermitian, result);
}

// multi_dot helper functions
namespace {

/**
 * @brief Computes the optimal matrix chain multiplication order
 *
 * Follows the dynamic programming algorithm from Cormen et al,
 * "Introduction to Algorithms, Third Edition", Chapter 15.2,
 * p. 370-378. Note that the book uses 1-based indexing.
 *
 * The cost of multiplying two matrices with sizes p x q and q x r
 * is defined here as p * q * r. The optimal multiplication order
 * is the one that minimizes the total cost.
 *
 * @param tensors list of 2D tensors
 * @return a 2D vector s used by #matrix_chain_multiplication to construct
 *         the optimal matrix multiplication order. The optimal multiplication
 *         order for multiplying tensors i...j is to multiply tensors i...s[i, j]
 *         and tensors (s[i, j] + 1)...j first and then the result of that.
 */
std::vector<std::vector<int64_t>> matrix_chain_order(TensorList tensors) {
  const size_t n = tensors.size();

  // Tensor i has dimensions p[i] x p[i + 1]
  std::vector<int64_t> p(n + 1);
  for (const auto i : c10::irange(n)) {
    p[i] = tensors[i].size(0);
  }
  p[n] = tensors[n - 1].size(1);

  // m[i, j] = k where k is the minimum cost for multiplying tensors i...j
  std::vector<std::vector<int64_t>> m(n, std::vector<int64_t>(n, 0));

  // s[i, j] = k where k is the index at which to split the list such that
  // optimally multiplying matrices i...k and k...j first and then the resulting
  // matrices is the optimal order for multiplying matrices i...j.
  std::vector<std::vector<int64_t>> s(n, std::vector<int64_t>(n));

  // Compute the optimal multiplication order
  for (const auto l : c10::irange(1, n)) {
    for (const auto i : c10::irange(n - l)) {
      const auto j = i + l;
      m[i][j] = std::numeric_limits<int64_t>::max();
      for (const auto k : c10::irange(i, j)) {
        const auto q = m[i][k] + m[k + 1][j] + p[i] * p[k + 1] * p[j + 1];
        if (q < m[i][j]) {
          m[i][j] = q;
          s[i][j] = k;
        }
      }
    }
  }

  return s;
}

/**
 * @brief Recursively multiplies the tensors i...j using the given order
 *
 * @param tensors matrices to multiply together
 * @param order optimal chain multiplication order from #matrix_chain_order
 * @param i index of first tensor to be multiplied
 * @param j index of last tensor to be multiplied
 * @return Tensor result of multiplying tensors[i...j] together.
 */
Tensor matrix_chain_multiplication(
    TensorList tensors,
    const std::vector<std::vector<int64_t>>& order,
    int64_t i,
    int64_t j) {
  if (i == j) {
    return tensors[i];
  }
  return at::mm(
      matrix_chain_multiplication(tensors, order, i, order[i][j]),
      matrix_chain_multiplication(tensors, order, order[i][j] + 1, j));
}

// Implements torch.linalg.multi_dot
Tensor multi_dot_impl(TensorList _tensors, c10::optional<Tensor> _out) {
  const size_t n = _tensors.size();
  TORCH_CHECK(n >= 2, "multi_dot(): expected at least 2 tensors but got ", n);

  std::vector<int64_t> out_shape;
  std::vector<Tensor> tensors(n);

  // If the first tensor is 1D of size n view it as a row vector (1, n)
  if (_tensors[0].dim() == 1) {
    tensors[0] = _tensors[0].unsqueeze(0);
  } else if (_tensors[0].dim() == 2) {
    tensors[0] = _tensors[0];
    out_shape.emplace_back(tensors[0].size(0));
  } else {
    TORCH_CHECK(
        false,
        "multi_dot(): the first tensor must be 1D or 2D but got ",
        _tensors[0].dim(),
        "D");
  }

  // If the last tensor is 1D of size n view it as a column vector (n, 1)
  if (_tensors[n - 1].dim() == 1) {
    tensors[n - 1] = _tensors[n - 1].unsqueeze(-1);
  } else if (_tensors[n - 1].dim() == 2) {
    tensors[n - 1] = _tensors[n - 1];
    out_shape.emplace_back(tensors[n - 1].size(1));
  } else {
    TORCH_CHECK(
        false,
        "multi_dot(): the last tensor must be 1D or 2D but got ",
        _tensors[n - 1].dim(),
        "D");
  }

  // Ensure middle tensors are 2D
  for (const auto i : c10::irange(1, n - 1)) {
    TORCH_CHECK(
        _tensors[i].dim() == 2,
        "multi_dot(): tensor ",
        i,
        " must be 2D but got ",
        _tensors[i].dim(),
        "D");
    tensors[i] = _tensors[i];
  }

  // Ensure all tensors have the same device and dtype and check
  // that the shapes can be multiplied
  const auto dtype = tensors[0].dtype();
  const auto device = tensors[0].device();
  for (const auto i : c10::irange(1, n)) {
    TORCH_CHECK(
        tensors[i].dtype() == dtype,
        "multi_dot(): all tensors must have be the same dtype but tensor 0 is ",
        dtype,
        " and tensor ",
        i,
        " ",
        tensors[i].dtype());
    TORCH_CHECK(
        tensors[i].device() == device,
        "multi_dot(): all tensors must be on the same device but tensor 0 is on ",
        device,
        " and tensor ",
        i,
        " on ",
        tensors[i].device());
    TORCH_CHECK(
        tensors[i - 1].size(-1) == tensors[i].size(0),
        "multi_dot(): tensors ",
        i - 1,
        " and ",
        i,
        " with shapes ",
        _tensors[i - 1].sizes(),
        " and ",
        _tensors[i].sizes(),
        " cannot be multiplied")
  }

  Tensor result;

  if (_out.has_value()) {
    auto out = *_out;
    TORCH_CHECK(
        dtype == out.dtype(),
        "multi_dot(): expected out tensor to have dtype ",
        dtype,
        " but got ",
        out.dtype());
    TORCH_CHECK(
        device == out.device(),
        "multi_dot(): expected out tensor to be on device ",
        device,
        " but got ",
        out.device());

    // If the last and last tensors have shapes (a, b) and (b, c) the
    // output has shape (a, c). If either the first or last tensor is 1D
    // a and/or c dimensions will be implicitely size 1 and will be ommited
    // from the output. e.g. for inputs (a, b) x (b) the output has shape (a,).
    at::native::resize_output(out, out_shape);

    // View output as 2D for simplicity of computation.
    result = out.view({tensors[0].size(0), tensors.back().size(-1)});
  }

  // The resize_ and view calls below are to ensure the
  // output shape respects the original dimensionality of
  // the first and last tensors which we are now viewed as 2D

  if (tensors.size() == 2) {
    return _out.has_value() ? at::mm_out(result, tensors[0], tensors[1])
                         : at::mm(tensors[0], tensors[1]).view(out_shape);
  }

  // Why the separate implementation for 3 matrices?
  // The logic for three matrices is much faster when done directly
  // Requires 1 comparison to 4 comparisons and fewer arithmetic operations
  if (tensors.size() == 3) {
    const auto a = tensors[0].size(0);
    const auto b = tensors[1].size(0);
    const auto c = tensors[2].size(0);
    const auto d = tensors[2].size(1);

    // The matrices are of size (a x b), (b x c), (c x d)
    // cost_1 is the cost of parenthesizing (a x b) and (b x c) and then
    // combining (c x d) cost_2 is the cost of parenthesizing (b x c) and (c x
    // d) and then combining (a x b)
    const auto cost_1 = (a * c) * (b + d);
    const auto cost_2 = (b * d) * (a + c);

    if (cost_1 > cost_2) {
      return _out.has_value()
          ? at::mm_out(result, tensors[0], at::mm(tensors[1], tensors[2]))
          : at::mm(tensors[0], at::mm(tensors[1], tensors[2])).view(out_shape);
    } else {
      return _out.has_value()
          ? at::mm_out(result, at::mm(tensors[0], tensors[1]), tensors[2])
          : at::mm(at::mm(tensors[0], tensors[1]), tensors[2]).view(out_shape);
    }
  }

  // Algorithm for multiplying 4 or more matrices
  const auto order = matrix_chain_order(tensors);
  const int64_t i = 0;
  const int64_t j = n - 1;

  if (_out.has_value()) {
    // We manually implement the first recursive layer here so we can use mm_out
    // for the final multiplication
    return at::mm_out(
        result,
        matrix_chain_multiplication(tensors, order, i, order[i][j]),
        matrix_chain_multiplication(tensors, order, order[i][j] + 1, j));
  }
  return matrix_chain_multiplication(tensors, order, i, j).view(out_shape);
}

} // namespace

Tensor linalg_multi_dot(TensorList tensors) {
  return multi_dot_impl(tensors, c10::nullopt);
}

Tensor& linalg_multi_dot_out(TensorList tensors, Tensor& result) {
  multi_dot_impl(tensors, result);
  return result;
}

Tensor chain_matmul(TensorList matrices) {
  TORCH_WARN_ONCE(
      "torch.chain_matmul is deprecated and will be removed in a future PyTorch release. ",
      "Use torch.linalg.multi_dot instead, which accepts a list of two or more tensors rather than ",
      "multiple parameters."
  );
  checkAllSameDim(matrices, 2);

  TORCH_CHECK(
      !matrices.empty(), "chain_matmul(): Expected one or more matrices");

  if (matrices.size() == 1) {
    return matrices[0].clone();
  }

  return at::native::linalg_multi_dot(matrices);
}

Tensor& chain_matmul_out(TensorList matrices, Tensor& result) {
  TORCH_WARN_ONCE(
      "torch.chain_matmul is deprecated and will be removed in a future PyTorch release. ",
      "Use torch.linalg.multi_dot instead, which accepts a list of two or more tensors rather than ",
      "multiple parameters."
  );
  checkAllSameDim(matrices, 2);

  TORCH_CHECK(
      !matrices.empty(), "chain_matmul(): Expected one or more matrices");

  if (matrices.size() == 1) {
    at::native::resize_output(result, matrices[0].sizes());
    return result.copy_(matrices[0]);
  }

  return at::native::linalg_multi_dot_out(matrices, result);
}

static void check_1d(const Tensor& t, const char* arg, const char* fn) {
 TORCH_CHECK(t.dim() == 1, fn, ": Expected 1-D argument ", arg, ", but got ", t.dim(), "-D");
}

static void check_addr_scalar(const ScalarType dtype,
                              const Scalar& scalar,
                              const std::string& scalar_name) {
  TORCH_CHECK(
    !scalar.isBoolean() || dtype == ScalarType::Bool,
    "Boolean ", scalar_name, " only supported for Boolean results.");
  TORCH_CHECK(
    isFloatingType(dtype) || isComplexType(dtype) || scalar.isIntegral(true),
    "For integral input tensors, "
    "argument ", scalar_name ," must not be a floating point number.");
}

static TensorIterator build_addr_iter(Tensor& result,
                                      const Tensor& self,
                                      const Tensor& vec1,
                                      const Tensor& vec2) {
  check_1d(vec1, "vec1", "addr");
  check_1d(vec2, "vec2", "addr");

  const auto vec1_size0 = vec1.sizes()[0];
  const auto vec2_size0 = vec2.sizes()[0];
  auto self_ = &result == &self
    ? c10::MaybeOwned<Tensor>::borrowed(self)
    : expand_size(self, {vec1_size0, vec2_size0}, "addr");
  TORCH_CHECK(
    self_->dim() == 2,
    "2D tensor expected, got ", self_->dim(), "D tensor for input"
  );
  TORCH_CHECK(
    self_->sizes()[0] == vec1_size0 && self_->sizes()[1] == vec2_size0,
    "size mismatch, input: ", self_->sizes(),
    ", v1: ", vec1.sizes(),
    ", v2: ", vec2.sizes()
  );

  auto iter = TensorIteratorConfig()
    .set_check_mem_overlap(true)
    .add_output(result)
    .add_owned_input(*self_)
    .add_owned_input(vec1.reshape({vec1_size0, 1}))
    .add_input(vec2)
    .allow_cpu_scalars(true)
    .promote_inputs_to_common_dtype(true)
    .cast_common_dtype_to_outputs(true)
    .enforce_safe_casting_to_output(true)
    .build();
  return iter;
}

Tensor addr(const Tensor& self,
            const Tensor& vec1, const Tensor& vec2,
            const Scalar& beta, const Scalar& alpha) {
  Tensor result;
  auto iter = build_addr_iter(result, self, vec1, vec2);

  check_addr_scalar(iter.dtype(), beta, "beta");
  check_addr_scalar(iter.dtype(), alpha, "alpha");

  addr_stub(iter.device_type(), iter, beta, alpha);
  return iter.output();
}

Tensor& addr_(Tensor& self,
              const Tensor& vec1, const Tensor& vec2,
              const Scalar& beta, const Scalar& alpha) {
  return at::addr_out(self, self, vec1, vec2, beta, alpha);
}

Tensor& addr_out(const Tensor& self,
                 const Tensor& vec1, const Tensor& vec2,
                 const Scalar& beta, const Scalar& alpha, Tensor &result) {
  auto iter = build_addr_iter(result, self, vec1, vec2);

  check_addr_scalar(iter.dtype(), beta, "beta");
  check_addr_scalar(iter.dtype(), alpha, "alpha");

  addr_stub(iter.device_type(), iter, beta, alpha);
  return result;
}

// The math_addr and math_addr_out functions support backends
// other than CPU and CUDA, such as XLA.
// They are implemented using the composition of existing ops
Tensor math_addr(const Tensor& self,
                 const Tensor& vec1, const Tensor& vec2,
                 const Scalar& beta, const Scalar& alpha) {
  // when beta==0, values in self should be ignored,
  // nans and infs in self should not propagate.
  Tensor out;
  if (beta.toComplexDouble() == 0.0) {
    if (alpha.toComplexDouble() == 1.0) {
      out = at::outer(vec1, vec2);
    } else {
      out = alpha * at::outer(vec1, vec2);
    }
  } else if (beta.toComplexDouble() == 1.0) {
    if (alpha.toComplexDouble() == 1.0) {
      out = self + at::outer(vec1, vec2);
    } else {
      out = self + alpha * at::outer(vec1, vec2);
    }
  } else if (alpha.toComplexDouble() == 1.0) {
    out = beta * self + at::outer(vec1, vec2);
  } else {
    out = beta * self + alpha * at::outer(vec1, vec2);
  }
  auto result_type = c10::promoteTypes(c10::promoteTypes(self.scalar_type(), vec1.scalar_type()), vec2.scalar_type());
  return out.to(c10::TensorOptions().dtype(result_type));
}

Tensor& math_addr_out(const Tensor& self,
                      const Tensor& vec1, const Tensor& vec2,
                      const Scalar& beta, const Scalar& alpha, Tensor &result) {
  auto addr_result = at::addr(self, vec1, vec2, beta, alpha);

  // Validates safe casting
  const auto result_dtype = addr_result.scalar_type();
  TORCH_CHECK(canCast(result_dtype, result.scalar_type()),
              "result type ", result_dtype,
              " can't be cast to the desired output type ", result.scalar_type());

  at::native::resize_output(result, addr_result.sizes().vec());
  result.copy_(addr_result);
  return result;
}

// torch.ger, alias for torch.outer
Tensor& ger_out(const Tensor& self, const Tensor& vec2, Tensor &result) {
  TORCH_WARN("torch.ger is deprecated and will be removed in a future PyTorch release. "
             "Use torch.outer instead.");
  return at::outer_out(result, self, vec2);
}

Tensor ger(const Tensor& self, const Tensor& vec2) {
  return self.outer(vec2);
}

Tensor& inner_out(const Tensor& self, const Tensor& other, Tensor& out) {
  checkDeviceType("inner()", {out, self, other}, self.device().type());

  // If either self or other is a scalar just multiply them
  if (self.dim() == 0 || other.dim() == 0) {
    at::mul_out(out, self, other);
    return out;
  }

  // Last dimension should match (tensordot does not enforce this)
  TORCH_CHECK(
      self.size(-1) == other.size(-1),
      "inner() the last dimension must match on both input tensors but got shapes ",
      self.sizes(),
      " and ",
      other.sizes());

  at::tensordot_out(out, self, other, -1, -1);
  return out;
}

Tensor inner(const Tensor& self, const Tensor& other) {
  checkDeviceType("inner()", {self, other}, self.device().type());

  // If either self or other is a scalar just multiply them
  if (self.dim() == 0 || other.dim() == 0) {
    return self * other;
  }

  // Last dimension should match (tensordot does not enforce this)
  TORCH_CHECK(
      self.sym_size(-1) == other.sym_size(-1),
      "inner() the last dimension must match on both input tensors but got shapes ",
      self.sym_sizes(),
      " and ",
      other.sym_sizes());

  return at::tensordot(self, other, -1, -1);
}

Tensor& outer_out(const Tensor& self, const Tensor& vec2, Tensor &result) {
  check_1d(self, "self", "outer");
  check_1d(vec2, "vec2", "outer");

  // torch.outer is implemented as a composite op using reshape and mul
  at::mul_out(result, self.reshape({self.size(0), 1}), vec2);
  return result;
}

Tensor outer(const Tensor& self, const Tensor& vec2) {
  check_1d(self, "self", "outer");
  check_1d(vec2, "vec2", "outer");

  return self.reshape_symint({self.sym_size(0), 1}) * vec2;
}

<<<<<<< HEAD
=======

#if !defined(C10_MOBILE)
#define _AT_DISPATCH_ADDMM_TYPES(TYPE, NAME, ...)    \
        AT_DISPATCH_ALL_TYPES_AND_COMPLEX_AND3(      \
            kBFloat16, kFloat8_e5m2, kFloat8_e4m3fn, \
            TYPE, NAME, __VA_ARGS__)
#else
#define _AT_DISPATCH_ADDMM_TYPES(TYPE, NAME, ...)        \
        AT_DISPATCH_ALL_TYPES_AND_COMPLEX_AND(kBFloat16, \
            TYPE, NAME, __VA_ARGS__)
#endif


static inline int64_t get_mkldnn_matmul_min_dim() {
  static auto value = [&] {
    const int64_t default_min_dim = [&] {
      // Minimum dimension requirement for MKLDNN; derived based on experiments.
      // By default, it's only enabled on Neoverse V1.
      if (cpuinfo_initialize() && cpuinfo_get_uarchs_count() == 1 && cpuinfo_get_uarch(0)->uarch == cpuinfo_uarch_neoverse_v1) {
        return 8;
      }
      return 0;
    }();
    const char* ptr = std::getenv("TORCH_MKLDNN_MATMUL_MIN_DIM");
    return ptr != nullptr ? std::atoi(ptr) : default_min_dim;
  }();
  return value;
}


static inline int64_t get_mkldnn_matmul_min_size() {
  static auto value = [&] {
    const int64_t default_min_size = [&] {
      // Minimum size requirement for MKLDNN; derived based on experiments.
      // By default, it's only enabled on Neoverse V1.
      if (cpuinfo_initialize() && cpuinfo_get_uarchs_count() == 1 && cpuinfo_get_uarch(0)->uarch == cpuinfo_uarch_neoverse_v1) {
        return 8 * 1024;
      }
      return 0;
    }();
    const char* ptr = std::getenv("TORCH_MKLDNN_MATMUL_MIN_SIZE");
    return ptr != nullptr ? std::atoi(ptr) : default_min_size;
  }();
  return value;
}


static inline bool apply_mkldnn_matmul_heur(int64_t m, int64_t k, int64_t n) {
  const int64_t min_dim = get_mkldnn_matmul_min_dim();
  const int64_t min_size = get_mkldnn_matmul_min_size();
  return m > min_dim && k > min_dim && n > min_dim && m * k * n > min_size;
}


>>>>>>> 256fed02
static void addmm_impl_cpu_(
    Tensor &result, const Tensor &self, Tensor m1, Tensor m2, const Scalar& beta, const Scalar& alpha) {
  TORCH_INTERNAL_ASSERT(self.dim() == 2 && m1.dim() == 2 && m2.dim() == 2);

  TORCH_CHECK(
    m1.dtype() == m2.dtype(),
    "expected m1 and m2 to have the same dtype, but got: ", m1.dtype(), " != ", m2.dtype()
  )
  // Array access is faster than .size(n) and .stride(n)
  const auto self_sizes = self.sizes();
  auto m1_strides = m1.strides();
  auto m1_sizes = m1.sizes();
  auto m2_strides = m2.strides();
  auto m2_sizes = m2.sizes();

  TORCH_CHECK(
      self_sizes[0] == m1_sizes[0] && self_sizes[1] == m2_sizes[1],
      "input shape is incompatible with matrix multiplication (",
      m1_sizes[0], "x", m1_sizes[1], " @ ", m2_sizes[0], "x", m2_sizes[1], " != ",
      self_sizes[0], "x", self_sizes[1], ")");

  at::native::resize_output(result, self_sizes);
  const auto result_strides = result.strides();
  const auto result_sizes = result.sizes();

  if (result.numel() == 0) {
    return;
  }

  // Some paths in the code below do not handle multiplications of the form [a, 0] x [0, b]
  if (m1_sizes[1] == 0) {
    if (beta.toComplexDouble() == 0.0) {
      result.zero_();
    } else {
      if (!self.is_same(result)) {
        result.copy_(self);
      }
      result.mul_(beta);
    }
    return;
  }

  if (beta.toComplexDouble() != 0.0 && !self.is_same(result)) {
    result.copy_(self);
  }

  bool transpose_c = false;
  Tensor c;

  // Cast result as matrix a
  if (result_strides[0] == 1 &&
      (result_sizes[1] == 1 || result_strides[1] >= std::max(int64_t{1}, result_sizes[0]))) {
    transpose_c = false;
    c = result.resolve_conj();
  } else if (result_strides[1] == 1 &&
             (result_sizes[0] == 1 || result_strides[0] >= std::max(int64_t{1}, result_sizes[1]))) {
    std::swap(m1, m2);
    std::swap(m1_sizes, m2_sizes);
    std::swap(m1_strides, m2_strides);
    transpose_c = true;
    c = result.resolve_conj();
  } else {
    transpose_c = false;
    // make c FORTRAN contiguous
    c = result.resolve_conj().transpose(0, 1).contiguous().transpose_(0, 1);
  }

  const int64_t m = result_sizes[transpose_c ? 1 : 0];
  const int64_t n = result_sizes[transpose_c ? 0 : 1];
  const int64_t k = m1_sizes[transpose_c ? 0 : 1];

  // Cast m1 as matrix a
  bool transpose_a = false;
  Tensor a;
  /* Need lda >= max(1, (transpose_a ? k : m)) */
  if (m1_strides[transpose_c ? 1 : 0] == 1 &&
      m1_strides[transpose_c ? 0 : 1] >= std::max(int64_t{1}, m)) {
    transpose_a = false;
    a = m1.resolve_conj();
  } else if (m1_strides[transpose_c ? 0 : 1] == 1 &&
             m1_strides[transpose_c ? 1 : 0] >= std::max(int64_t{1}, k)) {
    transpose_a = true;
    a = m1;
  } else {
    transpose_a = !transpose_c;
    a = m1.clone(at::MemoryFormat::Contiguous);
  }

  // Cast m2 as matrix b
  bool transpose_b = false;
  Tensor b;
  /* Need ldm2_ >= max(1, (transpose_m2 == 'n' ? k : n)) */
  if (m2_strides[transpose_c ? 1 : 0] == 1 &&
      m2_strides[transpose_c ? 0 : 1] >= std::max(int64_t{1}, k)) {
    transpose_b = false;
    b = m2.resolve_conj();
  } else if (m2_strides[transpose_c ? 0 : 1] == 1 &&
             m2_strides[transpose_c ? 1 : 0] >= std::max(int64_t{1}, n)) {
    transpose_b = true;
    b = m2;
  } else {
    transpose_b = !transpose_c;
    b = m2.clone(at::MemoryFormat::Contiguous);
  }

  const int64_t lda = a.strides()[(transpose_a == transpose_c) ? 1 : 0];
  const int64_t ldb = b.strides()[(transpose_b == transpose_c) ? 1 : 0];
  const int64_t ldc = c.strides()[transpose_c ? 0 : 1];

  // Always ensure the conjugation for c is resolved since there's no way to specify c's conjugation in the gemm call
  TORCH_INTERNAL_ASSERT_DEBUG_ONLY(!c.is_conj());

  bool dispatched = false;
#if defined(__aarch64__) && AT_MKLDNN_ACL_ENABLED()
  // On AArch64 if LHS matrix in BLAS routine is transposed but RHS is not then
  // it is faster to call oneDNN matrix multiplication primitive with RHS*LHS
  // that will call then into Arm® Compute Library (ACL) GEMM kernel and also
  // additionally have support for running kernel with BF16 instructions
  bool apply_heur = apply_mkldnn_matmul_heur(b.sizes()[0], b.sizes()[1], a.sizes()[1]);
  if (apply_heur && transpose_a && !transpose_b && result.scalar_type() == at::ScalarType::Float) {
      mkldnn_matmul(b, a, c, beta.to<float>(), alpha.to<float>());
      // We have dispatched to ACL GEMM for single precision float
      // so do not need to dispatch to BLAS GEMM below
      dispatched = true;
  }
#endif

  if(!dispatched) {
    // Apply BLAS routine
    AT_DISPATCH_ALL_TYPES_AND_COMPLEX_AND(kBFloat16,
        result.scalar_type(), "addmm_impl_cpu_",
        [&]{
          using opmath_t = at::opmath_type<scalar_t>;
          at::native::cpublas::gemm(
              transpose_a ? a.is_conj() ? TransposeType::ConjTranspose : TransposeType::Transpose : TransposeType::NoTranspose,
              transpose_b ? b.is_conj() ? TransposeType::ConjTranspose : TransposeType::Transpose : TransposeType::NoTranspose,
              m, n, k,
              alpha.to<opmath_t>(),
              a.const_data_ptr<scalar_t>(), lda,
              b.const_data_ptr<scalar_t>(), ldb,
              beta.to<opmath_t>(),
              c.mutable_data_ptr<scalar_t>(), ldc);
        });
  }

  if (!c.is_same(result)) {
    result.copy_(c);
  }
}

static void addbmm_impl_(
    Tensor &result, const Tensor &self, const Tensor &batch1, const Tensor &batch2, const Scalar& beta, const Scalar& alpha) {
  TORCH_CHECK(batch1.dim() == 3, "batch1 must be a 3D tensor");
  TORCH_CHECK(batch2.dim() == 3, "batch2 must be a 3D tensor");
  TORCH_CHECK(batch1.size(0) == batch2.size(0),
      "batch1 and batch2 must have same number of batches, got ",
      batch1.size(0), " and ", batch2.size(0));
  TORCH_CHECK(batch1.size(2) == batch2.size(1),
      "Incompatible matrix sizes for bmm (",
      batch1.size(1), "x", batch1.size(2), " and ",
      batch2.size(1), "x", batch2.size(2), ")");

  const int64_t dim1 = batch1.size(1);
  const int64_t dim2 = batch2.size(2);
  TORCH_CHECK(self.size(0) == dim1 && self.size(1) == dim2,
      "self tensor does not match matmul output shape");

  result.resize_as_(self);

  if (beta.to<c10::complex<double>>() != 0.0 && !self.is_same(result)) {
    result.copy_(self);
  }

  const int64_t num_batches = batch1.size(0);

  if (num_batches == 0) {
    if (beta.to<c10::complex<double>>() != 0.0) {
      result.mul_(beta);
    } else {
      result.zero_();
    }
    return;
  }

  auto adjusted_beta(beta);
  for (const auto batch : c10::irange(num_batches)) {
    result.addmm_(batch1[batch], batch2[batch], adjusted_beta, alpha);
    adjusted_beta = 1; // accumulate output once
  }
}

Tensor& addbmm_out(const Tensor& self, const Tensor& batch1, const Tensor& batch2, const Scalar& beta, const Scalar& alpha, Tensor& result) {
  auto b_self = expand_size(self, {batch1.size(1), batch2.size(2)}, "addbmm_out");
  {
    at::NoNamesGuard guard;
    addbmm_impl_(result, *b_self, batch1, batch2, beta, alpha);
  }
  auto names = at::namedinference::propagate_names_for_addmm(batch1, batch2, self);
  at::namedinference::propagate_names_if_nonempty(result, names);
  return result;
}

Tensor &addbmm_(Tensor& self, const Tensor& batch1, const Tensor& batch2, const Scalar& beta, const Scalar& alpha) {
  return native::addbmm_out(self, batch1, batch2, beta, alpha, self);
}

Tensor addbmm(const Tensor& self, const Tensor& batch1, const Tensor& batch2, const Scalar& beta, const Scalar& alpha) {
  Tensor result = at::empty({0}, self.options());
  return native::addbmm_out(self, batch1, batch2, beta, alpha, result);
}

TORCH_IMPL_FUNC(addmm_out_cpu)(const Tensor& self, const Tensor& mat1, const Tensor& mat2, const Scalar& beta, const Scalar& alpha, const Tensor &result) {
  auto b_self = expand_size(self, {mat1.sizes()[0], mat2.sizes()[1]}, "addmm_out");
  {
    at::NoNamesGuard guard;
    addmm_impl_cpu_(const_cast<Tensor&>(result), *b_self, mat1, mat2, beta, alpha);
  }
}

TORCH_IMPL_FUNC(addmm_activation_out_cpu)(const Tensor& self, const Tensor& mat1, const Tensor& mat2, const Scalar& beta, const Scalar& alpha, bool use_gelu, const Tensor &result) {
  auto b_self = expand_size(self, {mat1.sizes()[0], mat2.sizes()[1]}, "addmm_out");
  {
    at::NoNamesGuard guard;
    addmm_impl_cpu_(const_cast<Tensor&>(result), *b_self, mat1, mat2, beta, alpha);
    if (use_gelu) {
      at::gelu_(const_cast<Tensor&>(result));
    } else {
      at::relu_(const_cast<Tensor&>(result));
    }
  }
}

TORCH_IMPL_FUNC(mm_out_cpu)(const Tensor & self, const Tensor & mat2, const Tensor & result) {
  {
    at::NoNamesGuard guard;
    addmm_impl_cpu_(const_cast<Tensor&>(result), result, self, mat2, 0, 1);
  }
}

template <typename scalar_t, bool is_bmm>
inline void baddbmm_cpu_kernel(const Tensor& result, const Tensor& self, const Tensor& mat2, const Scalar& beta_, const Scalar& alpha_) {
  int64_t bs = result.size(0);
  int64_t is = result.size(1);
  int64_t js = result.size(2);
  int64_t ks = self.size(2);

  using opmath_t = at::opmath_type<scalar_t>;
  opmath_t alpha = alpha_.to<opmath_t>();
  opmath_t beta = beta_.to<opmath_t>();

  auto r0 = result.accessor<scalar_t, 3>();
  auto s0 = self.accessor<scalar_t, 3>();
  auto m0 = mat2.accessor<scalar_t, 3>();

  int64_t grain_size = std::max(internal::GRAIN_SIZE / (is * js * ks), (int64_t)1);
  using opmath_t = at::opmath_type<scalar_t>;
  parallel_for(0, bs, grain_size, [&](int64_t b_begin, int64_t b_end) {
      for (const auto b : c10::irange(b_begin, b_end)) {
        auto r1 = r0[b];
        auto s1 = s0[b];
        auto m1 = m0[b];
        for (const auto i : c10::irange(is)) {
          auto r2 = r1[i];
          auto s2 = s1[i];
          for (const auto j : c10::irange(js)) {
            opmath_t acc_value = 0;//is_bmm ? opmath_t(0) : opmath_t(r2[j]);
            for (const auto k : c10::irange(ks)) {
              acc_value += static_cast<opmath_t>(s2[k]) *
                  static_cast<opmath_t>(m1[k][j]);
            }
            if (is_bmm) {
              r2[j] = acc_value;
            } else {
              // For beta == 0, the r's value will be ignored, especially for nan value.
              if (beta == opmath_t{0}) {
                r2[j] = alpha * acc_value;
              } else {
                r2[j] = static_cast<opmath_t>(r2[j]) * beta + alpha * acc_value;
              }
            }
          }
        }
      }
    });
}

static void baddbmm_with_gemm_(const Tensor &result, const Tensor &mat1, const Tensor &mat2, const Scalar &beta_, const Scalar &alpha_) {
  TORCH_INTERNAL_ASSERT(result.is_contiguous());

  const auto result_sizes = result.sizes();
  const auto result_strides = result.strides();
  const auto mat1_strides = mat1.strides();
  const auto mat2_strides = mat2.strides();
  const auto mat1_sizes = mat1.sizes();
  const auto mat2_sizes = mat2.sizes();

  auto is_transposed = [](const c10::IntArrayRef& strides, const c10::IntArrayRef& sizes) {
    return strides[1] == 1 && strides[2] >= sizes[1];
  };

  // gemm expects fortran order matrices, so we swap argument order to transpose everything
  const auto transpose_a = is_transposed(mat2_strides, mat2_sizes);
  const auto transpose_b = is_transposed(mat1_strides, mat1_sizes);

  const int64_t batch_size = mat1_sizes[0];
  const int64_t m = result_sizes[2];
  const int64_t n = result_sizes[1];
  const int64_t k = mat2_sizes[1];

  const int64_t lda = mat2_strides[transpose_a ? 2 : 1];
  const int64_t ldb = mat1_strides[transpose_b ? 2 : 1];
  const int64_t ldc = result_strides[1];

  AT_DISPATCH_FLOATING_AND_COMPLEX_TYPES(result.scalar_type(), "baddbmm_with_gemm", [&] {
    using opmath_t = at::opmath_type<scalar_t>;
    const auto alpha = alpha_.to<opmath_t>();
    const auto beta = beta_.to<opmath_t>();
    at::native::cpublas::gemm_batched_with_stride(
        transpose_a ? TransposeType::Transpose : TransposeType::NoTranspose,
        transpose_b ? TransposeType::Transpose : TransposeType::NoTranspose,
        batch_size, m, n, k, alpha,
        mat2.data_ptr<scalar_t>(), lda, mat2_strides[0],
        mat1.data_ptr<scalar_t>(), ldb, mat1_strides[0],
        beta,
        result.data_ptr<scalar_t>(), ldc, result_strides[0]);
  });
}

// This tries to apply some optimizations to bmm/baddbmm:
// - When the operand size is small, computation are parallelized over the batch
//   dimension using OMP and naive matrix multiplication is applied.
// - When the operand size is larger than the threshold, if compiled with MKL, MKL's batch gemm is used.
// - Otherwise, we use a series of matrix multiplications.
// The threshold of 400 for the first has not been thoroughly benchmarked yet and may have room for further
// optimization, it likely depends on the characteristics of the CPU, MKL will be different from non-MKL etc.,
// but this seems to be a first starting point.

static inline void bmm_out_or_baddbmm_(const Tensor& self_or_result_, const Tensor& batch1, const Tensor& batch2, const Scalar& beta, const Scalar& alpha, bool is_bmm_out) {
  // is_bmm_out: true for bmm_out, false for baddbmm_
  // self_or_result is "self" for baddbmm_ and "result" for bmm_out
  Tensor& self_or_result = const_cast<Tensor&>(self_or_result_);

  const auto batch1_sizes = batch1.sizes();
  const auto batch2_sizes = batch2.sizes();

  int64_t bs = batch1_sizes[0];
  int64_t contraction_size = batch1_sizes[2];
  int64_t res_rows = batch1_sizes[1];
  int64_t res_cols = batch2_sizes[2];

  // handle pathological cases that blas may not like
  if (self_or_result.numel() == 0) {
    return;
  } else if (contraction_size == 0) {
    if (is_bmm_out || (beta.to<c10::complex<double>>() == 0.0)) {
      self_or_result.zero_();
      return;
    } else {
      self_or_result.mul_(beta);
      return;
    }
  }

  auto batch_items_contiguous_or_transposed = [&](const Tensor& t) {
    const auto sizes = t.sizes();
    const auto strides = t.strides();
    return (strides[2] == 1 && strides[1] >= sizes[2])
            || (strides[1] == 1 && strides[2] >= sizes[1]);
  };

  bool apply_heur = apply_mkldnn_matmul_heur(batch1.sizes()[1], batch1.sizes()[2], batch2.sizes()[2]);
  if (apply_heur && use_mkldnn_bf16_matmul(batch1, batch2, self_or_result)) {
      mkldnn_matmul(batch1, batch2, self_or_result, beta.to<float>(), alpha.to<float>());
      return;
  }

  if (contraction_size * res_rows * res_cols < 400) {
    if (is_bmm_out) {
      AT_DISPATCH_ALL_TYPES_AND_COMPLEX_AND(kBFloat16, batch1.scalar_type(), "bmm", [&] {
          baddbmm_cpu_kernel<scalar_t, true>(self_or_result, batch1, batch2, beta, alpha);
        });
    } else {
      AT_DISPATCH_ALL_TYPES_AND_COMPLEX_AND(kBFloat16, batch1.scalar_type(), "baddbmm", [&] {
          baddbmm_cpu_kernel<scalar_t, false>(self_or_result, batch1, batch2, beta, alpha);
        });
    }
  } else if (at::hasMKL() && ((
            self_or_result.scalar_type() != kBFloat16 &&
            at::native::is_floating_point(self_or_result)) ||
            at::native::is_complex(self_or_result))
            && batch_items_contiguous_or_transposed(batch1)
            && batch_items_contiguous_or_transposed(batch2)
            && self_or_result.is_contiguous()) {
    baddbmm_with_gemm_(self_or_result, batch1, batch2, beta, alpha);
  } else { // split along batch dimension
#ifdef C10_MOBILE
    /*
     * We only do multithreading when Inference mode is enabled because various
     * thread local state is not appropriately propagated through
     * at::parallel_for. e.g. RecordFunction related state, dispatchKeySet Big
     * concern with this is that if we use at::parallel_for where state is not
     * propagated then dispatch machinery may work differently on main thread
     * vs. other threads, leading to undefined behavior.
     * Thus it is recommended to not use at::parallel_for where lambdas do
     * ops that go through dispatcher.
     * For now we circument this by InferenceMode guard in order to unlock
     * performance.
     * Longer term we probably want a separate API that explicitly calls out
     * the TLS that it propagates.
     * Also note that this is enabled for mobile only because blas
     * implementation for non-mobile build is already multithreaded.
     */
    // Benchmarking was done as follows:
    // bmm_test: operator benchmark under
    // benchmarks/operator_benchmarks/pt/bmm_test.py Ran this benchmark for
    // various matrix sizes on Samsung S8U
    const bool enable_multithreaded_bmm = c10::InferenceMode::is_enabled() &&
        bs >= 4 && res_rows >= 4 && res_cols >= 16 && contraction_size >= 16;
#else
    const bool enable_multithreaded_bmm{false};
#endif
    if (is_bmm_out) {
      if (enable_multithreaded_bmm) {
        auto bmm_out_fn = [&](uint64_t start, uint64_t end) {
          c10::InferenceMode guard;
          for (const auto b : c10::irange(start, end)) {
            auto r = self_or_result.select(0, b);
            addmm_impl_cpu_(
                r, r, batch1.select(0, b), batch2.select(0, b), 0, 1);
          }
        };
        at::parallel_for(0, bs, 1, bmm_out_fn);
      } else {
        for (const auto b : c10::irange(bs)) {
          auto r = self_or_result.select(0, b);
          addmm_impl_cpu_(r, r, batch1.select(0, b), batch2.select(0, b), 0, 1);
        }
      }
    } else {
      if (enable_multithreaded_bmm) {
        auto bmm_fn = [&](uint64_t start, uint64_t end) {
          c10::InferenceMode guard;
          for (const auto b : c10::irange(start, end)) {
            self_or_result.select(0, b).addmm_(
                batch1.select(0, b), batch2.select(0, b), beta, alpha);
          }
        };
        at::parallel_for(0, bs, 1, bmm_fn);
      } else {
        for (const auto b : c10::irange(bs)) {
          self_or_result.select(0, b).addmm_(
              batch1.select(0, b), batch2.select(0, b), beta, alpha);
        }
      }
    }
  }
  return;
}

static void conjugate_mutable_input_if_needed(const Tensor& self, bool conjugate) {
  if (conjugate) {
    self.conj_physical_();
  }
}

TORCH_IMPL_FUNC(baddbmm_out_cpu)
(const Tensor & self, const Tensor & batch1, const Tensor & batch2, const Scalar& beta, const Scalar& alpha, const Tensor& result) {
    bool self_is_conj = result.is_conj();
    conjugate_mutable_input_if_needed(result, self_is_conj);
    bmm_out_or_baddbmm_(result, batch1.resolve_conj(), batch2.resolve_conj(), beta, alpha, false);
    conjugate_mutable_input_if_needed(result, self_is_conj);
  }

TORCH_IMPL_FUNC(bmm_out_cpu)
(const Tensor & batch1, const Tensor & batch2, const Tensor & result) {
    {
    NoNamesGuard guard;
    bool result_is_conj = result.is_conj();
    conjugate_mutable_input_if_needed(result, result_is_conj);
    bmm_out_or_baddbmm_(result, batch1.resolve_conj(), batch2.resolve_conj(), Scalar(0.0), Scalar(1.0), true);
    conjugate_mutable_input_if_needed(result, result_is_conj);
    }
}

Tensor& dot_out(const Tensor& self, const Tensor& other, Tensor& result) {
  auto output_device = result.device();
  auto input1_device = self.device();
  auto input2_device = other.device();
  // check if the input & output tensors are on the same device.
  TORCH_CHECK(
    (output_device == input1_device) && (input1_device == input2_device),
    "dot: Expected the output and input tensors to be on the "
    "same device, but got the output tensor on ", output_device,
    ", the 'input' tensor on ", input1_device, ", and the 'other' tensor on ", input2_device);
  at::native::resize_output(result, {});
  TORCH_CHECK(result.scalar_type() == self.scalar_type(),
           "result dtype ", result.scalar_type(), " does not match input dtype ", self.scalar_type());
  return result.fill_(self.dot(other));
}

Tensor& vdot_out(const Tensor& self, const Tensor& other, Tensor& result) {
  auto output_device = result.device();
  auto input1_device = self.device();
  auto input2_device = other.device();
  // check if the input & output tensors are on the same device.
  TORCH_CHECK(
    (output_device == input1_device) && (input1_device == input2_device),
    "vdot: Expected the output and input tensors to be on the "
    "same device, but got the output tensor on ", output_device,
    ", the 'input' tensor on ", input1_device, ", and the 'other' tensor on ", input2_device);
  at::native::resize_output(result, {});
  TORCH_CHECK(result.scalar_type() == self.scalar_type(),
           "result dtype ", result.scalar_type(), " does not match input dtype ", self.scalar_type());
  return result.fill_(self.vdot(other));
}

static bool should_fold(const Tensor& tensor1, const Tensor& tensor2) {
  // We check that we can fold the larger tensor into a matrix and dispatch to mm or mv rather than
  // to bmm. We want to make sure we can do so without incurring in any extra copy
  const auto tensor1_larger = tensor1.dim() >= tensor2.dim();

  // We order the tensors. t1 will be the larger tensor
  // We can always transpose tensor2 as the dimensions are always >= 1 (precondition from matmul)
  // and tensor1_larger iff tensor2.dim() > tensor1.dim(9
  const auto t1 = tensor1_larger ? MaybeOwned<Tensor>::borrowed(tensor1)
                                 : MaybeOwned<Tensor>::owned(tensor2.mT());
  const int64_t dim_t1 = t1->dim();
  const auto dim_t2 = tensor1_larger ? tensor2.dim()
                                     : tensor1.dim();

  // Just fold for dim_t1 >= 3 and (dim_t2 == 1 || dim_t2 == 2)
  if (!(dim_t1 >= 3 && dim_t2 <= 2)) {
    return false;
  }

  // In this case we *do* incur in an extra copy to avoid creating an unnecessary large tensor in the backward
  // Suppose we don't fold here. Let t1.shape = [b, m, n] t2.shape = [n, k] like in a transformer
  // t2 will be expanded to a tensor of shape [b, n, k] and then we do t1.bmm(t2_expanded)
  // The issue appears in the backward.
  // The output gradient g of this operation would have shape [b, m, k]
  // The backward wrt. t2 of bmm would be given by t1.mH @ g, which has shape [b, n, k]
  // Then, the backward of expand is simply `sum(0)`. As such, we are instantiating a tensor
  // of shape [b, n, k] unnacessarily, which may cause a large memory footprint, and in the
  // worst case, an OOM
  bool t2_requires_grad = tensor1_larger ? tensor2.requires_grad() : tensor1.requires_grad();
  if (t2_requires_grad) {
    return true;
  }

  // Don't fold in this case, as we would have to call mm on the transposed tensor, the result
  // would be contiguous, and then we would need to transpose it and call contiguous on it, thus
  // having to copy the tensor
  if (tensor1.dim() == 2) {
    return false;
  }

  // Can always fold if the tensor is empty
  // This serves as a precondition for the code below
  if (t1->numel() == 0) {
    return true;
  }

  // t1->view(-1, t1->size(-1)) does not copy only when the first n-1 dimensions are contiguous
  // in the sense that t1_stride[i] = t1_stride[i+1]*t1_shape[i+1]
  const auto t1_shape = t1->sizes();
  const auto t1_strides = t1->strides();
  for (auto i = int64_t{0}; i < dim_t1 - int64_t{2}; ++i) {
    if (t1_strides[i] != t1_strides[i+1] * t1_shape[i+1]) {
      return false;
    }
  }
  return true;
}

/*
Matrix product of two Tensors.
The behavior depends on the dimensionality of the Tensors as follows:
- If both Tensors are 1-dimensional, (1d) the dot product (scalar) is returned.
- If the arguments are 2D - 1D or 1D - 2D, the matrix-vector product is returned.
- If both arguments are 2D, the matrix-matrix product is returned.
- If one of the arguments is ND with N >= 3 and the other is 1D or 2D, and some
  conditions on the strides apply (see should_fold) we fold the first N-1 dimensions
  of the ND argument to form a matrix, call mm or mv, reshape it back to ND and return it
- Otherwise, we return bmm, after broadcasting and folding the batched dimensions if
  there's more than one
*/
static Tensor _matmul_impl(
    Tensor& out,
    const Tensor& tensor1,
    const Tensor& tensor2) {
  NoNamesGuard guard;
  const auto dim_tensor1 = tensor1.dim();
  const auto dim_tensor2 = tensor2.dim();

  // This is checked up here to simplify the logic below
  // Note that the strings are just evaluated on failure, so almost always we just evaluate
  // the condition and move on
  TORCH_CHECK(dim_tensor1 != 0 && dim_tensor2 != 0,
              "both arguments to matmul need to be at least 1D, but they are ",
              dim_tensor1, "D and ", dim_tensor2, "D");


  const bool has_out = out.defined();

  if (dim_tensor1 == 1 && dim_tensor2 == 1) {
    return has_out ? at::dot_out(out, tensor1, tensor2) : tensor1.dot(tensor2);
  } else if (dim_tensor1 == 2 && dim_tensor2 == 1) {
    return has_out ? at::mv_out(out, tensor1, tensor2) : tensor1.mv(tensor2);
  } else if (dim_tensor1 == 1 && dim_tensor2 == 2) {
    return has_out ? at::mm_out(out, tensor1.unsqueeze(0), tensor2).squeeze_(0)
                   : tensor1.unsqueeze(0).mm(tensor2).squeeze_(0);
  } else if (dim_tensor1 == 2 && dim_tensor2 == 2) {
    return has_out ? at::mm_out(out, tensor1, tensor2) : tensor1.mm(tensor2);
  } else if (should_fold(tensor1, tensor2)) {
    // dim_tensor1 >=3 && (dim_tensor2 == 1 || dim_tensor2 == 2) ||
    // dim_tensor2 >=3 && (dim_tensor1 == 1 || dim_tensor1 == 2)
    // and at least one of the following two conditions hold
    // - the small tensor requires grad (see should_fold for the why)
    // - we can fold the larger tensor t1 into a matrix as t1.view(-1, t1.size(-1)) without copying

    // optimization: use mm instead of bmm by folding the batch of the larger tensor
    // into its leading matrix dimension
    const auto transpose = dim_tensor2 > dim_tensor1;
    const auto t1 = transpose ? MaybeOwned<Tensor>::owned(tensor2.mT())
                              : MaybeOwned<Tensor>::borrowed(tensor1);
    const auto t2 = !transpose ? MaybeOwned<Tensor>::borrowed(tensor2)
                               : dim_tensor1 == 2
                                   ? MaybeOwned<Tensor>::owned(tensor1.t())
                                   : MaybeOwned<Tensor>::borrowed(tensor1);
    // Invariant: t1->dim() >= 3 && (t2->dim() == 1 || t2->dim() == 2)
    //            and *t1 and *t2 are matmul-compatible

    // Why not t1->view(-1, sizes_1.back())?
    // If the last dim is 0, then view(-1, 0) won't work because the -1 becomes ambiguous.
    // This can happen in e.g. [3, 5, 0] @ [0, 0].
    const auto sizes_1 = t1->sizes();
    auto output_shape = DimVector(sizes_1.begin(), sizes_1.end() - 1);
    const auto folded_dim1 = c10::multiply_integers(output_shape);

    // Readjust output_shape if we are multiplying by a matrix
    const auto t2_is_matrix = t2->dim() == 2;
    if (t2_is_matrix) {
      output_shape.push_back(t2->sizes()[1]);
    }
    // This will almost always be a view.
    // It may not be a view if t2->requires_grad(). See should_fold for an explanation
    const auto t1_folded = t1->reshape({folded_dim1, sizes_1.back()});
    if (!has_out) {
      if (t2_is_matrix) {
        const auto output = at::_unsafe_view(t1_folded.mm(*t2), output_shape);
        // This copies if we perform a 2D @ 3D and the first tensor requires_grad
        // See should_fold for why.
        // If mm_out were differentiable, we could use it here, and pass a result with the
        // correct strides to avoid this unnecessary copy.
        return transpose ? output.mT().contiguous() : output;
      } else {
        return at::_unsafe_view(t1_folded.mv(*t2), output_shape);
      }
    } else {
      // See the !has_out branch for an explanation
      TORCH_INTERNAL_ASSERT(!(transpose && t2_is_matrix));

      // Resize output into the correct shape
      at::native::resize_output(out, output_shape);

      // We then reshape the output to the expected shape and call mm/mv
      // and transpose back if necessary
      auto reshaped_out = t2_is_matrix ? out.reshape({folded_dim1, t2->sizes().back()})
                                       : out.reshape({folded_dim1});
      if (t2_is_matrix) {
        at::mm_out(reshaped_out, t1_folded, *t2);
      } else {
        at::mv_out(reshaped_out, t1_folded, *t2);
      }
      if (!reshaped_out.is_alias_of(out)) {
        out.copy_(reshaped_out);
      }
      return out;
    }
  } else {
    // dim_tensor1 >= 3 || dim_tensor2 >= 3
    // We track m1 vs m2 separately even though they must match for nicer error messages
    const int64_t n = dim_tensor1 > 1 ? tensor1.sizes().cend()[-2] : 1LL;
    const int64_t m1 = tensor1.sizes().back();
    auto batch_tensor1 = tensor1.sizes().slice(0, std::max<int64_t>(dim_tensor1 - 2, 0LL));
    const int64_t m2 = dim_tensor2 > 1 ? tensor2.sizes().cend()[-2] : tensor2.sizes().front();
    const int64_t p = dim_tensor2 > 1 ? tensor2.sizes().back() : 1LL;
    const IntArrayRef batch_tensor2(tensor2.sizes().data(),
                                    std::max<int64_t>(dim_tensor2 - 2, 0LL));

    // Same optimization for the gradients as that in should_fold
    // If we're going to broadcast we force it to go through the should_fold branch
    if (dim_tensor1 == 3 && dim_tensor2 == 3 && batch_tensor1[0] != batch_tensor2[0]) {
      if (batch_tensor1[0] == 1 && (tensor1.requires_grad() || isTensorSubclassLike(tensor1))) {
        return _matmul_impl(out, tensor1.squeeze(0), tensor2);
      }
      if (batch_tensor2[0] == 1 && (tensor2.requires_grad() || isTensorSubclassLike(tensor2))) {
        return _matmul_impl(out, tensor1, tensor2.squeeze(0));
      }
    }

    auto output_shape = infer_size_dimvector(batch_tensor1, batch_tensor2);
    const int64_t expand_batch_product = c10::multiply_integers(output_shape);

    // flatten expanded batches
    const auto tensor1_expand_size = [&output_shape, n, m1]{ DimVector ret(output_shape);
                                                             ret.append({n, m1});
                                                             return ret; }();
    const auto tensor1_expanded = tensor1.expand(tensor1_expand_size)
                                         .reshape({expand_batch_product, n, m1});
    // We need to treat the dim_tensor2 == 1 case separately as broadcasting would not convert
    // a vector of shape (n,) into a batch of matrices of shape (*, n, 1)
    auto vector_rhs = dim_tensor2 == 1;
    const auto tensor2_expand_size = [&output_shape, m2, p, vector_rhs]{
      DimVector ret(output_shape);
      if (vector_rhs) {
        ret.push_back(m2);
      } else {
        ret.append({m2, p});
      }
      return ret;
    }();
    auto tensor2_expanded = tensor2.expand(tensor2_expand_size);
    if (vector_rhs) {
      tensor2_expanded = tensor2_expanded.reshape({expand_batch_product, m2}).unsqueeze(2);
    } else {
      tensor2_expanded = tensor2_expanded.reshape({expand_batch_product, m2, p});
    }

    if (dim_tensor1 > 1) {
      output_shape.push_back(n);
    }
    if (dim_tensor2 > 1) {
      output_shape.push_back(p);
    }

    if (!has_out) {
      if (vector_rhs) {
        return at::_unsafe_view(tensor1_expanded.bmm(tensor2_expanded).squeeze(-1), output_shape);
      } else {
        return at::_unsafe_view(tensor1_expanded.bmm(tensor2_expanded), output_shape);
      }
    } else {
      at::native::resize_output(out, output_shape);
      auto reshaped_out = out.reshape({expand_batch_product, n, p});
      at::bmm_out(reshaped_out, tensor1_expanded, tensor2_expanded);
      if (vector_rhs) {
        reshaped_out = reshaped_out.squeeze(-1);
      }
      if (!reshaped_out.is_alias_of(out)) {
        out.copy_(reshaped_out.view_as(out));
      }
      return out;
    }
  }
}

Tensor matmul(const Tensor & tensor1, const Tensor & tensor2) {
  auto maybe_outnames = namedinference::compute_matmul_outnames(tensor1, tensor2);
  at::Tensor result, unused;
  result = at::native::_matmul_impl(unused, tensor1, tensor2);
  namedinference::propagate_names_if_nonempty(result, maybe_outnames);
  return result;
}

Tensor& matmul_out(const Tensor & tensor1, const Tensor & tensor2, Tensor &result) {
  auto maybe_outnames = namedinference::compute_matmul_outnames(tensor1, tensor2);
  at::native::_matmul_impl(result, tensor1, tensor2);
  namedinference::propagate_names_if_nonempty(result, maybe_outnames);
  return result;
}

// torch.linalg.matmul, alias for torch.matmul
Tensor linalg_matmul(const Tensor & tensor1, const Tensor & tensor2) {
  return at::matmul(tensor1, tensor2);
}

Tensor& linalg_matmul_out(const Tensor & tensor1, const Tensor & tensor2, Tensor &result) {
  return at::matmul_out(result, tensor1, tensor2);
}

// torch.linalg.diagonal, alias for torch.diagonal with dim1=-2, dim2=-1 as defaults
Tensor linalg_diagonal(const Tensor& A, int64_t offset, int64_t dim1, int64_t dim2) {
  return A.diagonal(offset, dim1, dim2);
}

// helper methods for matrix_exp
namespace {

template <typename scalar_t, int ROW, int COL>
using array2d = std::array<std::array<scalar_t, COL>, ROW>;

// we consider 6 Taylor expansions of degree
// 1, 2, 4, 8, 12, 18
constexpr int total_n_degs = 6;

Tensor operator_1_norm(const Tensor& tensor) {
  return std::get<0>(tensor.abs().sum(-2).max(-1));
}

// Allocates a buffers of uninitialized or zero values
// of shape [n_copies, a.size()]
Tensor _allocate_buffer(const Tensor& a, int n_copies, bool is_zero = false) {
  auto res = at::empty(
    {n_copies, a.size(0), a.size(1), a.size(2)},
    a.options().memory_format(at::MemoryFormat::Contiguous)
  );

  if (is_zero) {
    res.zero_();
  }

  return res;
}

// Makes `buffer` to store `num_matrices` number of matrices needed for
// compute the matrix exponentials of different orders, i.e.
// first `num_matrices` matrices from the list l := {I, A, A^2, A^3, A^6}
// in a contiguous block of memory such that
// buffer[0, ...] = l[0], // I
// buffer[1, ...] = l[1], // A
// ...
// buffer[num_matrices - 1, ...] = l[num_matries - 1]
void _fill_matrix_powers(Tensor& buffer, const Tensor& a, int num_matrices) {
  auto a_sizes_minus_last = a.sizes().vec();
  a_sizes_minus_last.pop_back();
  // fill I
  buffer.select(0, 0).copy_(
    at::diag_embed(
      at::ones({1}, buffer.options())
        .expand(a_sizes_minus_last)
    )
  );

  // fill a
  buffer.select(0, 1).copy_(a);

  // fill a^2
  if (2 <= num_matrices - 1) {
    // out for a^2
    auto view_out = buffer.select(0, 2);
    _matmul_impl(
      view_out,
      buffer.select(0, 1),
      buffer.select(0, 1)
    );
  }

  // fill a^3
  if (3 <= num_matrices - 1) {
    // out for a^3
    auto view_out = buffer.select(0, 3);
    _matmul_impl(
      view_out,
      buffer.select(0, 1),
      buffer.select(0, 2)
    );
  }

  // fill a^6
  if (4 <= num_matrices - 1) {
    // out for a^6
    auto view_out = buffer.select(0, 4);
    _matmul_impl(
      view_out,
      buffer.select(0, 3),
      buffer.select(0, 3)
    );
  }
}

inline Tensor _move_memory_if_cuda_input(
  const Tensor& mem,
  const Tensor& in
) {
  return (in.device().type() == at::kCUDA)
    ? mem.to(at::device_of(in).value())
    : mem;
}

// convert a 1D blob to a 2D Tensor of size [1, blob.size()]
// such that blob.device() == in.device())
// designed to be used with _compute_linear_combination
template <typename scalar_t>
inline Tensor _blob_to_Tensor(
  std::initializer_list<scalar_t> blob,
  const Tensor& in
) {
  // we convert to void* expecitly because begin() returns
  // a pointer to a constant.
  // Blob is assumed to be a 1D array, that is why
  // we also insert a fake dimension so that the result could directly
  // be used in _compute_linear_combination
  auto tensor = at::from_blob((void*)blob.begin(), blob.size(),
    c10::toRealValueType(in.scalar_type())).unsqueeze(0);
  return _move_memory_if_cuda_input(tensor, in);
}

template <typename scalar_t>
inline Tensor _linear_combination(
    const Tensor& t,
    std::initializer_list<scalar_t> blob) {
  // _blob_to_Tensor converts blob to a 2D tensor for _compute_linear_combination.
  // If this tensor is of shape (1, *), the result of _compute_linear_combination
  // is going to be of shape (1, *t.shape) so we squeeze(0) so that
  // for any t with t.dim() >= 1: t.dim() == _compute_linear_combination(t, ...).dim().
  return at::native::_compute_linear_combination(
      t, _blob_to_Tensor<scalar_t>(blob, t))
    .squeeze(0);
}

// I + A
Tensor compute_T1(const Tensor& A) {
  // 2 for {I, A}
  auto As = _allocate_buffer(A, 2);
  _fill_matrix_powers(As, A, 2);
  return As.sum(0);
}

// I + A + A^2 / 2
Tensor compute_T2(const Tensor& A) {
  auto As = _allocate_buffer(A, 3);
  // 3 for {I, A, A^2}
  _fill_matrix_powers(As, A, 3);
  As.select(0, 2).div_(2.0);
  return As.sum(0);
}

// I + A + A^2 * (I / 2 + A / 6 + A^2 / 24)
template <typename scalar_t>
Tensor compute_T4(const Tensor& A) {
  auto As = _allocate_buffer(A, 4);
  // 3 for {I, A, A^2}
  _fill_matrix_powers(As, A, 3);

  // output for A^2 * (I / 2 + A / 6 + A^2 / 24)
  auto view_out = As.select(0, 3);
  _matmul_impl(
    view_out,
    // contains A^2
    As.select(0, 2),
    // computes (I / 2 + A / 6 + A^2 / 24)
    _linear_combination<scalar_t>(
      As.narrow(0, 0, 3),
      {1 / 2.0, 1 / 6.0, 1 / 24.0}
    )
  );

  // I + A + A^2 * (I / 2 + A / 6 + A^2 / 24)
  return _linear_combination<scalar_t>(
    As, {1.0, 1.0, 0.0, 1.0}
  );
}

template <typename scalar_t>
Tensor compute_T8(const Tensor& A) {
  constexpr scalar_t sqrt_177 = 0.1330413469565007072504e+2;
  constexpr scalar_t x3 = 2. / 3.;
  constexpr scalar_t x1 = x3 * ((1. + sqrt_177) / 88.);
  constexpr scalar_t x2 = x3 * ((1. + sqrt_177) / 352.);
  constexpr scalar_t x4 = (-271. + 29. * sqrt_177) / (315. * x3);
  constexpr scalar_t x5 = (-11. + 11. * sqrt_177) / (1260. * x3);
  constexpr scalar_t x6 = (-99. + 11. * sqrt_177) / (5040. * x3);
  constexpr scalar_t x7 = (89. - sqrt_177) / (5040. * x3);
  constexpr scalar_t y2 = (857. - 58. * sqrt_177) / 630.;

  auto As = _allocate_buffer(A, 5);
  // 3 for {I, A, A^2}
  _fill_matrix_powers(As, A, 3);

  // output for A4
  auto view_out = As.select(0, 3);
  // A4 =  A2 * (x1 * A + x2 * A2)
  _matmul_impl(
    view_out,
    // As.select(0, 2) = A^2
    As.select(0, 2),
    _linear_combination<scalar_t>(
      // extract {A, A^2} from As
      As.narrow(0, 1, 2),
      {x1, x2}
    )
  );

  // output for A8
  view_out = As.select(0, 4);
  // A8 = (x3 * A2 + A4) * (x4 * I + x5 * A + x6 * A2 + x7 * A4)
  _matmul_impl(
    view_out,
    // x3 * A2 + A4
    _linear_combination<scalar_t>(
      As.narrow(0, 2, 2),
      {x3, 1.0}
    ),
    _linear_combination<scalar_t>(
      As.narrow(0, 0, 4),
      {x4, x5, x6, x7}
    )
  );

  // return I + A + y2 * A2 + A8;
  return _linear_combination<scalar_t>(
    As, {1.0, 1.0, y2, 0.0, 1.0}
  );
}

template <typename scalar_t>
Tensor compute_T12(const Tensor& A) {
  constexpr int num_prods = 4;
  array2d<scalar_t, num_prods, num_prods> b = {{
    {
      9.0198e-16,
      0.46932117595418237389,
      -0.20099424927047284052,
      -0.04623946134063071740
    },
    {
      5.31597895759871264183,
      1.19926790417132231573,
      0.01179296240992997031,
      0.01108844528519167989
    },
    {
      0.18188869982170434744,
      0.05502798439925399070,
      0.09351590770535414968,
      0.00610700528898058230
    },
    {
      -2.0861320e-13,
      -0.13181061013830184015,
      -0.02027855540589259079,
      -0.00675951846863086359
    }
  }};

  // gather coefficients `b` from above into a tensor,
  // and move them to device `device_of(A)`
  auto bs = at::from_blob(
    reinterpret_cast<void*>(&b),
    {num_prods, num_prods},
    {num_prods, 1},
    c10::toRealValueType(A.scalar_type())
  );
  bs = _move_memory_if_cuda_input(bs, A);

  auto As = _allocate_buffer(A, num_prods);
  _fill_matrix_powers(As, A, num_prods);

  auto Bs = at::native::_compute_linear_combination(As, bs);

  // output for A6
  auto view_out = As.select(0, 0);
  // compute A6
  Bs.select(0, 2).add_(_matmul_impl(
    view_out,
    Bs.select(0, 3),
    Bs.select(0, 3)
  ));

  return Bs.select(0, 0).add_(_matmul_impl(
    view_out,
    Bs.select(0, 1).add_(Bs.select(0, 2)),
    Bs.select(0, 2)
  ));
}

template <typename scalar_t>
Tensor compute_T18(const Tensor& A) {
  constexpr int num_prods = 5;
  array2d<scalar_t, num_prods, num_prods> b = {{
    {
      0.,
      -1.00365581030144618291e-01,
      -8.02924648241156932449e-03,
      -8.92138498045729985177e-04,
      0.
    },
    {
      0.,
      3.97849749499645077844e-01,
      1.36783778460411720168e+00,
      4.98289622525382669416e-01,
      -6.37898194594723280150e-04
    },
    {
      -1.09676396052962061844e+01,
      1.68015813878906206114e+00,
      5.71779846478865511061e-02,
      -6.98210122488052056106e-03,
      3.34975017086070470649e-05
    },
    {
      -9.04316832390810593223e-02,
      -6.76404519071381882256e-02,
      6.75961301770459654925e-02,
      2.95552570429315521194e-02,
      -1.39180257516060693404e-05
    },
    {
      0.,
      0.,
      -9.23364619367118555360e-02,
      -1.69364939002081722752e-02,
      -1.40086798182036094347e-05
    }
  }};

  // gather coefficients `b` from above into a tensor,
  // and move them to device `device_of(A)`
  auto bs = at::from_blob(
    reinterpret_cast<void*>(&b),
    {num_prods, num_prods},
    {num_prods, 1},
    c10::toRealValueType(A.scalar_type())
  );
  bs = _move_memory_if_cuda_input(bs, A);

  auto As = _allocate_buffer(A, num_prods);
  _fill_matrix_powers(As, A, num_prods);

  auto Bs = at::native::_compute_linear_combination(As, bs);

  // tmp buffer for this matrix product
  auto view_out = As.select(0, 0);
  // compute A9
  Bs.select(0, 3).add_(_matmul_impl(
    view_out,
    Bs.select(0, 0),
    Bs.select(0, 4))
  );

  return Bs.select(0, 1).add_(_matmul_impl(
    view_out,
    Bs.select(0, 2).add_(Bs.select(0, 3)),
    Bs.select(0, 3)
  ));
}

template <typename scalar_t>
void compute_T18_scale_square(
  Tensor& mexp_out,
  const Tensor& a,
  const Tensor& norm,
  scalar_t theta
) {
  // Scale
  const auto s = at::max(
    at::zeros_like(norm),
    at::ceil(at::log2(norm / theta))
  ).unsqueeze(-1).unsqueeze(-1).to(at::kLong);
  const auto pow2s = at::pow(2, s);
  const auto a_scaled = a / pow2s;

  // Square
  auto mexp_scaled = at::native::compute_T18<scalar_t>(a_scaled);
  auto s_cpu = (s.device().type() == at::kCPU)
    ? s : s.to(at::kCPU);
  for (const auto i : c10::irange(mexp_scaled.size(0))) {
    auto s_val = s_cpu.select(0, i).template item<int64_t>();
    auto mexp = mexp_scaled.select(0, i);
    for (const auto p C10_UNUSED : c10::irange(s_val)) {
      mexp = at::matmul(mexp, mexp);
    }
    mexp_out.select(0, i).copy_(mexp);
  }
}

template <typename scalar_t>
Tensor mexp_impl(
  const Tensor& a,
  std::array<scalar_t, total_n_degs> thetas,
  bool compute_highest_degree_approx = false
) {
  auto res = at::empty_like(a);
  const auto norm = operator_1_norm(a);
  // `norm_cpu` is used to decide which Tensors require which approximation
  // based on their norm. This decision takes place on CPU.
  // It requires moving data back and forth between devices when `a` is on CUDA,
  // but at the cost of only one sigle CPU-CUDA synchronization (instead of 6),
  // and better performance overall (benchmarked).
  const auto norm_cpu = (a.device().type() == at::kCUDA)
    ? norm.to(at::kCPU) : norm;

  if (!compute_highest_degree_approx) {
    constexpr std::array<
      Tensor(*)(const Tensor&),
      total_n_degs - 1>
    compute_Ts = {
      compute_T1, compute_T2, compute_T4<scalar_t>,
      compute_T8<scalar_t>, compute_T12<scalar_t>
    };

    for (int i = 0; i < total_n_degs - 1; ++i) {
      auto norm_lower_bound = (i == 0) ? static_cast<scalar_t>(-1) : thetas[i - 1];
      auto norm_upper_bound = thetas[i];
      // nonzero returns a 2D tensor, hence squeeze(-1) to make it 1D
      auto idx_curr_norm_interval = (
        (norm_lower_bound < norm_cpu) * (norm_cpu <= norm_upper_bound)
      ).nonzero().squeeze(-1);

      if (idx_curr_norm_interval.numel()) {
        auto idx_to_device = _move_memory_if_cuda_input(
          idx_curr_norm_interval, a
        );
        auto sub_a = at::index_select(a, 0, idx_to_device);
        res.index_put_({idx_to_device}, compute_Ts[i](sub_a));
      }
    }

    // nonzero returns a 2D tensor, hence squeeze(-1) to make it 1D
    auto idx_large_norm = (norm_cpu >= thetas[total_n_degs - 2])
      .nonzero().squeeze(-1);

    if (idx_large_norm.numel()) {
      auto idx_to_device = _move_memory_if_cuda_input(
        idx_large_norm, a
      );
      auto a_large_norm = at::index_select(a, 0, idx_to_device);
      auto large_norm_subset = at::index_select(norm, 0, idx_to_device);
      auto mexp_out = at::empty_like(a_large_norm);

      compute_T18_scale_square(
        mexp_out,
        a_large_norm,
        large_norm_subset,
        thetas[total_n_degs - 1]
      );
      res.index_put_({idx_large_norm}, mexp_out);
    }

    return res;
  }

  compute_T18_scale_square(
    res, a, norm,
    thetas[total_n_degs - 1]
  );

  return res;
}

// matrix exponential
Tensor mexp(const Tensor& a, bool compute_highest_degree_approx = false) {
  // squash batch dimensions to one dimension for simplicity
  const auto a_3d = a.view({-1, a.size(-2), a.size(-1)});

  if (a.scalar_type() == at::ScalarType::Float
      || a.scalar_type() == at::ScalarType::ComplexFloat) {
    constexpr std::array<float, total_n_degs> thetas_float = {
      1.192092800768788e-07, // deg 1
      5.978858893805233e-04, // deg 2
      5.116619363445086e-02, // deg 4
      5.800524627688768e-01, // deg 8
      1.461661507209034e+00, // deg 12
      3.010066362817634e+00  // deg 18
    };

    return mexp_impl<float>(a_3d, thetas_float, compute_highest_degree_approx)
      .view(a.sizes());
  }
  else { // if Double or ComplexDouble
    constexpr std::array<double, total_n_degs> thetas_double = {
      2.220446049250313e-16, // deg 1
      2.580956802971767e-08, // deg 2
      3.397168839976962e-04, // deg 4
      4.991228871115323e-02, // deg 8
      2.996158913811580e-01, // deg 12
      1.090863719290036e+00  // deg 18
    };

    return mexp_impl<double>(a_3d, thetas_double, compute_highest_degree_approx)
      .view(a.sizes());
  }
}

// TODO This should be deprecated in favor of linalg_matrix_exp_differential
//      in FunctionsManual.cpp
template <typename func_t>
Tensor backward_analytic_function_of_a_matrix(
    const Tensor& self, const Tensor& grad,
    const func_t& function_of_a_matrix
  ) {
  auto self_transposed = self.mH();
  auto self_transposed_sizes = self_transposed.sizes().vec();
  self_transposed_sizes[self.dim() - 2] <<= 1;
  self_transposed_sizes[self.dim() - 1] <<= 1;

  auto n = self_transposed.size(-1);
  auto meta_grad = at::zeros(self_transposed_sizes, grad.options());
  meta_grad.narrow(-2, 0, n).narrow(-1, 0, n).copy_(self_transposed);
  meta_grad.narrow(-2, n, n).narrow(-1, n, n).copy_(self_transposed);
  meta_grad.narrow(-2, 0, n).narrow(-1, n, n).copy_(grad);

  auto grad_input = function_of_a_matrix(meta_grad)
    .narrow(-2, 0, n).narrow(-1, n, n);
  return grad_input;
}
} // end anon namespace

// Computes the matrix exponential for a given batch of squared matrices.
// The implementaion is based on:
//
// Bader, P.; Blanes, S.; Casas, F.
// Computing the Matrix Exponential with an Optimized Taylor Polynomial Approximation.
// Mathematics 2019, 7, 1174.
//
Tensor linalg_matrix_exp(const Tensor& a) {
  squareCheckInputs(a, "linalg.matrix_exp");
  checkFloatingOrComplex(a, "matrix_exp");

  NoTF32Guard disable_tf32;

  // Trivial cases
  const auto n = a.size(-1);
  if (n == 0) {
    return a.clone();
  } else if (n == 1) {
    return a.exp();
  } else {
    return at::native::mexp(a);
  }
}

// Alias
Tensor matrix_exp(const Tensor& a) {
  return at::linalg_matrix_exp(a);
}

// TODO This should be deprecated in favor of linalg_matrix_exp_differential
//      in FunctionsManual.cpp
Tensor matrix_exp_backward(const Tensor& self, const Tensor& grad) {
  NoTF32Guard disable_tf32;
  return backward_analytic_function_of_a_matrix(
    self, grad,
    [](const Tensor& a) {
      return a.matrix_exp();
    }
  );
}

TORCH_IMPL_FUNC(linalg_vector_norm_out)(const Tensor& self, const Scalar& scalar_ord, OptionalIntArrayRef opt_dim, bool keepdim, optional<ScalarType> opt_dtype, const Tensor& result) {
  // Casting a large integer to a double will just introduce an error for
  // values larger than 10^53 (same for negative numbers), so that's fine.
  auto ord = scalar_ord.toDouble();
  auto dim = opt_dim.value_or(IntArrayRef{});
  // No need to handle opt_dtype explicitly as it is already encoded in the dtype of result

  // https://github.com/pytorch/pytorch/issues/52648
  // Reductions always use `std::abs` to compute the absolute value. In the backward of this
  // function, we need to locate the index that was selected as the largest value. To do so
  // we do self.abs() == result to locate the index of the largest element.
  // Now, self.abs() may dispatch to a vectorized implementation which gives sliiightly different
  // results to the std::abs(std::complex<T>) implementation.
  // As such, to be able to compute the correct index in the backward, we need to use self.abs()
  // both in the forward and in the backward
  Tensor self_;
  if (self.is_cpu() && self.is_complex() && std::abs(ord) == INFINITY) {
    if (opt_dtype.has_value()) {
      self_ = self.to(*opt_dtype).abs();
    } else {
      self_ = self.abs();
    }
  } else {
    self_ = self;
  }

  auto iter = make_reduction("vector_norm", const_cast<Tensor&>(result), self_, dim, keepdim, result.scalar_type());
  norm_stub(iter.device_type(), iter, ord);
}

static void _linalg_matrix_norm_checks(const Tensor& A, std::vector<int64_t>& dim, optional<ScalarType> opt_dtype, bool low_precision) {
  // A
  at::native::checkIsMatrix(A, "linalg.matrix_norm");
  at::native::checkFloatingOrComplex(A, "linalg.matrix_norm", /*low_precision*/low_precision);

  // dim
  TORCH_CHECK(dim.size() == 2, "linalg.matrix_norm: dim must be a 2-tuple. Got ", dim);
  // wrap first to identify weird scenarios like A.ndim = 2, dim = (1, -1)
  // dim is modified in place while wrapping it
  maybe_wrap_dims(dim, A.dim());
  TORCH_CHECK(dim[0] != dim[1], "linalg.matrix_norm: dims must be different. Got (", dim[0], ", ", dim[1], ")");

  // dtype
  at::detail::check_linalg_norm_dtype(opt_dtype, A.scalar_type(), "linalg.matrix_norm");
}

Tensor linalg_matrix_norm(
    const Tensor& A,
    const Scalar& scalar_ord,
    IntArrayRef dim,
    bool keepdim,
    optional<ScalarType> opt_dtype) {
  // Check ord first as it will be used in the dtype check of A
  auto ord = scalar_ord.toDouble();
  auto abs_ord = std::abs(ord);
  TORCH_CHECK(abs_ord == 2. || abs_ord == 1. || abs_ord == INFINITY, "linalg.matrix_norm: Order ", ord, " not supported.");

  auto dim_ = dim.vec();
  // Check A, dim, and dtype
  _linalg_matrix_norm_checks(A, dim_, opt_dtype, /*low_precision*/abs_ord != 2.);

  auto max_min = [ord, keepdim](const Tensor& A, int64_t dim) { return ord > 0 ? A.amax(dim, keepdim) : A.amin(dim, keepdim); };
  if (abs_ord == 2.) {
    // Move dims to the end
    auto permutation = create_dim_backshift_permutation(dim_[0], dim_[1], A.dim());

    auto A_ = opt_dtype.has_value() ? A.to(*opt_dtype) : A;
    auto result = max_min(at::linalg_svdvals(A_.permute(permutation)), -1);
    if (keepdim) {
      auto permutation_reverse = create_reverse_permutation(std::move(permutation));
      result = result.unsqueeze(-1).permute(permutation_reverse);
    }
    return result;
  } else {  // 1, -1, inf, -inf
    // The infty norm is like the 1 norm on the transposed matrix
    if (abs_ord == INFINITY) {
      std::swap(dim_[0], dim_[1]);
    }

    // If the first reduction removes one dim from the front (dim_[0] < dim_[1]), after this
    // reduction dim_[1] will be off by one
    if (!keepdim && (dim_[0] < dim_[1])) {
      dim_[1]--;
    }
    return max_min(at::linalg_vector_norm(A, 1., {dim_[0]}, keepdim, opt_dtype), dim_[1]);
  }
}

Tensor& linalg_matrix_norm_out(
    const Tensor& A,
    const Scalar& ord,
    IntArrayRef dim,
    bool keepdim,
    optional<ScalarType> opt_dtype,
    Tensor& result) {
  checkSameDevice("linalg.matrix_norm", A, result);
  auto out = at::linalg_matrix_norm(A, ord, dim, keepdim, opt_dtype);
  TORCH_CHECK(out.scalar_type() == result.scalar_type(),
              "linalg.matrix_norm expected out tensor dtype ", out.scalar_type(),
              " but got: ", result.scalar_type());
  at::native::resize_output(result, out.sizes());
  result.copy_(out);
  return result;
}

// fro / nuc
Tensor linalg_matrix_norm(
    const Tensor& A,
    c10::string_view ord,
    IntArrayRef dim,
    bool keepdim,
    optional<ScalarType> opt_dtype) {
  // Check ord first as it will be used in the dtype check of A
  TORCH_CHECK(ord == "fro" || ord == "nuc", "linalg.matrix_norm: Order ", ord, " not supported.");

  auto dim_ = dim.vec();
  // Check A, dim, and dtype
  _linalg_matrix_norm_checks(A, dim_, opt_dtype, /*low_precision*/ord != "nuc");

  if (ord == "fro") {
    return at::linalg_vector_norm(A, 2, dim_, keepdim, opt_dtype);
  } else {  // nuc
    auto A_ = opt_dtype.has_value() ? A.to(*opt_dtype) : A;

    // Move dims to the end
    auto permutation = create_dim_backshift_permutation(dim_[0], dim_[1], A_.dim());
    auto result = at::linalg_svdvals(A_.permute(permutation)).sum(-1, keepdim);
    if (keepdim) {
      auto permutation_reverse = create_reverse_permutation(std::move(permutation));
      result = result.unsqueeze(-1).permute(permutation_reverse);
    }
    return result;
  }
}

Tensor& linalg_matrix_norm_out(
    const Tensor& A,
    c10::string_view ord,
    IntArrayRef dim,
    bool keepdim,
    optional<ScalarType> opt_dtype,
    Tensor& result) {
  checkSameDevice("linalg.matrix_norm", A, result);
  auto out = at::linalg_matrix_norm(A, ord, dim, keepdim, opt_dtype);
  TORCH_CHECK(out.scalar_type() == result.scalar_type(),
              "linalg.matrix_norm expected out tensor dtype ", out.scalar_type(),
              " but got: ", result.scalar_type());
  at::native::resize_output(result, out.sizes());
  result.copy_(out);
  return result;
}

// Numerical or None norms
Tensor linalg_norm(const Tensor& X, const optional<Scalar>& opt_ord, OptionalIntArrayRef opt_dim, bool keepdim, optional<ScalarType> opt_dtype) {
  if (opt_dim.has_value()) {
    TORCH_CHECK(opt_dim->size() == 1 || opt_dim ->size() == 2, "linalg.norm: If ",
              "dim is specified, it must be of length 1 or 2. Got ", *opt_dim);
  } else {
    if (opt_ord.has_value()) {
      TORCH_CHECK(X.dim() == 1 || X.dim() == 2, "linalg.norm: If ",
                  "dim is not specified but ord is, the input must be 1D or 2D. Got ", X.dim(), "D.");
    }
  }

  // If ord=None, we'll always use the 2-norm or frob norm (which are the same) so we go through
  // vector_norm
  if (opt_ord.has_value() &&
       ((opt_dim.has_value() && opt_dim->size() == 2) ||
        (!opt_dim.has_value() && X.dim() == 2))) {
    using Int = IntArrayRef::value_type;
    auto dim = opt_dim.has_value() ? opt_dim.value().vec() : std::vector<Int>{0, 1};
    return at::linalg_matrix_norm(X, *opt_ord, dim, keepdim, opt_dtype);
  } else {
    auto scalar_ord = opt_ord.value_or(Scalar(2.));
    return at::linalg_vector_norm(X, scalar_ord, opt_dim, keepdim, opt_dtype);
  }
}

Tensor& linalg_norm_out(const Tensor& X, const optional<Scalar>& opt_ord, OptionalIntArrayRef opt_dim, bool keepdim, optional<ScalarType> opt_dtype, Tensor& result) {
  checkSameDevice("linalg.norm", X, result);
  auto out = at::linalg_norm(X, opt_ord, opt_dim, keepdim, opt_dtype);
  TORCH_CHECK(out.scalar_type() == result.scalar_type(),
              "linalg.norm expected out tensor dtype ", out.scalar_type(),
              " but got: ", result.scalar_type());
  at::native::resize_output(result, out.sizes());
  result.copy_(out);
  return result;
}

// Frobenius and nuclear norms
Tensor linalg_norm(const Tensor& X, c10::string_view ord, OptionalIntArrayRef opt_dim, bool keepdim, optional<ScalarType> opt_dtype) {
  if (opt_dim.has_value()) {
    TORCH_CHECK(opt_dim->size() == 1 || opt_dim ->size() == 2, "linalg.norm: If ",
              "dim is specified, it mut be of length 1 or 2. Got ", *opt_dim);
  } else {
    TORCH_CHECK(X.dim() == 1 || X.dim() == 2, "linalg.norm: If ",
                "dim is not specified but ord is, the input must be 1D or 2D. Got ", X.dim(), "D.");
  }
  using Int = IntArrayRef::value_type;
  auto dim = opt_dim.has_value() ? opt_dim.value().vec() : std::vector<Int>{0, 1};
  return at::linalg_matrix_norm(X, ord, dim, keepdim, opt_dtype);
}

Tensor& linalg_norm_out(const Tensor& X, c10::string_view ord, OptionalIntArrayRef opt_dim, bool keepdim, optional<ScalarType> opt_dtype, Tensor& result) {
  checkSameDevice("linalg.norm", X, result);
  auto out = at::linalg_norm(X, ord, opt_dim, keepdim, opt_dtype);
  TORCH_CHECK(out.scalar_type() == result.scalar_type(),
              "linalg.norm expected out tensor dtype ", out.scalar_type(),
              " but got: ", result.scalar_type());
  at::native::resize_output(result, out.sizes());
  result.copy_(out);
  return result;
}

////////////////////////////////////////////////////////////////////////////////
//                              Frobenius Norm                                //
////////////////////////////////////////////////////////////////////////////////

Tensor frobenius_norm(const Tensor& self, IntArrayRef dim, bool keepdim) {
  auto device = self.device();
  if (self.layout() == Layout::Strided && (device == kCPU || device == kCUDA || device == kMeta)) {
    TORCH_WARN_ONCE(
      "at::frobenius_norm is deprecated and it is just left for JIT compatibility. ",
      "It will be removed in a future PyTorch release. Please use ",
      "`linalg.vector_norm(A, 2., dim, keepdim)` instead"
    );
  }
  // This frobenius norm is just wrong, but well
  TORCH_CHECK(dim.size() <= 2,
              "Expected at most 2 dimensions, but got ", dim.size(), " dimensions instead.");
  // Dispatch to at::norm as it is implemented for Sparse and MPS backends
  // TODO Make the backends implement vector_norm and matrix_norm
  return at::norm(self, 2., dim, keepdim);
}

Tensor &frobenius_norm_out(const Tensor& self,
    IntArrayRef dim,
    bool keepdim,
    Tensor& result) {
  auto device = self.device();
  if (self.layout() == Layout::Strided && (device == kCPU || device == kCUDA || device == kMeta)) {
    TORCH_WARN_ONCE(
      "at::frobenius_norm is deprecated and it is just left for JIT compatibility. ",
      "It will be removed in a future PyTorch release. Please use ",
      "`linalg.vector_norm(A, 2., dim, keepdim)` instead"
    );
  }
  TORCH_CHECK(dim.size() <= 2,
              "Expected at most 2 dimensions, but got ", dim.size(), " dimensions instead.");
  return at::norm_out(result, self, 2., dim, keepdim);
}

////////////////////////////////////////////////////////////////////////////////
//                                Nuclear Norm                                //
////////////////////////////////////////////////////////////////////////////////

Tensor nuclear_norm(const Tensor& self, bool keepdim) {
  return at::native::nuclear_norm(self, IntArrayRef({-2, -1}), keepdim);
}

Tensor &nuclear_norm_out(const Tensor& self, bool keepdim, Tensor& result) {
  auto device = self.device();
  if (self.layout() == Layout::Strided && (device == kCPU || device == kCUDA || device == kMeta)) {
    TORCH_WARN_ONCE(
      "at::nuclear_norm is deprecated and it is just left for JIT compatibility. ",
      "It will be removed in a future PyTorch release. Please use ",
      "`linalg.matrix_norm(A, 'nuc', dim, keepdim)` instead"
    );
  }
  return at::linalg_matrix_norm_out(result, self, "nuc", IntArrayRef({-2, -1}), keepdim);
}

Tensor nuclear_norm(const Tensor& self, IntArrayRef dim, bool keepdim) {
  auto device = self.device();
  if (self.layout() == Layout::Strided && (device == kCPU || device == kCUDA || device == kMeta)) {
    TORCH_WARN_ONCE(
      "at::nuclear_norm is deprecated and it is just left for JIT compatibility. ",
      "It will be removed in a future PyTorch release. Please use ",
      "`linalg.matrix_norm(A, 'nuc', dim, keepdim)` instead"
    );
  }
  return at::linalg_matrix_norm(self, "nuc", dim, keepdim);
}

Tensor& nuclear_norm_out(const Tensor& self, IntArrayRef dim, bool keepdim, Tensor& result) {
  auto device = self.device();
  if (self.layout() == Layout::Strided && (device == kCPU || device == kCUDA || device == kMeta)) {
    TORCH_WARN_ONCE(
      "at::nuclear_norm is deprecated and it is just left for JIT compatibility. ",
      "It will be removed in a future PyTorch release. Please use ",
      "`linalg.matrix_norm(A, 'nuc', dim, keepdim)` instead"
    );
  }
  return at::linalg_matrix_norm_out(result, self, "nuc", dim, keepdim);
}

////////////////////////////////////////////////////////////////////////////////
//                              linalg.cond                                   //
////////////////////////////////////////////////////////////////////////////////


// This function helps to dispatch norm computations depending on 'ord' of variant type
static Tensor _linalg_cond_helper(const Tensor& self, c10::variant<Scalar, c10::string_view> ord_variant) {
  Tensor inverse, info;
  std::tie(inverse, info) = at::linalg_inv_ex(self);
  info.unsqueeze_(-1).unsqueeze_(-1);
  inverse.masked_fill_(info > 0, INFINITY);

  return c10::visit([&](auto&& ord) {
    Tensor norm_self = at::linalg_matrix_norm(self, ord);
    Tensor norm_inverse = at::linalg_matrix_norm(inverse, ord);
    Tensor result = norm_self * norm_inverse;
    // fix multiplication of zero and infinity for NumPy compatibility
    result.nan_to_num_(INFINITY, INFINITY, -INFINITY);
    return result;
  }, ord_variant);
}

// Return zero for each matrix in the batch
static Tensor _linalg_cond_empty_matrix(const Tensor& self, c10::ScalarType dtype) {
  auto result_shape = IntArrayRef(self.sizes().cbegin(), self.sizes().cend()-2);
  TensorOptions options = self.options().dtype(toRealValueType(self.scalar_type()));
  return at::zeros(result_shape, options);
}

static void _linalg_cond_check_ord(c10::variant<Scalar, c10::string_view> ord_variant) {
  if (ord_variant.index() == 0) {
    Scalar* ord = c10::get_if<Scalar>(&ord_variant);
    double abs_ord = std::abs(ord->toDouble());
    TORCH_CHECK(abs_ord == 2.0 || abs_ord == 1.0 || abs_ord == INFINITY,
      "linalg.cond got an invalid norm type: ", ord->toDouble());
  } else if (ord_variant.index() == 1) {
    c10::string_view* ord = c10::get_if<c10::string_view>(&ord_variant);
    TORCH_CHECK(*ord == "fro" || *ord == "nuc",
      "linalg.cond got an invalid norm type: ", *ord);
  } else {
    TORCH_CHECK(false,
      "linalg.cond: something went wrong while checking the norm type");
  }
}

// Numerical or None norms
Tensor linalg_cond(const Tensor& self, const optional<Scalar>& opt_ord) {
  TORCH_CHECK(self.dim() >= 2, "linalg.cond: The input tensor must have at least 2 dimensions.");

  // The default case is using 2-norm
  Scalar ord = opt_ord.has_value() ? opt_ord.value() : 2;

  c10::variant<Scalar, c10::string_view> ord_variant = ord;
  _linalg_cond_check_ord(ord_variant);

  // NumPy doesn't define the condition number for 0x0 matrices, we return 0.0 for such input
  if (self.sym_numel() == 0) {
    auto real_dtype = toRealValueType(typeMetaToScalarType(self.dtype()));
    return _linalg_cond_empty_matrix(self, real_dtype);
  }

  // If ord == None or ord == ±2
  if (std::abs(ord.toDouble()) == 2.0) {
    auto singular_values = at::linalg_svdvals(self);
    // singular values are sorted in descending order
    auto s_max = at::narrow(singular_values, /*dim=*/-1, /*start=*/0, /*length=*/1);
    auto s_min = at::narrow(singular_values, /*dim=*/-1, /*start=*/-1, /*length=*/1);
    Tensor result;
    if (ord.toDouble() == -2.0) {
      result = s_min / s_max;
    } else {
      result = s_max / s_min;
    }
    // squeeze the result for NumPy compatibility
    return result.squeeze(-1);
  }

  // ord == ±1 ord == ±inf
  if (ord.isFloatingPoint()) { // ord == ±1
    squareCheckInputs(self, ("linalg.cond(ord=" + std::to_string(ord.to<double>()) + ")").c_str());
  } else { // ord == ±inf
    squareCheckInputs(self, ("linalg.cond(ord=" + std::to_string(ord.to<int64_t>()) + ")").c_str());
  }
  return _linalg_cond_helper(self, std::move(ord_variant));
}

Tensor& linalg_cond_out(const Tensor& self, const optional<Scalar>& opt_ord, Tensor& result) {
  checkSameDevice("linalg.cond", result, self);
  ScalarType real_dtype = toRealValueType(self.scalar_type());
  checkLinalgCompatibleDtype("linalg.cond", result.scalar_type(), real_dtype);

  Tensor result_tmp = at::linalg_cond(self, opt_ord);
  at::native::resize_output(result, result_tmp.sizes());
  result.copy_(result_tmp);
  return result;
}

// Frobenius or nuclear norms
Tensor linalg_cond(const Tensor& self, c10::string_view ord) {
  squareCheckInputs(self, ("linalg.cond(ord=" + std::string(ord) + ")").c_str());
  c10::variant<Scalar, c10::string_view> ord_variant = ord;
  _linalg_cond_check_ord(ord_variant);

  // NumPy doesn't define the condition number for 0x0 matrices, we return 0.0 for such input
  if (self.numel() == 0) {
    return _linalg_cond_empty_matrix(self, self.scalar_type());
  }

  if (ord == "nuc") {
    // calling matrix_norm with "nuc" on inputs with infinities raises an error
    // therefore we use the mathematical definition of nuclear norm directly
    // instead of going through the matrix_norm
    auto singular_values = at::linalg_svdvals(self);
    return singular_values.sum(-1) * (singular_values.reciprocal().sum(-1));
  }

  return _linalg_cond_helper(self, std::move(ord_variant));
}

// TODO: implement _out variant avoiding copy and using already allocated storage directly
Tensor& linalg_cond_out(const Tensor& self, c10::string_view ord, Tensor& result) {
  checkSameDevice("linalg.cond", result, self);
  ScalarType real_dtype = toRealValueType(self.scalar_type());
  checkLinalgCompatibleDtype("linalg.cond", result.scalar_type(), real_dtype);

  Tensor result_tmp = at::linalg_cond(self, ord);
  at::native::resize_output(result, result_tmp.sizes());
  result.copy_(result_tmp);
  return result;
}

Tensor linalg_tensorinv(const Tensor& self, int64_t ind) {
  /*
  The idea is to reduce the problem to 2D square matrix inversion.
  Step 1. Calculate the shape of the result and the shape of the intermediate 2D matrix.
  Step 2. Reshape `self` to 2D matrix.
  Step 3. Invert the 2D matrix self.to_2D()
          There is no quick way to find out whether the matrix is invertible,
          so at this stage an error from at::inverse can be thrown.
          Note that for CUDA this causes cross-device memory synchronization that can be slow.
  Step 4. reshape the result.
  */
  TORCH_CHECK(ind > 0, "Expected a strictly positive integer for 'ind', but got ", ind);

  // self[ind:]
  std::vector<c10::SymInt> shape_ind_end = self.sym_sizes().slice(ind).vec();
  // self[:ind]
  std::vector<c10::SymInt> shape_start_ind = self.sym_sizes().slice(0, ind).vec();

  c10::SymInt prod_ind_end = c10::multiply_integers(shape_ind_end.cbegin(), shape_ind_end.cend());
  c10::SymInt prod_start_ind = c10::multiply_integers(shape_start_ind.cbegin(), shape_start_ind.cend());

  // Check whether the self tensor can be reshaped to the 2D square matrix
  TORCH_CHECK(prod_ind_end == prod_start_ind,
    "Expected self to satisfy the requirement prod(self.shape[ind:]) == prod(self.shape[:ind]), but got ",
    prod_ind_end, " != ", prod_start_ind);

  // Concatenate shape_ind_end and shape_start_ind to form the shape of the result
  // self[ind:] + self[:ind]
  shape_ind_end.insert(shape_ind_end.cend(), shape_start_ind.cbegin(), shape_start_ind.cend());

  // If the reshaped self is not invertible catch this error
  auto [result, info] = at::linalg_inv_ex(self.reshape_symint({prod_ind_end, prod_ind_end}), /*check_errors=*/false);
  at::_linalg_check_errors(info, "inv", /*is_matrix*/true);

  return result.reshape_symint(shape_ind_end);
}

// TODO: implement _out variant avoiding copy and using already allocated storage directly
Tensor& linalg_tensorinv_out(const Tensor& self, int64_t ind, Tensor& result) {
  checkSameDevice("tensorinv", result, self);
  checkLinalgCompatibleDtype("tensorinv", result, self);

  Tensor result_tmp = at::linalg_tensorinv(self, ind);
  at::native::resize_output(result, result_tmp.sizes());
  result.copy_(result_tmp);
  return result;
}

Tensor linalg_tensorsolve(const Tensor& self, const Tensor& other, OptionalIntArrayRef dims) {
  /*
  The idea is to reduce the problem to 2D matrix solve.
  Step 1. (optional) `self` is permuted with `dims` such that dimensions from `dims` are moved to the right.
  For example, if we have 4D input with the shape (1, 2, 3, 4) and dims=(0, 2),
  then the result of permutation would have the shape (2, 4, 1, 3).
  Step 2. reshape `self` to 2D matrix.
  Step 3. solve the matrix equation self.to_2D() @ result = other.to_1D()
  Step 4. reshape the result.
  */
  int64_t ndim = self.dim();
  Tensor self_ = self;

  // move dimensions of `self_` from `dims` to the end
  if (dims.has_value()) {
    DimVector dest_axes(dims.value().size());
    std::iota(dest_axes.begin(), dest_axes.end(), ndim - dest_axes.size());
    self_ = at::movedim(self_, dims.value(), dest_axes);
  }

  // result_shape is self_.sizes[-(an-other.dim):]
  std::vector<c10::SymInt> result_shape = self_.sym_sizes().slice(other.dim(), ndim - other.dim()).vec();

  c10::SymInt result_product = c10::multiply_integers(result_shape.begin(), result_shape.end());
  c10::SymInt other_product = c10::multiply_integers(other.sym_sizes().begin(), other.sym_sizes().end());

  // Check whether the self tensor can be reshaped to the 2D square matrix
  TORCH_CHECK(result_product == other_product,
    "Expected self to satisfy the requirement prod(self.shape[other.ndim:]) == prod(self.shape[:other.ndim]), but got ",
    result_product, " != ", other_product);

  self_ = self_.reshape_symint({result_product, result_product});

  // normally `other` would be flattened by at::linalg_solve expects 2D input
  Tensor result = at::linalg_solve(self_, other.flatten());
  return result.reshape_symint(result_shape);
}

Tensor& linalg_tensorsolve_out(const Tensor& self, const Tensor& other, OptionalIntArrayRef dims, Tensor& result) {
  checkSameDevice("tensorsolve", result, self);
  checkLinalgCompatibleDtype("tensorsolve", result, self);

  Tensor result_tmp = at::linalg_tensorsolve(self, other, dims);
  at::native::resize_output(result, result_tmp.sizes());
  result.copy_(result_tmp);
  return result;
}

namespace {
struct KronImpl final {
  public:
    explicit KronImpl(const Tensor& self, const Tensor& other) {
      maxdim = std::max(self.dim(), other.dim());
      int64_t pad_self = maxdim - self.dim();
      int64_t pad_other = maxdim - other.dim();
      a_reshape = c10::SmallVector<int64_t, 10>(2 * maxdim);
      b_reshape = c10::SmallVector<int64_t, 10>(2 * maxdim);
      result_reshape = c10::SmallVector<int64_t, 10>(maxdim);
      for (const auto i : c10::irange(maxdim)) {
        a_reshape[2 * i] = (i >= pad_self ? self.sizes()[i - pad_self] : 1);
        a_reshape[2 * i + 1] = 1;
        b_reshape[2 * i] = 1;
        b_reshape[2 * i + 1] = (i >= pad_other ? other.sizes()[i - pad_other] : 1);
        result_reshape[i] = a_reshape[2 * i] * b_reshape[2 * i + 1];
      }
      self_view = at::_unsafe_view(self, a_reshape);
      other_view = at::_unsafe_view(other, b_reshape);
    }

    Tensor& kron_out(Tensor& result) const {
      TORCH_INTERNAL_ASSERT(result.defined(), "Cannot call kron_out with an undefined result tensor as the out argument. Please allocate a Tensor before calling kron_out with it.");

      c10::SmallVector<int64_t, 10> mul_shape(2 * maxdim);
      for (const auto i : c10::irange(maxdim)) {
        mul_shape[2 * i] = a_reshape[2 * i];
        mul_shape[2 * i + 1] = b_reshape[2 * i + 1];
      }
      at::native::resize_output(result, result_reshape);
      auto result_mul = at::_unsafe_view(result, mul_shape);
      at::mul_out(result_mul, self_view, other_view);

      return result;
    }

    Tensor kron() const {
      return at::_unsafe_view(at::mul(self_view, other_view), result_reshape);
    }
  private:
    int64_t maxdim;
    Tensor self_view;
    Tensor other_view;
    c10::SmallVector<int64_t, 10> result_reshape;
    c10::SmallVector<int64_t, 10> a_reshape;
    c10::SmallVector<int64_t, 10> b_reshape;
};
}

/*
Calculates the Kronecker product between two Tensors.
*/
Tensor& kron_out(const Tensor& self, const Tensor& other, Tensor& result) {
  return KronImpl(self, other).kron_out(result);
}

Tensor kron(const Tensor& self, const Tensor& other) {
  return KronImpl(self, other).kron();
}

} // namespace native
} // namespace at<|MERGE_RESOLUTION|>--- conflicted
+++ resolved
@@ -156,8 +156,8 @@
 namespace meta {
 
 #define ADDMM_META() \
-  TORCH_CHECK(self.scalar_type() == mat2.scalar_type(), "self and mat2 must have the same dtype"); \
-  TORCH_CHECK(mat1.scalar_type() == mat2.scalar_type(), "mat1 and mat2 must have the same dtype"); \
+  TORCH_CHECK(self.scalar_type() == mat2.scalar_type(), "self and mat2 must have the same dtype, but got ", self.scalar_type(), " and ", mat2.scalar_type()); \
+  TORCH_CHECK(mat1.scalar_type() == mat2.scalar_type(), "mat1 and mat2 must have the same dtype, but got ", mat1.scalar_type(), " and ", mat2.scalar_type()); \
   TORCH_CHECK(mat1.dim() == 2, "mat1 must be a matrix, got ", mat1.dim(), "-D tensor"); \
   TORCH_CHECK(mat2.dim() == 2, "mat2 must be a matrix, got ", mat2.dim(), "-D tensor"); \
   TORCH_CHECK( \
@@ -1311,8 +1311,6 @@
   return self.reshape_symint({self.sym_size(0), 1}) * vec2;
 }
 
-<<<<<<< HEAD
-=======
 
 #if !defined(C10_MOBILE)
 #define _AT_DISPATCH_ADDMM_TYPES(TYPE, NAME, ...)    \
@@ -1367,7 +1365,6 @@
 }
 
 
->>>>>>> 256fed02
 static void addmm_impl_cpu_(
     Tensor &result, const Tensor &self, Tensor m1, Tensor m2, const Scalar& beta, const Scalar& alpha) {
   TORCH_INTERNAL_ASSERT(self.dim() == 2 && m1.dim() == 2 && m2.dim() == 2);
@@ -1497,9 +1494,7 @@
 
   if(!dispatched) {
     // Apply BLAS routine
-    AT_DISPATCH_ALL_TYPES_AND_COMPLEX_AND(kBFloat16,
-        result.scalar_type(), "addmm_impl_cpu_",
-        [&]{
+    _AT_DISPATCH_ADDMM_TYPES(result.scalar_type(), "addmm_impl_cpu_", [&]{
           using opmath_t = at::opmath_type<scalar_t>;
           at::native::cpublas::gemm(
               transpose_a ? a.is_conj() ? TransposeType::ConjTranspose : TransposeType::Transpose : TransposeType::NoTranspose,
