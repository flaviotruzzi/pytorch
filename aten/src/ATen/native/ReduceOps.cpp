#include <ATen/native/ReduceOps.h>

#include <ATen/ATen.h>
#include <ATen/AccumulateType.h>
#include <ATen/ExpandUtils.h>
#include <ATen/NativeFunctions.h>
#include <ATen/Parallel.h>
#include <ATen/WrapDimUtils.h>
#include <ATen/WrapDimUtilsMulti.h>
#include <ATen/native/ReduceOpsUtils.h>
#include <ATen/native/Resize.h>
#include <ATen/native/TensorIterator.h>
#include <ATen/NamedTensorUtils.h>
#include <ATen/native/TensorDimApply.h>
#include <ATen/native/SharedReduceOps.h>
#include <ATen/core/grad_mode.h>

#include <c10/util/irange.h>
#include <c10/util/SmallBuffer.h>

#include <algorithm>
#include <functional>
#include <limits>
#include <numeric>
#include <vector>
#include <map>
#include <cmath>
#include <cfloat>
#include <type_traits>

namespace at {
namespace native {

inline ScalarType get_dtype_from_self(
    const Tensor& self,
    optional<ScalarType> dtype,
    bool promote_integers) {
  if (dtype.has_value()) {
    return dtype.value();
  }
  ScalarType src_type = self.scalar_type();
  if (promote_integers && at::isIntegralType(src_type, /*includeBool=*/true)) {
    return kLong;
  }
  return src_type;
}

} // namespace native

namespace meta {

ScalarType check_allany_and_get_output_dtype(
    const char* name,
    const Tensor& self,
    const Tensor& result,
    bool keepdim) {
  // Refer [all, any : uint8 compatibility]
  TORCH_CHECK(
      self.layout() == Layout::Strided,
      name, " only supports strided layout, got: ",
      self.layout());

  ScalarType out_dtype;

  if (result.defined()) {
    // Refer [all, any : uint8 compatibility]
    TORCH_CHECK(
        result.scalar_type() == ScalarType::Bool ||
            result.scalar_type() == ScalarType::Byte,
        name, " only supports bool tensor for result, got: ",
        result.scalar_type());
    out_dtype = result.scalar_type();
  } else {
    if (self.scalar_type() == ScalarType::Byte) {
      out_dtype = self.scalar_type();
    } else {
      out_dtype = ScalarType::Bool;
    }
  }

  return out_dtype;
}

void check_allany_for_meta(
    impl::MetaBase& meta,
    const char* name,
    const Tensor& self,
    int64_t dim,
    bool keepdim) {
  dim = maybe_wrap_dim(dim, self.dim());
  const auto& result = meta.maybe_get_output();
  auto out_dtype = check_allany_and_get_output_dtype(name, self, result, keepdim);
  auto shape = get_reduction_shape(self, dim, keepdim);
  meta.set_output(shape, self.options().dtype(out_dtype));
  namedinference::propagate_names_for_reduction(result, self, dim, keepdim);
}

TORCH_META_FUNC2(all, dim)(const Tensor& self, int64_t dim, bool keepdim) {
  check_allany_for_meta(*this, "all", self, dim, keepdim);
}

TORCH_META_FUNC2(any, dim)(const Tensor& self, int64_t dim, bool keepdim) {
  check_allany_for_meta(*this, "any", self, dim, keepdim);
}

void check_argmax_argmin(
    impl::MetaBase& meta,
    const char* name,
    const Tensor& self,
    c10::optional<int64_t> dim,
    bool keepdim) {
  DimVector shape;

  if (dim.has_value()) {
    auto _dim = maybe_wrap_dim(dim.value(), self.dim());
    native::zero_numel_check_dims(self, _dim, name);
    shape = get_reduction_shape(self, _dim, keepdim);
  } else {
    TORCH_CHECK_INDEX(
        self.numel() != 0,
        name, ": Expected reduction dim to be specified for input.numel() == 0.");
  }

  meta.set_output(shape, self.options().dtype(kLong));
}

TORCH_META_FUNC(argmax)
(const Tensor& self, c10::optional<int64_t> dim, bool keepdim) {
  check_argmax_argmin(*this, "argmax", self, dim, keepdim);
}

TORCH_META_FUNC(argmin)
(const Tensor& self, c10::optional<int64_t> dim, bool keepdim) {
  check_argmax_argmin(*this, "argmin", self, dim, keepdim);
}

void meta_func_cum_ops(
    impl::MetaBase& meta,
    const char* name,
    const Tensor& self,
    int64_t dim,
    c10::optional<ScalarType> dtype) {
  // Checking whether 'dim' is valid.
  maybe_wrap_dim(dim, self.dim());

  const auto& result = meta.maybe_get_output();
  ScalarType out_dtype;

  if (result.defined()) {
    out_dtype = dtype.value_or(result.scalar_type());
    // This check is still here because the inplace version of structured kernels
    // does not do any checks on 'set_output'.
    TORCH_CHECK(
        out_dtype == result.scalar_type(),
        name, "(): provided dtype must match dtype of result tensor. Got: ",
        toString(out_dtype), ". Expected: ", toString(result.scalar_type()));
  } else {
    auto is_integral = at::isIntegralType(self.scalar_type(), /*includeBool=*/true);
    out_dtype = dtype.value_or(is_integral ? ScalarType::Long : self.scalar_type());
  }

  meta.set_output(self.sizes(), self.options().dtype(out_dtype));
  namedinference::propagate_names(result, self);
}

TORCH_META_FUNC(cumsum)
(const Tensor& self, int64_t dim, c10::optional<ScalarType> dtype) {
  meta_func_cum_ops(*this, "cumsum", self, dim, dtype);
}

TORCH_META_FUNC(cumprod)
(const Tensor& self, int64_t dim, c10::optional<ScalarType> dtype) {
  meta_func_cum_ops(*this, "cumprod", self, dim, dtype);
}

<<<<<<< HEAD
=======
TORCH_META_FUNC2(sum, dim_IntList)
(const Tensor& self, IntArrayRef dim, bool keepdim, optional<ScalarType> opt_dtype) {
  ScalarType dtype;
  const auto& result = maybe_get_output();

  if (result.defined()) {
    dtype = opt_dtype.value_or(result.scalar_type());
  } else {
    dtype = at::native::get_dtype_from_self(self, opt_dtype, true);
  }

  DimVector dims(dim);
  maybe_wrap_dims(dims, self.dim());

  auto shape = get_reduction_shape(self, dims, keepdim);
  set_output(shape, self.options().dtype(dtype));
  namedinference::propagate_names_for_reduction(result, self, dims, keepdim);
}

} // namespace meta

namespace meta {

TORCH_META_FUNC(aminmax)
(const Tensor& self, c10::optional<int64_t> dim_opt, bool keepdim) {
  DimVector shape;
  if (dim_opt.has_value()) {
    auto dim = maybe_wrap_dim(dim_opt.value(), self.ndimension());
    native::zero_numel_check_dims(self, dim, "aminmax");
    shape = get_reduction_shape(self, dim, keepdim);
  } else {
    TORCH_CHECK(
        self.numel() > 0,
        "aminmax(): cannot compute aminmax over an empty dimension as the "
        "operation has no identity.");
    if (keepdim) {
      shape = DimVector(self.ndimension(), 1);
    }
  }
  const auto options = self.options();
  this->set_output(0, shape, options);
  this->set_output(1, shape, options);
}

>>>>>>> 8f6f40e8
} // namespace meta

namespace meta {

TORCH_META_FUNC(aminmax)
(const Tensor& self, c10::optional<int64_t> dim_opt, bool keepdim) {
  DimVector shape;
  if (dim_opt.has_value()) {
    auto dim = maybe_wrap_dim(dim_opt.value(), self.ndimension());
    native::zero_numel_check_dims(self, dim, "aminmax");
    shape = get_reduction_shape(self, dim, keepdim);
  } else {
    TORCH_CHECK(
        self.numel() > 0,
        "aminmax(): cannot compute aminmax over an empty dimension as the "
        "operation has no identity.");
    if (keepdim) {
      shape = DimVector(self.ndimension(), 1);
    }
  }
  const auto options = self.options();
  this->set_output(0, shape, options);
  this->set_output(1, shape, options);
}

} // namespace meta

namespace native {

DEFINE_DISPATCH(aminmax_stub);
DEFINE_DISPATCH(aminmax_allreduce_stub);

TORCH_IMPL_FUNC(aminmax_out)
(const Tensor& self,
 c10::optional<int64_t> dim_opt,
 bool keepdim,
 const Tensor& min,
 const Tensor& max) {
  auto mutable_min = const_cast<Tensor&>(min);
  auto mutable_max = const_cast<Tensor&>(max);
  if (dim_opt.has_value()) {
    aminmax_stub(
        self.device().type(),
        self,
        maybe_wrap_dim(dim_opt.value(), self.ndimension()),
        keepdim,
        mutable_min,
        mutable_max);
  } else {
    aminmax_allreduce_stub(self.device().type(), self.contiguous(), mutable_min, mutable_max);
  }
}

} // namespace native

namespace native {

DEFINE_DISPATCH(aminmax_stub);
DEFINE_DISPATCH(aminmax_allreduce_stub);

TORCH_IMPL_FUNC(aminmax_out)
(const Tensor& self,
 c10::optional<int64_t> dim_opt,
 bool keepdim,
 const Tensor& min,
 const Tensor& max) {
  auto mutable_min = const_cast<Tensor&>(min);
  auto mutable_max = const_cast<Tensor&>(max);
  if (dim_opt.has_value()) {
    aminmax_stub(
        self.device().type(),
        self,
        maybe_wrap_dim(dim_opt.value(), self.ndimension()),
        keepdim,
        mutable_min,
        mutable_max);
  } else {
    aminmax_allreduce_stub(self.device().type(), self.contiguous(), mutable_min, mutable_max);
  }
}

} // namespace native

namespace native {

DEFINE_DISPATCH(sum_stub);
DEFINE_DISPATCH(nansum_stub);
DEFINE_DISPATCH(std_var_stub);
DEFINE_DISPATCH(prod_stub);
DEFINE_DISPATCH(norm_stub);
DEFINE_DISPATCH(mean_stub);
DEFINE_DISPATCH(and_stub);
DEFINE_DISPATCH(or_stub);
DEFINE_DISPATCH(min_values_stub);
DEFINE_DISPATCH(max_values_stub);
DEFINE_DISPATCH(argmax_stub);
DEFINE_DISPATCH(argmin_stub);
DEFINE_DISPATCH(cumsum_stub);
DEFINE_DISPATCH(cumprod_stub);
DEFINE_DISPATCH(logcumsumexp_stub);

Tensor _logcumsumexp_cpu(const Tensor& self, int64_t dim) {
  Tensor result = at::empty_like(self, MemoryFormat::Contiguous);
  return _logcumsumexp_out_cpu(self, dim, result);
}

Tensor& _logcumsumexp_out_cpu(const Tensor& self, int64_t dim, Tensor& result) {
  logcumsumexp_stub(self.device().type(), result, self, dim);
  return result;
}

Tensor logcumsumexp(const Tensor& self, int64_t dim) {
  auto result = [&]() {
    NoNamesGuard guard;
    return at::_logcumsumexp(self, dim);
  }();
  namedinference::propagate_names(result, self);
  return result;
}

Tensor& logcumsumexp_out(const Tensor& self, int64_t dim, Tensor& result) {
  check_scalar_type_device_layout_equal(result, self);
  {
    NoNamesGuard guard;
    at::_logcumsumexp_out(result, self.toType(result.scalar_type()), dim);
  }
  namedinference::propagate_names(result, self);
  return result;
}

template <class Stub>
void impl_func_cum_ops(
    const Tensor& self,
    int64_t dim,
    c10::optional<ScalarType> dtype,
    const Tensor& result,
    Stub& stub) {
  NoNamesGuard guard;
  if (self.dim() == 0) {
    result.fill_(self);
  } else if (self.numel() == 0) {
    result.zero_();
  } else {
    dim = maybe_wrap_dim(dim, self.dim());
    stub(self.device().type(), result, self.to(result.scalar_type()), dim);
  }
}

TORCH_IMPL_FUNC(cumsum_out)
(const Tensor& self,
 int64_t dim,
 c10::optional<ScalarType> dtype,
 const Tensor& result) {
  impl_func_cum_ops(self, dim, dtype, result, cumsum_stub);
}

TORCH_IMPL_FUNC(cumprod_out)
(const Tensor& self,
 int64_t dim,
 c10::optional<ScalarType> dtype,
 const Tensor& result) {
  impl_func_cum_ops(self, dim, dtype, result, cumprod_stub);
}

Tensor reversed_cumsum(const Tensor& w, int64_t dim) {
  return w.flip(dim).cumsum(dim).flip(dim);
}

Tensor cumprod_backward(const Tensor& grad, const Tensor& input, int64_t dim, const Tensor& output) {
  /*
    We show here how to derive an O(n) gradient formula for
    abitrary inputs. It follows via a basic application of the
    chain rule together with a number of observations for different
    cases. We assume that x is an n-dimensional vector and y = cumprod(x).
    In the actual implementation we will need to play a bit with masks
    to be able to implement the formulas deduced here for tensors.

    We will first deduce the formula for the case when
    x[i] != 0 for 1 <= i <= n.

    For F : R^n -> R the cost function (we will look at the complex case later),
    we have

    dF / dx_k = sum_j (dF / dy_j) * (dy_j / dx_k)   (1)

    The term dF / dy_j is just grad_output[j] (assuming again
    everything is one-dimensional).

    The term (dy_j / dx_k) is easilly seen to be

    if j >= k
      dy_j / dx_k = prod_{1 <= i <= j, i != k} x_i
    else:
      dy_j / dx_k = 0

    Note that the indicator (j>=k) can be taken out
    by replacing the sum in (1) with a sum from
    k <= j <= n.

    Thus,
    dF / dx_k = sum_{k <= j <= n} grad_output[j] * (dy_j / dx_k)

    with
    dy_j / dx_k = prod_{1 <= i <= j, i != k} x_i     (2)

    Note that this last term is just the cumulative product
    with k omitted. Thus, if x_k (the input) is nonzero, we can
    just express this as

    dy_j / dx_k = (prod_{1 <= i <= j} x_i) / x_k
                = y_j / x_k

    So therefore,

    dF / dx_k = sum_{k <= j <= n} grad_output[j] * y_j / x_k

    This formula just makes sense when input[i] != 0 for every i.

    Assume now that there exists at least a zero in the input.
    Denote by z1 the first element 1 <= z1 <= n with input[z1] = 0
    and z2 the second element z1 < z2 <= n with input[z2] = 0,
    (or z2 = n if there is just one zero in input)

    We have three cases.

    k > z1:
    Looking at (2), we see that dy_j / dx_k = 0, for j >= k, as these terms
    all include a x_{z1} which is zero. As such, dF / dx_k = 0 in this case

    k < z1:
    Reasoning as in the previous case, we see that for these elements we have that

    dF / dx_k = sum_{k <= j < z1} grad_output[j] * (dy_j / dx_k)

    as the terms of the sum for j in z1 <= j <= n are all zero

    k = z1:
    Similar to the case k < z1, we have that

    dF / dx_z1 = sum_{z1 <= j < z2} grad_output[j] * (dy_j / dx_z1)

    This case has a subtlety though. To compute (dy_j / dx_z1), we cannot use the formula

    dy_j / dx_z1 = y_j / x_z1

    as, y_j = x_z1 = 0 for j >= z1. We need to compute it with the formula for its derivative,
    that is:

    dy_j / dx_z1 = prod(x[:z1]) * (grad_output[z1] + sum(grad_output[z1+1:z2] * cumprod(x[z1+1:z2])))

    When the imputs are complex, this is map is holomorphic. As such, to compute
    its backwards is just the conjugate of the usual backwards. This simplifies to
    conjugating the input. We may also reuse the output as, since the map is holomorphic,
    cumprod(input.conj()) = cumprod(input).conj()
  */

  if (input.numel() <= 1) {
    return grad;
  }
  dim = at::maybe_wrap_dim(dim, input.dim());
  const int64_t dim_size = input.sizes()[dim];
  if (dim_size == 1) {
    return grad;
  }

  // To enable complex support.
  // From this line on `input_conj` and output_conj`
  // are interchangeable with `input` and `output`.
  auto input_conj = input.conj();
  auto output_conj = output.conj();

  const auto w = output_conj * grad;
  const auto is_zero = input == 0;
  if (!(is_zero.any().item<uint8_t>())) {
    return reversed_cumsum(w, dim).div(input_conj);
  }

  // If we are not computing a second order gradient, we can use an
  // O(n) implementation. The derivative of this implementation is _not_
  // the second derivative of cumprod. As such, we fallback to a less efficient
  // O(n^2) implementation when at::GradMode::is_enabled().
  Tensor grad_input = at::zeros(input.sizes(), grad.options());
  if (!at::GradMode::is_enabled()) {
    // n.b. This could probably be implemented much faster with a kernel

    // From here on we need to use some mask gymnastics to
    // account for the tensorial dimensions
    // We do a cumsum of the zeros along the dimension.
    // For a vector is_zero = [False, True, False, True, False]
    // we would have cumsum = [0, 1, 1, 2, 2]
    // As such we have (in python code for simplicity)
    // The mask for the range [0, z1):
    // cumsum == 0
    // The indices of the first zero z1 and zeros when
    // there is no first zero:
    // indices = (cumsum == 1).max(dim, keepdim=True).indices
    // The mask for the first zero:
    // zeros_like(indices).scatter_(dim, indices, 1.) & cumsum == 1
    // Note that the logic_and with cumsum == 1 accounts
    // for the case when there is no first zero
    const auto cumsum = is_zero.cumsum(dim);

    // case k < z1
    // select everything before the first zero [0, z1)
    auto mask = cumsum == 0;
    // equiv to grad_input[mask] = deriv[grad]
    grad_input.masked_scatter_(mask,
        reversed_cumsum(w.masked_fill(~mask, 0.), dim).div_(input_conj).masked_select(mask));
    // select everything from the first zero to the second zero [z1, z2)
    mask = cumsum == 1;

    // case k = z1
    // We start by select the first zero [z1]
    // We locate the indices of the first zero using the max function
    // We then go from the indices to a mask index_fill_
    // When there is no zero in the slice, max will return the index 0.
    // To account for this, we need to do an intersection with mask,
    // which is true in the range [z1, z2)
    const auto first_zero_index = std::get<1>(mask.max(dim, /*keepdim*/ true));
    const auto first_zero_mask = at::zeros_like(mask)
                                  .scatter_(dim, first_zero_index, /*src*/ 1)
                                  .logical_and_(mask);

    // select everything between the first zero and the second zero (z1, z2)
    mask &= ~first_zero_mask;
    // here we compute
    // dy_j / dx_z1 = sum(cumprod(input[z1+1:z2] * grad[z1+1:z2])) * prod(output[z1-1])
    // relu_() necessary as gather does not support negative indices
    // finally, we do grad_input[z1] = dy_j / dx_z1
    grad_input.masked_scatter_(first_zero_mask,
                               input_conj.masked_fill(~mask, 1.).cumprod(dim)
                                    .mul_(grad.masked_fill(cumsum != 1, 0.))
                                    .sum(dim, /*keepdim*/true)
                                    .mul_(at::gather(output_conj, dim, (first_zero_index - 1).relu_())
                                          .masked_fill_(first_zero_index == 0, 1.))
                                    .masked_select(first_zero_mask));
  } else { // GradMode::enabled()
    /*
    If the input is nonzero, we need to calculate the dy_j / dx_k
    by using the formula (2), called in the code omitted_products.

    The way the code calculates it is simply by noting that

    prod_{1 <= i <= j, i != k} x_i
        = (prod_{1 <= i <= k} x_i) * (prod_{k + 1 <= i <= j} x_i)

    the first term is calculated as prods_until_k, which since
    doesn't depend in j is easy to vectorize.

    The second term (indexed by j) is the cumulative product of
    x_{k+1}, x_{k+2}, ..., x_n, and it's named in the code
    prods_from_k_pkus_1, and it's calculated as a cumprod.

    In order to vectorize this properly, we need to add to
    omitted_products the dimensions where k > j, and therefore
    dy_j / dx_k = 0, which is done right after the assert.
    */

    auto ones_size = input.sizes().vec();
    ones_size[dim] = 1;
    const Tensor ones = at::ones({1}, grad.options()).expand(ones_size);
    Tensor prods_from_k_plus_1;
    Tensor omitted_products;
    for (const auto k : c10::irange(dim_size)) {
      if (k == 0) {
        prods_from_k_plus_1 = at::cumprod(input_conj.slice(dim, k + 1), dim);
        omitted_products = at::cat({ones, prods_from_k_plus_1}, dim);
      } else if (k == dim_size - 1) {
        const Tensor prods_until_k = at::prod(input_conj.slice(dim, 0, k), dim, true);
        omitted_products = prods_until_k;
      } else {
        const Tensor prods_until_k = at::prod(input_conj.slice(dim, 0, k), dim, true);
        prods_from_k_plus_1 = at::cumprod(input_conj.slice(dim, k+1), dim);
        omitted_products = prods_until_k.expand_as(prods_from_k_plus_1) * prods_from_k_plus_1;
        omitted_products = at::cat({prods_until_k, omitted_products}, dim);
      }

      // At this point omitted_products is the same size
      // as input, except on the dimension dim where it's
      // dim_size - k
      TORCH_CHECK(omitted_products.size(dim) == dim_size - k);

      grad_input.select(dim, k).copy_(
          at::sum(grad.slice(dim, k) * omitted_products,dim));
    }
  }
  return grad_input;
}

// Implement std::is_nan<IntegralType> for MSVC.
namespace {
#ifdef _MSC_VER
template<typename T>
inline typename std::enable_if<std::is_integral<T>::value, bool>::type isnan_(T x) {
  return false;
}
template<typename T>
inline typename std::enable_if<!std::is_integral<T>::value, bool>::type isnan_(T x) {
  return std::isnan(x);
}
#else
template<typename T>
inline bool isnan_(T x) {
  return std::isnan(x);
}
#endif
}

template<typename T1, typename T2, typename Operation>
void cummax_cummin_helper(const T1* self_data, T1* values_data, T2* indices_data,
          int self_dim_size, int self_stride, int values_stride, int indices_stride) {
      Operation op;
      T1 out = self_data[0];
      int idx = 0;
      for(int i = 0; i < self_dim_size; i++) {
        T1 curr_elem = self_data[i*self_stride];
        if(isnan_(curr_elem) || (!isnan_(out) && op(curr_elem, out))) {
            out = self_data[i*self_stride];
            idx = i;
        }
        values_data[i*values_stride] = out;
        indices_data[i*indices_stride] = idx;
      }
}

void cummax_helper_cpu(const Tensor& self, Tensor& values, Tensor& indices, int64_t dim) {
  AT_DISPATCH_ALL_TYPES_AND(at::ScalarType::Bool,
    self.scalar_type(), "cummax_cpu",
    [&] {
      at::native::tensor_dim_apply3<scalar_t, int64_t>(self, values, indices, dim, cummax_cummin_helper<scalar_t, int64_t, std::greater_equal<scalar_t>>);
    });
}

std::tuple<Tensor&, Tensor&> cummax_out(const Tensor& self, int64_t dim, Tensor& values, Tensor& indices) {
  check_scalar_type_device_layout_equal(values, self);
  check_scalar_type_device_layout_equal(indices, at::empty({0}, self.options().dtype(at::kLong)));
  {
    NoNamesGuard guard;
    at::native::resize_output(values, self.sizes());
    at::native::resize_output(indices, self.sizes());
    if(self.dim() == 0) {
      values.fill_(self);
      indices.fill_(0);
    } else if(self.numel() != 0) {
      dim = maybe_wrap_dim(dim, self.dim());
      at::_cummax_helper(self, values, indices, dim);
    }
  }
  namedinference::propagate_names(values, self);
  namedinference::propagate_names(indices, self);
  return std::forward_as_tuple(values, indices);
}

std::tuple<Tensor, Tensor> cummax(const Tensor& self, int64_t dim) {
  auto values = at::empty(self.sizes(), self.options());
  auto indices = at::empty(self.sizes(), self.options().dtype(at::kLong));
  at::cummax_out(values, indices, self, dim);
  return std::make_tuple(values, indices);
}

void cummin_helper_cpu(const Tensor& self, Tensor& values, Tensor& indices, int64_t dim) {
  AT_DISPATCH_ALL_TYPES_AND(at::ScalarType::Bool,
    self.scalar_type(), "cummin_cpu",
    [&] {
      at::native::tensor_dim_apply3<scalar_t, int64_t>(self, values, indices, dim, cummax_cummin_helper<scalar_t, int64_t, std::less_equal<scalar_t>>);
    });
}

std::tuple<Tensor&, Tensor&> cummin_out(const Tensor& self, int64_t dim, Tensor& values, Tensor& indices) {
  check_scalar_type_device_layout_equal(values, self);
  check_scalar_type_device_layout_equal(indices, at::empty({0}, self.options().dtype(at::kLong)));
  {
    NoNamesGuard guard;
    at::native::resize_output(values, self.sizes());
    at::native::resize_output(indices, self.sizes());
    if(self.dim() == 0) {
      values.fill_(self);
      indices.fill_(0);
    } else if(self.numel() != 0) {
      dim = maybe_wrap_dim(dim, self.dim());
      at::_cummin_helper(self, values, indices, dim);
    }
  }
  namedinference::propagate_names(values, self);
  namedinference::propagate_names(indices, self);
  return std::forward_as_tuple(values, indices);
}

std::tuple<Tensor, Tensor> cummin(const Tensor& self, int64_t dim) {
  auto values = at::empty(self.sizes(), self.options());
  auto indices = at::empty(self.sizes(), self.options().dtype(at::kLong));
  at::cummin_out(values, indices, self, dim);
  return std::make_tuple(values, indices);
}

Tensor cummaxmin_backward(const Tensor& grad, const Tensor& input, const Tensor& indices, int64_t dim) {
  if (input.numel() == 0) {
    return input;
  }
  auto result = at::zeros(input.sizes(), input.options());
  return result.scatter_add_(dim, indices, grad);
}

static Tensor prepend_append_on_dim(const Tensor& self, const c10::optional<Tensor>& prepend, const c10::optional<Tensor>& append, int64_t dim) {
  // Helper for diff that handles prepending and appending when at least one is present
  TORCH_INTERNAL_ASSERT(prepend.has_value() || append.has_value(), "either prepend or append must be have value");
  if (!prepend.has_value() && append.has_value()) {
    return at::cat({self, append.value()}, dim);
  } else if (prepend.has_value() && !append.has_value()) {
    return at::cat({prepend.value(), self}, dim);
  } else {
    return at::cat({prepend.value(), self, append.value()}, dim);
  }
}

static inline void diff_check_compatible_shape(const Tensor& self, const c10::optional<Tensor>&other, int64_t dim) {
  // Helper for diff that checks whether the shape of the tensor to prepend or append
  // is compatible with that of input
  if (other.has_value()) {
    int64_t wrapped_dim = maybe_wrap_dim(dim, self.dim(), false);

    TORCH_CHECK(
        other.value().dim() == self.dim(),
        "diff expects prepend or append to be the same dimension as input");

    for (int i = 0; i < other.value().dim(); i++) {
      TORCH_CHECK(
          other.value().size(i) == self.size(i) || i == wrapped_dim,
          "diff expects the shape of tensor to prepend or append to match that of"
          " input except along the differencing dimension;"
          " input.size(", i, ") = ", self.size(i), ", but got"
          " tensor.size(", i, ") = ", other.value().size(i));
    }
  }
}

static inline void diff_check(const Tensor& self, int64_t n, int64_t dim, const c10::optional<Tensor>&prepend, const c10::optional<Tensor>& append) {
  // Helper for diff that checks whether its parameters are valid
  TORCH_CHECK(
      n == 1,
      "diff only supports n = 1 currently. Please file an issue at"
      " https://github.com/pytorch/pytorch/issues/new?assignees=&labels=&template=feature-request.md"
      " if your use case requires supporting higher-order differences");

  TORCH_CHECK(
      self.dim() >= 1,
      "diff expects input to be at least one-dimensional");

  diff_check_compatible_shape(self, prepend, dim);
  diff_check_compatible_shape(self, append, dim);
}

static inline Tensor diff_helper(const Tensor& self, int64_t n, int64_t dim) {
  auto out_len = self.size(dim) - 1;
  if (self.dtype() == at::kBool) {
    return at::logical_xor(at::narrow(self, dim, 1, out_len), at::narrow(self, dim, 0, out_len));
  }
  return at::narrow(self, dim, 1, out_len) - at::narrow(self, dim, 0, out_len);
}

Tensor diff(const Tensor& self, int64_t n, int64_t dim, const c10::optional<Tensor>& prepend, const c10::optional<Tensor>& append) {
  diff_check(self, n, dim, prepend, append);
  if (!prepend.has_value() && !append.has_value()) {
    return diff_helper(self, n, dim);
  } else {
    auto a = prepend_append_on_dim(self, prepend, append, dim);
    return diff_helper(a, n, dim);
  }
}

static inline Tensor& diff_out_helper(const Tensor& self, int64_t n, int64_t dim, Tensor& result) {
  auto out_len = self.size(dim) - 1;
  if (self.dtype() == at::kBool) {
    return at::logical_xor_out(result, at::narrow(self, dim, 1, out_len), at::narrow(self, dim, 0, out_len));
  }
  return at::sub_out(result, at::narrow(self, dim, 1, out_len), at::narrow(self, dim, 0, out_len));
}

Tensor& diff_out(const Tensor& self, int64_t n, int64_t dim, const c10::optional<Tensor>& prepend, const c10::optional<Tensor>& append, Tensor& result) {
  diff_check(self, n, dim, prepend, append);
  if (!prepend.has_value() && !append.has_value()) {
    return diff_out_helper(self, n, dim, result);
  } else {
    auto a = prepend_append_on_dim(self, prepend, append, dim);
    return diff_out_helper(a, n, dim, result);
  }
}

void pre_check_gradient(const Tensor& self, c10::optional<int64_t> spacing_size, c10::optional<IntArrayRef> dim,  int64_t edge_order) {
  // Helper for gradient function to make sure input data satisfies prerequisites
  TORCH_CHECK(self.scalar_type() != ScalarType::Byte, "torch.gradient does not support uint8 input.");
  if (spacing_size.has_value() && !dim.has_value()) {
    TORCH_CHECK(spacing_size.value() == 1 || spacing_size.value() == self.dim(), "torch.gradient expected spacing to be unspecified, a scalar or a list of length ", self.dim(), " but got a list of length ", spacing_size.value());
  }
  if (spacing_size.has_value() && dim.has_value()) {
    TORCH_CHECK(spacing_size.value() == static_cast<int64_t>(dim.value().size()),
    "torch.gradient expected spacing to be unspecified, a scalar or it's spacing and dim arguments to have the same length, but got a spacing argument of length ", spacing_size.value(), " and a dim argument of length ", dim.value().size(), "." );
  }
  TORCH_CHECK(edge_order == 1 || edge_order == 2, "torch.gradient only supports edge_order=1 and edge_order=2.");
  for (const auto i : c10::irange(self.dim())) {
    TORCH_CHECK(self.size(i) >= edge_order + 1, "torch.gradient expected each dimension size to be at least edge_order+1");
  }
  if (dim.has_value()) {
    // The following function get called to check whether dim argument satisfies prerequisites.
    // The output of the function is not used for the computation of gradient.
    dim_list_to_bitset(dim.value(), self.dim());
  }
}

std::vector<Tensor> gradient_helper(const Tensor& self, TensorList coordinates, IntArrayRef dim, int64_t edge_order) {
  for (const auto i : c10::irange(coordinates.size())) {
    TORCH_CHECK(self.device() == coordinates[i].device(), "torch.gradient expected each tensor to be on the same device, but got devices ", self.device(), " and ", coordinates[i].device(), "!");
  }

  std::vector<Tensor> result;
  for (const auto i : c10::irange(dim.size())) {
    TORCH_CHECK( coordinates[i].dim() == 1, "torch.gradient expected each element of spacing to have one dimension, but got an element with ", coordinates[i].dim(), " dimensions!");
    int64_t direction = maybe_wrap_dim(dim[i], self.dim());
    Tensor prepend, append;
    std::vector<int64_t> shape(self.dim(),1);
    shape[ direction ] = -1;

    auto ax_dx = coordinates[i].diff(1,0);
    auto dx1 = at::slice(ax_dx, 0, 0, -1);
    auto dx2 = at::slice(ax_dx, 0, 1);
    auto a = (   -dx2    / (dx1*(dx1+dx2)) ).reshape(shape);
    auto b = ( (dx2-dx1) / (dx1*dx2)       ).reshape(shape);
    auto c = (    dx1    / (dx2*(dx1+dx2)) ).reshape(shape);

    auto center = a * at::slice(self, direction, 0, -2) + b * at::slice(self, direction , 1, -1) + c * at::slice(self, direction, 2);
    if (edge_order == 1) {
     prepend = (at::slice(self, direction, 1, 2  ) - at::slice(self, direction, 0, 1   )) / ax_dx[0]  ;
     append  = (at::slice(self, direction, -1    ) - at::slice(self, direction, -2, -1 )) / ax_dx[-1] ;
    } else if (edge_order == 2) {
     a =-(2.0 * ax_dx[0] + ax_dx[1]) / (ax_dx[0] * (ax_dx[0] + ax_dx[1])) ;
     b = (      ax_dx[0] + ax_dx[1]) / (ax_dx[0] * ax_dx[1])       ;
     c = (     -ax_dx[0]           ) / (ax_dx[1] * (ax_dx[0] + ax_dx[1]));
     prepend = a * at::slice(self, direction, 0, 1) + b * at::slice(self, direction, 1, 2) + c * at::slice(self, direction, 2, 3);

     a = (    ax_dx[-1]            ) / (ax_dx[-2] * (ax_dx[-1] + ax_dx[-2]));
     b =-(    ax_dx[-1] + ax_dx[-2]) / (ax_dx[-1] * ax_dx[-2]);
     c = (2 * ax_dx[-1] + ax_dx[-2]) / (ax_dx[-1] * (ax_dx[-1] + ax_dx[-2]));
     append = a * at::slice(self, direction, -3, -2) + b * at::slice(self, direction, -2, -1) + c * at::slice(self, direction, -1);
    }

    result.emplace_back(prepend_append_on_dim(center, prepend, append, direction));
  }
  return result;
}

std::vector<Tensor> gradient_helper_float(const Tensor& self, ArrayRef<Scalar> spacing, IntArrayRef dim, int64_t edge_order) {
  std::vector<Tensor> result;
  for (const auto i : c10::irange(dim.size())) {
      int64_t direction = maybe_wrap_dim(dim[i], self.dim());
      auto ax_dx = spacing[i];
      Tensor prepend, append;
      auto center  = (at::slice(self,direction, 2   ) - at::slice(self, direction, 0, -2 ) ) / ax_dx;
      if (edge_order==1) {
        prepend = (at::slice(self,direction, 1, 2) - at::slice(self, direction, 0, 1  ) ) / ax_dx;
        append  = (at::slice(self,direction, -1  ) - at::slice(self, direction, -2, -1) ) / ax_dx ;
      } else if (edge_order==2) {
        prepend = (-1.5 * at::slice(self, direction, 0, 1) + 2 * at::slice(self, direction, 1, 2)   - 0.5 * at::slice(self, direction, 2, 3))/ ax_dx;
        append = (0.5 * at::slice(self, direction, -3, -2) - 2 * at::slice(self, direction, -2, -1) + 1.5 * at::slice(self, direction, -1))  / ax_dx;
      }

      result.emplace_back(prepend_append_on_dim(center/2, prepend, append, direction));
  }
  return result;
}

std::vector<int64_t> gradient_dim_preprocess(const Tensor& self, c10::optional<int64_t> dim) {
  // if gradient dim is provided as an integer, then we need to compute gradient only on this direction.
  // Moreover, if it's not provided at all, then we are interested in gradient for all directions.
  // Finally, if dim is provided as vector of ints, then it is not expected to be called by this function.
  if (dim.has_value()) {
    return std::vector<int64_t>{dim.value()};
  }

  std::vector<int64_t> axis(self.dim());
  std::iota(axis.begin(), axis.end(), 0);
  return axis;
}

std::vector<Tensor> gradient(const Tensor& self, TensorList coordinates, IntArrayRef dim, int64_t edge_order) {
    pre_check_gradient(self,
                       c10::optional<int64_t>(coordinates.size()),
                       c10::optional<IntArrayRef>(dim),
                       edge_order);
    return gradient_helper(self, coordinates, dim, edge_order);
}

std::vector<Tensor> gradient(const Tensor& self, TensorList coordinates, c10::optional<int64_t> dim, int64_t edge_order) {
  const auto processed_dim = gradient_dim_preprocess(self, dim);
  pre_check_gradient(self,
                     c10::optional<int64_t>(coordinates.size()),
                     dim.has_value() ? c10::optional<IntArrayRef>(processed_dim) : c10::nullopt,
                     edge_order);
  return gradient_helper(self, coordinates, processed_dim, edge_order);
}

std::vector<Tensor> gradient(const Tensor& self, c10::ArrayRef<Scalar> spacing, IntArrayRef dim, int64_t edge_order) {
  pre_check_gradient(self,
                     c10::optional<int64_t>(spacing.size()),
                     c10::optional<IntArrayRef>(dim),
                     edge_order);
  return gradient_helper_float(self, spacing, dim, edge_order);
}

std::vector<Tensor> gradient(const Tensor& self, ArrayRef<Scalar> spacing, c10::optional<int64_t> dim, int64_t edge_order) {
  const auto processed_dim = gradient_dim_preprocess(self, dim);
  pre_check_gradient(self,
                     c10::optional<int64_t>(spacing.size()),
                     dim.has_value() ? c10::optional<IntArrayRef>(processed_dim) : c10::nullopt,
                     edge_order);
  return gradient_helper_float(self, spacing, processed_dim, edge_order);
}

std::vector<Tensor> gradient(const Tensor& self, const Scalar& unit_size, IntArrayRef dim, int64_t edge_order) {
  // When spacing is given as scalar, while dim is given as IntArrayRef, scalar value need to
  // be taken as unit size at every given dimension element of - dim.
  std::vector<Scalar> spacing(dim.size(), unit_size);
  pre_check_gradient(self,
                     c10::optional<int64_t>(spacing.size()),
                     c10::optional<IntArrayRef>(dim),
                     edge_order);
  return gradient_helper_float(self, spacing, dim, edge_order);
}

std::vector<Tensor> gradient(const Tensor& self, const c10::optional<Scalar>& unit_size, c10::optional<int64_t> dim, int64_t edge_order) {
  const auto processed_dim = gradient_dim_preprocess(self, dim);
  // When unit_size not provided, it is always assumed to be equal to 1.
  // When dim has integer value it implies we are looking for gradient in the specific direction, however when
  // it is not provided, it means we are interested to find gradient in all directions.
  std::vector<Scalar> spacing(dim.has_value() ? 1 : self.dim(),
                              unit_size.has_value() ? unit_size.value() : 1.0) ;
  pre_check_gradient(self,
                     unit_size.has_value() ?  c10::optional<int64_t>(spacing.size()) : c10::nullopt,
                     dim.has_value() ? c10::optional<IntArrayRef>(processed_dim) : c10::nullopt,
                     edge_order);
  return gradient_helper_float(self, spacing, processed_dim, edge_order);
}

std::vector<Tensor> gradient(const Tensor& self, IntArrayRef dim, int64_t edge_order) {
  std::vector<Scalar> spacing(dim.size(), 1.0) ;
  pre_check_gradient(self,
                     c10::optional<int64_t>(spacing.size()),
                     c10::optional<IntArrayRef>(dim),
                     edge_order);
  return gradient_helper_float(self, spacing, dim, edge_order);
}

// ALL REDUCE #################################################################

inline ScalarType get_dtype_from_result(Tensor& result, optional<ScalarType> dtype) {
  TORCH_CHECK(result.defined(), "Cannot create a new tensor inside a reduction op. You likely tried to call an operator with an out argument but the out argument was an undefined tensor.");
  if (dtype.has_value()) {
    return dtype.value();
  } else {
    return result.scalar_type();
  }
}

TORCH_IMPL_FUNC(sum_out)
(const Tensor& self,
 IntArrayRef dim,
 bool keepdim,
 optional<ScalarType> opt_dtype,
 const Tensor& result) {
  auto iter = meta::make_reduction_from_out_ty(self, result, dim, keepdim, result.scalar_type());
  if (iter.numel() == 0) {
    result.zero_();
  } else {
    sum_stub(iter.device_type(), iter);
  }
}

Tensor sum(const Tensor &self, c10::optional<ScalarType> dtype) {
  return at::sum(self, IntArrayRef{}, false, dtype);
}

Tensor sum(const Tensor& self, DimnameList dim, bool keepdim, c10::optional<ScalarType> dtype) {
  return at::sum(self, dimnames_to_positions(self, dim), keepdim, dtype);
}

Tensor& sum_out(const Tensor& self, DimnameList dim,
                bool keepdim, optional<ScalarType> opt_dtype, Tensor& result) {
  return at::sum_out(result, self, dimnames_to_positions(self, dim), keepdim, opt_dtype);
}

Tensor& nansum_out(const Tensor& self, IntArrayRef dim,
                       bool keepdim, optional<ScalarType> opt_dtype, Tensor& result) {
  TORCH_CHECK(!c10::isComplexType(self.scalar_type()), "nansum does not support complex inputs");
  // For integral types, use existing sum as
  // integral types don't have `Nan`.
  if (c10::isIntegralType(self.scalar_type(), true)){
    return at::sum_out(result, self, dim, keepdim, opt_dtype);
  }

  ScalarType dtype = get_dtype_from_result(result, opt_dtype);
  auto iter = make_reduction("nansum", result, self, dim, keepdim, dtype);
  if (iter.numel() == 0) {
    result = result.zero_();
  } else {
    nansum_stub(iter.device_type(), iter);
  }
  return result;
}

Tensor nansum(const Tensor &self, c10::optional<ScalarType> dtype) {
  return at::native::nansum(self, std::vector<int64_t>{}, false, dtype);
}

Tensor nansum(const Tensor& self, IntArrayRef dim, bool keepdim, c10::optional<ScalarType> opt_dtype) {
  ScalarType dtype = get_dtype_from_self(self, opt_dtype, true);
  Tensor result = create_reduction_result(self, dim, keepdim, dtype);
  return at::native::nansum_out(self, dim, keepdim, dtype, result);
}

static Tensor& prod_out_impl(Tensor& result, const Tensor& self, IntArrayRef dim,
                        bool keepdim, c10::optional<ScalarType> opt_dtype) {
  ScalarType dtype = get_dtype_from_result(result, opt_dtype);
  auto iter = make_reduction("prod", result, self, dim, keepdim, dtype);
  if (iter.numel() == 0) {
    result.fill_(1);
  } else {
    prod_stub(iter.device_type(), iter);
  }
  return result;
}

// NOTE: this could be implemented via diag and sum, but this has perf problems,
// see https://github.com/pytorch/pytorch/pull/47305,
Tensor trace_cpu(const Tensor& self) {
  Tensor result;
  // Returns the ScalarType of the self tensor if the tensor is non integral type
  // In the case, self is an integer type tensor, at::kLong is return since promote_integers
  // is set to true
  ScalarType dtype = get_dtype_from_self(self, c10::nullopt, true);
  result = at::empty({}, self.options().dtype(dtype));
  AT_DISPATCH_ALL_TYPES_AND_COMPLEX(self.scalar_type(), "trace", [&] {
    using accscalar_t = at::acc_type<scalar_t, false>;
    accscalar_t sum = 0;
    const auto* t_data = self.data_ptr<scalar_t>();

    int64_t t_stride_0, t_stride_1, t_diag_size;

    TORCH_CHECK(self.dim() == 2, "trace: expected a matrix, but got tensor with dim ", self.dim());

    t_stride_0 = self.stride(0);
    t_stride_1 = self.stride(1);

    t_diag_size = std::min(self.size(0), self.size(1));
    for (int64_t i = 0; i < t_diag_size; i++) {
      sum += t_data[i * (t_stride_0 + t_stride_1)];
    }

    c10::guts::if_constexpr<std::is_integral<accscalar_t>::value>(
      // all integer types get promoted to kLong
      [&] (auto _) { *result.data_ptr<int64_t>() = _(sum); },  // then-case, invalid for non-integral types
      [&] (auto _) { *result.data_ptr<scalar_t>() = _(sum); }  // else-case, invalid for integral types
    );
  });

  return result;
}

Tensor prod(const Tensor& self, int64_t dim, bool keepdim, c10::optional<ScalarType> opt_dtype) {
  ScalarType dtype = get_dtype_from_self(self, opt_dtype, true);
  Tensor result = create_reduction_result(self, dim, keepdim, dtype);
  native::prod_out_impl(result, self, dim, keepdim, dtype);
  return result;
}

Tensor prod(const Tensor &self, c10::optional<ScalarType> opt_dtype) {
  ScalarType dtype = get_dtype_from_self(self, opt_dtype, true);
  Tensor result = create_reduction_result(self, {}, false, dtype);
  return at::native::prod_out_impl(result, self, {}, false, dtype);
}

Tensor& prod_out(const Tensor& self, int64_t dim, bool keepdim, c10::optional<ScalarType> dtype, Tensor& result) {
  return at::native::prod_out_impl(result, self, dim, keepdim, dtype);
}

Tensor prod(const Tensor& self, Dimname dim, bool keepdim, c10::optional<ScalarType> dtype) {
  return at::prod(self, dimname_to_position(self, dim), keepdim, dtype);
}

Tensor& prod_out(const Tensor& self, Dimname dim,
                 bool keepdim, optional<ScalarType> opt_dtype, Tensor& result) {
  return at::prod_out(result, self, dimname_to_position(self, dim), keepdim, opt_dtype);
}

Tensor &mean_out_cpu_gpu(const Tensor &self, IntArrayRef dim,
                 bool keepdim, c10::optional<ScalarType> opt_dtype, Tensor &result) {
  ScalarType scalarType = opt_dtype.has_value() ? opt_dtype.value() : self.scalar_type();
  TORCH_CHECK(
      at::isFloatingType(scalarType) || at::isComplexType(scalarType),
      "Can only calculate the mean of floating types. Got ",
      toString(scalarType),
      " instead.");
  ScalarType dtype = get_dtype_from_result(result, opt_dtype);
  // TODO: the TensorIterator reduction implementation of mean
  // (mean_kernel_impl()) is unvectorized and leads to very poor performance
  // for production workloads. Once that's fixed, the following code can be used
  // in lieu of the sum + divide implementation below.
  if (self.device().is_cpu()) {
    int64_t dim_prod = 1;
    if (dim.size() == 0 || self.ndimension() == 0) {
      dim_prod = self.numel();
    } else {
      for (auto d : dim) {
        dim_prod *= self.size(d);
      }
    }
    at::sum_out(result, self, dim, keepdim, dtype).div_(dim_prod);
    return result;
  }

  auto iter = make_reduction("mean", result, self, dim, keepdim, dtype);
  if (iter.numel() == 0) {
    result.fill_(std::numeric_limits<double>::quiet_NaN());
  } else {
    mean_stub(iter.device_type(), iter);
  }
  return result;
}

Tensor mean_cpu_gpu(const Tensor &self, optional<ScalarType> dtype) {
  return at::native::mean_cpu_gpu(self, IntArrayRef{}, false, dtype);
}

Tensor mean_cpu_gpu(const Tensor& self, IntArrayRef dim, bool keepdim, optional<ScalarType> opt_dtype) {
  ScalarType dtype = get_dtype_from_self(self, opt_dtype, true);
  Tensor result = create_reduction_result(self, dim, keepdim, dtype);
  return at::native::mean_out_cpu_gpu(self, dim, keepdim, dtype, result);
}

Tensor mean(const Tensor& self, DimnameList dim, bool keepdim, optional<ScalarType> dtype) {
  return at::mean(self, dimnames_to_positions(self, dim), keepdim, dtype);
}

Tensor& mean_out(const Tensor& self, DimnameList dim,
                 bool keepdim, c10::optional<ScalarType> opt_dtype, Tensor& result) {
  return at::mean_out(result, self, dimnames_to_positions(self, dim), keepdim, opt_dtype);
}

static Tensor squeeze_multiple(const Tensor& self, IntArrayRef dims) {
  int ndims = self.sizes().size();
  auto dims_to_squeeze = at::dim_list_to_bitset(dims, ndims);
  Tensor result = self;
  for (int i = ndims - 1; i >= 0; --i) {
    if (dims_to_squeeze[i]) {
      result = result.squeeze(i);
    }
  }
  return result;
}

static Tensor& logsumexp_out_impl(Tensor& result, const Tensor& self, IntArrayRef dims, bool keepdim) {
  // can't take max of empty tensor
  if (self.numel() != 0) {
    auto maxes = at::amax(self, dims, true);
    auto maxes_squeezed = (keepdim ? maxes : squeeze_multiple(maxes, dims));
    maxes_squeezed.masked_fill_(maxes_squeezed.abs() == INFINITY, 0);
    at::sum_out(result, (self - maxes).exp_(), dims, keepdim);
    result.log_().add_(maxes_squeezed);
  } else {
    at::sum_out(result, at::exp(self), dims, keepdim);
    result.log_();
  }
  return result;
}

Tensor& logsumexp_out(const Tensor& self, IntArrayRef dims, bool keepdim, Tensor& result) {
  {
    NoNamesGuard guard;
    logsumexp_out_impl(result, self, dims, keepdim);
  }
  namedinference::propagate_names_for_reduction(result, self, dims, keepdim);
  return result;
}

Tensor logsumexp(const Tensor& self, IntArrayRef dims, bool keepdim) {
  Tensor result = at::empty({0}, self.options());
  return at::native::logsumexp_out(self, dims, keepdim, result);
}
Tensor logsumexp(const Tensor& self, DimnameList dims, bool keepdim) {
  return at::logsumexp(self, dimnames_to_positions(self, dims), keepdim);
}

Tensor& logsumexp_out(const Tensor& self, DimnameList dims, bool keepdim, Tensor& result) {
  return at::logsumexp_out(result, self, dimnames_to_positions(self, dims), keepdim);
}

// special_logsumexp, alias for logsumexp
Tensor special_logsumexp(const Tensor& self, IntArrayRef dims, bool keepdim) {
  return self.logsumexp(dims, keepdim);
}
Tensor& special_logsumexp_out(const Tensor& self, IntArrayRef dims, bool keepdim, Tensor& result) {
  return at::logsumexp_out(result, self, dims, keepdim);
}

static Tensor& norm_out(Tensor &result, const Tensor &self, const optional<Scalar>& opt_p,
                               IntArrayRef dim, bool keepdim, optional<ScalarType> opt_dtype) {
  auto p = opt_p.value_or(2.0).to<double>();
  TORCH_CHECK(self.device().is_cpu() || self.is_cuda(),
              "norm only supports CPU and CUDA device types, but got: ", self.device().type());
  TORCH_CHECK(self.layout() == Layout::Strided,
              "norm only supports strided layout, but got: ", self.layout());

  ScalarType in_dtype = opt_dtype.has_value() ? opt_dtype.value() : self.scalar_type();
  TORCH_CHECK(
      at::isFloatingType(in_dtype) || at::isComplexType(in_dtype),
      "Can only calculate the norm of floating point and complex dtypes. Got ",
      toString(in_dtype),
      " instead.");

  ScalarType out_dtype = result.defined() ? result.scalar_type() : (opt_dtype.has_value() ? opt_dtype.value() : toValueType(self.scalar_type()));

// omit in_dtype in the following call, to avoid make_reduction explicitly casting input to out_dtype
  auto iter = isComplexType(self.scalar_type()) ?
      make_reduction("norm", result, self, dim, keepdim, in_dtype, out_dtype) :
      make_reduction("norm", result, self, dim, keepdim, out_dtype);

  if (iter.numel() == 0) {
    result.zero_();
  } else {
    norm_stub(iter.device_type(), iter, p);
  }
  return result;
}

static inline Tensor _norm(const Tensor &self, const Scalar& p) {
  if (self.is_sparse()) {
    // Sparse tensors need a different implementation because their values
    // are accessed with a different API than strided tensors
    return at::native_norm(self, p);
  } else {
    TORCH_CHECK(self.device().is_cpu() || self.is_cuda(),
                "norm only supports CPU AND CUDA device type, got: ", self.device().type());
    TORCH_CHECK(self.layout() == Layout::Strided,
                "norm only supports strided layout, got: ", self.layout());
    TORCH_CHECK(at::isFloatingType(self.scalar_type()) || at::isComplexType(self.scalar_type()),
                "norm only supports floating-point dtypes");

    ScalarType dtype = toValueType(self.scalar_type());
    Tensor result = create_reduction_result(self, IntArrayRef{}, false, dtype);
    return at::native::norm_out(result, self, p, IntArrayRef{}, false, c10::nullopt);
  }
}

Tensor &norm_out(const Tensor& self, const optional<Scalar>& p, IntArrayRef dim, bool keepdim, ScalarType dtype, Tensor& result) {
  return at::native::norm_out(result, self, p, dim, keepdim, optional<ScalarType>(dtype));
}

Tensor &norm_out(const Tensor& self, const optional<Scalar>& p, IntArrayRef dim, bool keepdim, Tensor& result) {
  return at::native::norm_out(result, self, p, dim, keepdim, c10::nullopt);
}

static Tensor norm(const Tensor& self, const optional<Scalar>& p, IntArrayRef dim, bool keepdim,
            optional<ScalarType> opt_dtype) {
  if (self.is_sparse()) {
    // Sparse tensors need a different implementation because their values
    // are accessed with a different API than strided tensors
    return at::native_norm(self, p, dim, keepdim, opt_dtype);
  } else {
    ScalarType out_dtype = value_or_else(opt_dtype, [&] {return toValueType(self.scalar_type());});
    Tensor result = create_reduction_result(self, dim, keepdim, out_dtype);
    return at::native::norm_out(result, self, p, dim, keepdim, opt_dtype);
  }
}

Tensor norm(const Tensor& self, const optional<Scalar>& p, IntArrayRef dim, bool keepdim, ScalarType dtype) {
  return at::native::norm(self, p, dim, keepdim, optional<ScalarType>(dtype));
}

Tensor norm(const Tensor& self, const optional<Scalar>& p, ScalarType dtype) {
  return at::native::norm(self, p, IntArrayRef{}, false, optional<ScalarType>(dtype));
}

Tensor norm(const Tensor& self, const optional<Scalar>& p, IntArrayRef dim, bool keepdim) {
  return at::native::norm(self, p, dim, keepdim, c10::nullopt);
}

// leave it so we support sparse tensors
Tensor norm(const Tensor& self, const Scalar& p) {
  return at::native::_norm(self, p);
}

// Note [all, any : uint8 compatibility]:
// ~~~~~~~~~~~~~~~~~~~~~~~~~~~~~~~~~~~~~~~~
// For NumPy comptability, `all` and `any` return
// Tensor of dtype `bool`. However for compatibility reason,
// for `uint8`, they return Tensor of same dtype `uint8`.
// Reference: https://github.com/pytorch/pytorch/pull/47878#issuecomment-747108561
inline const Tensor & _all(const Tensor & result, TensorIterator & iter) {
  if (iter.numel() == 0) {
    result.fill_(1);
  } else {
    and_stub(iter.device_type(), iter);
  }

  return result;
}

inline TensorIterator get_allany_iter(
    const Tensor& self,
    const Tensor& result,
    IntArrayRef dims,
    bool keepdim) {
  if (self.is_cuda()) {
    // As CUDA supports dynamic type casting, we use this overload of
    // `make_reduction`, which doesn't cast input to the result type i.e. kBool.,
    // otherwise we use the overload below which casts the input to kBool (which is
    // an extra operation).
    return meta::make_reduction(self, result, dims, keepdim, self.scalar_type());
  }
  return meta::make_reduction_from_out_ty(
      self, result, dims, keepdim, result.scalar_type());
}

Tensor all(const Tensor& self) {
  Tensor result;

  auto out_dtype =
      meta::check_allany_and_get_output_dtype("all", self, result, false);
  auto shape = meta::get_reduction_shape(self, {}, false);

  result = at::empty(shape, self.options().dtype(out_dtype));
  auto iter = get_allany_iter(self, result, {}, false);

  return _all(result, iter);
}

TORCH_IMPL_FUNC(all_out)
(const Tensor& self, int64_t dim, bool keepdim, const Tensor& result) {
  dim = maybe_wrap_dim(dim, self.dim());
  auto iter = get_allany_iter(self, result, dim, keepdim);
  auto mut_result = const_cast<Tensor&>(result);
  if (!_dimreduce_return_trivial(mut_result, self, 1, dim, keepdim)) {
    _all(mut_result, iter);
  }
}

inline const Tensor & _any(const Tensor & result, TensorIterator & iter) {
  if (iter.numel() == 0) {
    result.fill_(0);
  } else {
    or_stub(iter.device_type(), iter);
  }

  return result;
}

Tensor any(const Tensor& self) {
  Tensor result;

  auto out_dtype =
      meta::check_allany_and_get_output_dtype("any", self, result, false);
  auto shape = meta::get_reduction_shape(self, {}, false);

  result = at::empty(shape, self.options().dtype(out_dtype));
  auto iter = get_allany_iter(self, result, {}, false);

  return _any(result, iter);
}

TORCH_IMPL_FUNC(any_out)
(const Tensor& self, int64_t dim, bool keepdim, const Tensor& result) {
  dim = maybe_wrap_dim(dim, self.dim());
  auto iter = get_allany_iter(self, result, dim, keepdim);
  auto mut_result = const_cast<Tensor&>(result);
  if (!_dimreduce_return_trivial(mut_result, self, 0, dim, keepdim)) {
    _any(mut_result, iter);
  }
}

Tensor &amin_out(const Tensor& self, IntArrayRef dim, bool keepdim, Tensor& result) {
  TORCH_CHECK(self.scalar_type() == result.scalar_type(), "Expected the dtype for input and out to match, but got ",
              self.scalar_type(), " for input's dtype and ",  result.scalar_type(), " for out's dtype.");
  if (self.numel() == 0) {
    zero_numel_check_dims(self, dim, "amin()");
  }

  auto iter = make_reduction("amin", result, self, dim, keepdim, self.scalar_type());
  if (iter.numel() != 0) {
    min_values_stub(iter.device_type(), iter);
  }
  return result;
}

Tensor amin(const Tensor& self, IntArrayRef dim, bool keepdim) {
  Tensor result = at::empty({0}, self.options());
  return at::amin_out(result, self, dim, keepdim);
}

Tensor &amax_out(const Tensor& self, IntArrayRef dim, bool keepdim, Tensor& result) {
  TORCH_CHECK(self.scalar_type() == result.scalar_type(), "Expected the dtype for input and out to match, but got ",
              self.scalar_type(), " for input's dtype and ",  result.scalar_type(), " for out's dtype.");
  if (self.numel() == 0) {
    zero_numel_check_dims(self, dim, "amax()");
  }

  auto iter = make_reduction("amax", result, self, dim, keepdim, self.scalar_type());
  if (iter.numel() != 0) {
    max_values_stub(iter.device_type(), iter);
  }
  return result;
}

Tensor amax(const Tensor& self, IntArrayRef dim, bool keepdim) {
  Tensor result = at::empty({0}, self.options());
  return at::amax_out(result, self, dim, keepdim);
}

template <class Stub>
void argmax_argmin_impl(
    const Tensor& self,
    c10::optional<int64_t> dim,
    bool keepdim,
    const Tensor& result,
    Stub& stub) {
  c10::MaybeOwned<Tensor> in;
  DimVector dims;
  int64_t _dim = 0;

  if (dim.has_value()) {
    _dim = maybe_wrap_dim(dim.value(), self.dim());
    auto sizes = self.sizes();

    if (sizes[_dim] == 1) {
      result.fill_(0);
      return;
    }

    dims = IntArrayRef(_dim);
    in = c10::MaybeOwned<Tensor>::borrowed(self);
  } else {
    in = c10::MaybeOwned<Tensor>::owned(self.reshape({-1}));
    keepdim = false;
  }

  auto iter =
      meta::make_reduction(*in, result, dims, keepdim, self.scalar_type());

  if (iter.numel() != 0) {
    stub(iter.device_type(), iter);
  }
}

TORCH_IMPL_FUNC(argmax_out)
(const Tensor& self,
 c10::optional<int64_t> dim,
 bool keepdim,
 const Tensor& result) {
  argmax_argmin_impl(self, dim, keepdim, result, argmax_stub);
}

TORCH_IMPL_FUNC(argmin_out)
(const Tensor& self,
 c10::optional<int64_t> dim,
 bool keepdim,
 const Tensor& result) {
  argmax_argmin_impl(self, dim, keepdim, result, argmin_stub);
}

static double std_var_all_cpu(const Tensor& self, int64_t correction, bool take_sqrt) {
  const auto dtype = self.scalar_type();
  TORCH_CHECK(dtype == kDouble || dtype == kFloat,
              "std_var_all: Unsupported dtype ", dtype);

  auto mean = self.mean().item<double>();
  auto iter = TensorIteratorConfig()
      .add_input(self)
      .build();

  auto reduction = [&](int64_t begin, int64_t end, double thread_sum) {
    AT_DISPATCH_FLOATING_TYPES(iter.common_dtype(), "std_var_all_cpu", [&] {
      iter.serial_for_each([&] (char** data, const int64_t* strides, int64_t size0, int64_t size1) {
        const double local_mean = mean;
        const int64_t inner_stride = strides[0];
        const int64_t outer_stride = strides[1];

        double local_sum = 0.0;
        for (int64_t i = 0; i < size1; ++i) {
          const char* row_ptr = data[0] + outer_stride * i;
          for (int64_t j = 0; j < size0; ++j) {
            const auto ptr = reinterpret_cast<const scalar_t*>(row_ptr + inner_stride * j);
            auto dx = (static_cast<double>(*ptr) - local_mean);
            local_sum += dx * dx;
          }
        }
        thread_sum += local_sum;
      }, {begin, end});
    });

    return thread_sum;
  };

  // ((x - mean)**2).sum()
  const double sum_dx2 = at::parallel_reduce(
      0, iter.numel(), at::internal::GRAIN_SIZE, 0.0, reduction, std::plus<>{});

  const auto var = [&] () __ubsan_ignore_float_divide_by_zero__ {
    return sum_dx2 / std::max(int64_t{0}, self.numel() - correction);
  }();
  const auto result = take_sqrt ? std::sqrt(var) : var;

  if (dtype == kFloat) {
    // Convert to infinity if out of range for a float.
    // Doing it now prevents checked_convert failing later
    return static_cast<float>(result);
  }
  return result;
}

static Tensor& std_var_out(
    const char* fname, Tensor& result, const Tensor& self,
    c10::optional<IntArrayRef> dim, c10::optional<int64_t> correction_opt,
    bool keepdim, bool take_sqrt) {
  TORCH_CHECK(self.device().is_cpu() || self.device().is_cuda(),
              "std and var only supports tensors on a CPU or CUDA device, but got: ",
              self.device().type());
  TORCH_CHECK(self.layout() == Layout::Strided,
              "std and var only supports strided layout, got: ", self.layout());
  TORCH_CHECK(at::isFloatingType(self.scalar_type()) || at::isComplexType(self.scalar_type()),
              "std and var only support floating point and complex dtypes");

  if (at::isComplexType(self.scalar_type())) {
    // For complex, calculate variance of real and imaginary components
    // seperately then add to get overall variance.
    ScalarType dtype = c10::toValueType(get_dtype_from_result(result, {}));
    Tensor real_in = at::real(self);
    Tensor real_out = at::empty({0}, self.options().dtype(dtype));
    std_var_out(
        fname,
        real_out,
        real_in,
        dim,
        correction_opt,
        keepdim,
        /*take_sqrt=*/false);

    Tensor imag_in = at::imag(self);
    Tensor imag_out = at::empty({0}, self.options().dtype(dtype));
    std_var_out(
        fname,
        imag_out,
        imag_in,
        dim,
        correction_opt,
        keepdim,
        /*take_sqrt=*/false);

    at::add_out(result, real_out, imag_out);
    if (take_sqrt) {
      at::sqrt_out(result, result);
    }
    return result;
  }

  // Computation for floating point
  const auto correction = correction_opt.value_or(1);
  ScalarType dtype = get_dtype_from_result(result, {});
  auto iter = make_reduction(fname, result, self, dim, keepdim, dtype);

  if (iter.numel() == 0) {
    // Trivial reduction
    result.fill_(std::numeric_limits<double>::quiet_NaN());
    return result;
  } else if (
      result.numel() == 1 && iter.device_type() == kCPU &&
      iter.common_dtype() != kBFloat16 && iter.common_dtype() != kHalf) {
    // NOTE: CPU performance significantly regressed when attempting to port to
    // ATen,
    //   so all-reduce has a custom implementation.
    //   See https://github.com/pytorch/pytorch/pull/43858.
    result.fill_(std_var_all_cpu(self, correction, take_sqrt));
  } else {
    std_var_stub(iter.device_type(), iter, correction, take_sqrt);
  }
  return result;
}

static std::tuple<Tensor&, Tensor&> std_var_mean_out(
    const char* fname, Tensor& result1, Tensor& result2, const Tensor& self,
    c10::optional<IntArrayRef> dim, c10::optional<int64_t> correction_opt,
    bool keepdim, bool take_sqrt) {
  AT_ASSERT(result1.defined() && result2.defined());
  TORCH_CHECK(self.device().is_cpu() || self.is_cuda(),
              fname, " only supports tensors on a CPU or CUDA device, got: ",
              self.device().type());
  TORCH_CHECK(self.layout() == Layout::Strided,
              fname, " only supports strided layout, got: ", self.layout());
  TORCH_CHECK(at::isFloatingType(self.scalar_type()) || at::isComplexType(self.scalar_type()),
              fname, " only support floating point and complex dtypes");
  TORCH_CHECK(result1.scalar_type() == c10::toValueType(result2.scalar_type()),
              fname, " expected result1 to be real and match the precision of result2. Got ",
              result1.scalar_type(), " and ", result2.scalar_type(), ".");

  if (at::isComplexType(self.scalar_type())) {
    // For complex, calculate for real and imaginary components seperately then combine as:
    // variance = var_real + var_imag
    // mean = mean_real + j * mean_imag
    ScalarType dtype = c10::toValueType(get_dtype_from_result(result1, {}));
    Tensor real_in = at::real(self);
    Tensor real_out_var = at::empty({0}, self.options().dtype(dtype));
    Tensor real_out_mean = at::empty({0}, self.options().dtype(dtype));
    std_var_mean_out(
        fname,
        real_out_var,
        real_out_mean,
        real_in,
        dim,
        correction_opt,
        keepdim,
        /*take_sqrt=*/false);

    Tensor imag_in = at::imag(self);
    Tensor imag_out_var = at::empty({0}, self.options().dtype(dtype));
    Tensor imag_out_mean = at::empty({0}, self.options().dtype(dtype));
    std_var_mean_out(
        fname,
        imag_out_var,
        imag_out_mean,
        imag_in,
        dim,
        correction_opt,
        keepdim,
        /*take_sqrt=*/false);

    at::add_out(result1, real_out_var, imag_out_var);
    if (take_sqrt) {
      at::sqrt_out(result1, result1);
    }
    at::complex_out(result2, real_out_mean, imag_out_mean);
    return std::tuple<Tensor&, Tensor&>(result1, result2);
  }

  // Computation for floating point
  const auto correction = correction_opt.value_or(1);
  ScalarType dtype = get_dtype_from_result(result1, {});
  auto iter =
      make_reduction(fname, result1, result2, self, dim, keepdim, dtype);

  if (iter.numel() == 0) {
    // Trivial reduction
    result1.fill_(std::numeric_limits<double>::quiet_NaN());
    result2.fill_(std::numeric_limits<double>::quiet_NaN());
  } else {
    std_var_stub(iter.device_type(), iter, correction, take_sqrt);
  }
  return std::tuple<Tensor&, Tensor&>(result1, result2);
}

std::tuple<Tensor, Tensor> var_mean(
    const Tensor& self, IntArrayRef dim, bool unbiased, bool keepdim) {
  return at::var_mean(self, /*dim=*/c10::optional<IntArrayRef>(dim),
                      /*correction=*/int64_t{unbiased ? 1 : 0}, keepdim);
}

std::tuple<Tensor, Tensor> std_mean(
    const Tensor& self, IntArrayRef dim, bool unbiased, bool keepdim) {
  return at::std_mean(self, /*dim=*/c10::optional<IntArrayRef>(dim),
                      /*correction=*/int64_t{unbiased ? 1 : 0}, keepdim);
}

std::tuple<Tensor, Tensor> std_mean(const Tensor& self, bool unbiased) {
  return at::std_mean(
      self, /*dim=*/c10::nullopt, /*correction=*/int64_t{unbiased ? 1 : 0});
}

std::tuple<Tensor, Tensor> var_mean(const Tensor& self, bool unbiased) {
  return at::var_mean(
      self, /*dim=*/c10::nullopt, /*correction=*/int64_t{unbiased ? 1 : 0});
}

std::tuple<Tensor&, Tensor&> var_mean_out(
    Tensor& result1, Tensor& result2, const Tensor& self, IntArrayRef dim,
    int64_t correction, bool keepdim) {
  return std_var_mean_out(
      "var_mean", result1, result2, self, dim, correction, keepdim, false);
}

static TensorOptions options_to_value_type(TensorOptions opts) {
  auto scalar_type = typeMetaToScalarType(opts.dtype());
  return opts.dtype(c10::toValueType(scalar_type));
}

std::tuple<Tensor, Tensor> var_mean(
    const Tensor& self, c10::optional<IntArrayRef> dim,
    c10::optional<int64_t> correction, bool keepdim) {
  Tensor result1 = at::empty({0}, options_to_value_type(self.options()));
  Tensor result2 = at::empty({0}, self.options());
  return std_var_mean_out(
      "var_mean", result1, result2, self, dim, correction, keepdim, false);
}

std::tuple<Tensor, Tensor> std_mean(
    const Tensor& self, c10::optional<IntArrayRef> dim,
    c10::optional<int64_t> correction, bool keepdim) {
  Tensor result1 = at::empty({0}, options_to_value_type(self.options()));
  Tensor result2 = at::empty({0}, self.options());
  return std_var_mean_out(
      "std_mean", result1, result2, self, dim, correction, keepdim, true);
}

Tensor var(const Tensor& self, bool unbiased) {
  return at::var(
      self, /*dim=*/c10::nullopt, /*correction=*/int64_t{unbiased ? 1 : 0});
}

Tensor var(const Tensor& self, IntArrayRef dim, bool unbiased, bool keepdim) {
  return at::var(self, /*dim=*/c10::optional<IntArrayRef>(dim),
                 /*correction=*/int64_t{unbiased ? 1 : 0}, keepdim);
}

Tensor& var_out(const Tensor& self, IntArrayRef dim, bool unbiased, bool keepdim, Tensor& result) {
  return at::var_out(result, self, /*dim=*/c10::optional<IntArrayRef>(dim),
                     /*correction=*/int64_t{unbiased ? 1 : 0}, keepdim);
}

Tensor std(const Tensor& self, bool unbiased) {
  return at::std(
      self, /*dim=*/c10::nullopt, /*correction=*/int64_t{unbiased ? 1 : 0});
}

Tensor std(const Tensor& self, IntArrayRef dim, bool unbiased, bool keepdim) {
  return at::std(self, /*dim=*/c10::optional<IntArrayRef>(dim),
                 /*correction=*/int64_t{unbiased ? 1 : 0}, keepdim);
}

Tensor& std_out(const Tensor& self, IntArrayRef dim, bool unbiased, bool keepdim, Tensor& result) {
  return at::std_out(result, self, /*dim=*/c10::optional<IntArrayRef>(dim),
                     /*correction=*/int64_t{unbiased ? 1 : 0}, keepdim);
}

Tensor std(const Tensor& self, c10::optional<IntArrayRef> dim,
           c10::optional<int64_t> correction, bool keepdim) {
  Tensor result = at::empty({0}, options_to_value_type(self.options()));
  return std_var_out("std", result, self, dim, correction, keepdim, true);
}

Tensor& std_out(
    const Tensor& self, c10::optional<IntArrayRef> dim,
    c10::optional<int64_t> correction, bool keepdim, Tensor& result) {
  return std_var_out("std", result, self, dim, correction, keepdim, true);
}

Tensor& var_out(
    const Tensor& self, c10::optional<IntArrayRef> dim,
    c10::optional<int64_t> correction, bool keepdim, Tensor& result) {
  return std_var_out("var", result, self, dim, correction, keepdim, false);
}

Tensor var(
    const Tensor& self, c10::optional<IntArrayRef> dim,
    c10::optional<int64_t> correction, bool keepdim) {
  Tensor result = at::empty({0}, options_to_value_type(self.options()));
  return std_var_out("var", result, self, dim, correction, keepdim, false);
}

Tensor std(const Tensor& self, DimnameList dim, bool unbiased, bool keepdim) {
  return at::std(self, dimnames_to_positions(self, dim), unbiased, keepdim);
}

Tensor& std_out(const Tensor& self, DimnameList dim, bool unbiased, bool keepdim, Tensor& result) {
  return at::std_out(result, self, dimnames_to_positions(self, dim), unbiased, keepdim);
}

Tensor var(const Tensor& self, DimnameList dim, bool unbiased, bool keepdim) {
  return at::var(self, dimnames_to_positions(self, dim), unbiased, keepdim);
}

Tensor& var_out(const Tensor& self, DimnameList dim, bool unbiased, bool keepdim, Tensor& result) {
  return at::var_out(
      result, self, dimnames_to_positions(self, dim), unbiased, keepdim);
}

std::tuple<Tensor,Tensor> var_mean(const Tensor& self, DimnameList dim, bool unbiased, bool keepdim) {
  return at::var_mean(self, dimnames_to_positions(self, dim), unbiased, keepdim);
}

std::tuple<Tensor,Tensor> std_mean(const Tensor& self, DimnameList dim, bool unbiased, bool keepdim) {
  return at::std_mean(self, dimnames_to_positions(self, dim), unbiased, keepdim);
}

Tensor std(const Tensor& self, DimnameList dim, c10::optional<int64_t> correction, bool keepdim) {
  return at::std(self, dimnames_to_positions(self, dim), correction, keepdim);
}

Tensor& std_out(const Tensor& self, DimnameList dim, c10::optional<int64_t> correction,
                bool keepdim, Tensor& result) {
  return at::std_out(result, self, dimnames_to_positions(self, dim), correction, keepdim);
}

Tensor var(const Tensor& self, DimnameList dim, c10::optional<int64_t> correction, bool keepdim) {
  return at::var(self, dimnames_to_positions(self, dim), correction, keepdim);
}

Tensor& var_out(const Tensor& self, DimnameList dim, c10::optional<int64_t> correction,
                bool keepdim, Tensor& result) {
  return at::var_out(
      result, self, dimnames_to_positions(self, dim), correction, keepdim);
}

std::tuple<Tensor,Tensor> var_mean(const Tensor& self, DimnameList dim,
                                   c10::optional<int64_t> correction, bool keepdim) {
  return at::var_mean(self, dimnames_to_positions(self, dim), correction, keepdim);
}

std::tuple<Tensor,Tensor> std_mean(const Tensor& self, DimnameList dim,
                                   c10::optional<int64_t> correction, bool keepdim) {
  return at::std_mean(self, dimnames_to_positions(self, dim), correction, keepdim);
}

Tensor& norm_out(const Tensor& self, const optional<Scalar>& p, DimnameList dim, bool keepdim, ScalarType dtype, Tensor& result) {
  return at::norm_out(result, self, p, dimnames_to_positions(self, dim), keepdim, dtype);
}

Tensor& norm_out(const Tensor& self, const optional<Scalar>& p, DimnameList dim, bool keepdim, Tensor& result) {
  return at::norm_out(result, self, p, dimnames_to_positions(self, dim), keepdim);
}

Tensor norm(const Tensor& self, const optional<Scalar>& p, DimnameList dim, bool keepdim, ScalarType dtype) {
  return at::norm(self, p, dimnames_to_positions(self, dim), keepdim, dtype);
}

Tensor norm(const Tensor& self, const optional<Scalar>& p, DimnameList dim, bool keepdim) {
  return at::norm(self, p, dimnames_to_positions(self, dim), keepdim);
}

Tensor any(const Tensor& self, Dimname dim, bool keepdim) {
  reportNYIDimnameOverload("any");
}
Tensor& any_out(const Tensor &self, Dimname dim, bool keepdim, Tensor& result) {
  reportNYIDimnameOverload("any");
}
Tensor all(const Tensor& self, Dimname dim, bool keepdim) {
  reportNYIDimnameOverload("all");
}
Tensor& all_out(const Tensor &self, Dimname dim, bool keepdim, Tensor& result) {
  reportNYIDimnameOverload("all");
}
Tensor logcumsumexp(const Tensor& self, Dimname dim) {
  return at::logcumsumexp(self, dimname_to_position(self, dim));
}
Tensor& logcumsumexp_out(const Tensor& self, Dimname dim, Tensor& result) {
  return at::logcumsumexp_out(result, self, dimname_to_position(self, dim));
}
Tensor cumsum(const Tensor& self, Dimname dim, c10::optional<ScalarType> dtype) {
  return at::cumsum(self, dimname_to_position(self, dim), dtype);
}
Tensor& cumsum_(Tensor& self, Dimname dim, c10::optional<ScalarType> dtype) {
  return at::cumsum_out(self, self, dimname_to_position(self, dim), dtype);
}
Tensor& cumsum_out(const Tensor& self, Dimname dim, c10::optional<ScalarType> dtype, Tensor& result) {
  return at::cumsum_out(result, self, dimname_to_position(self, dim), dtype);
}
Tensor cumprod(const Tensor& self, Dimname dim, c10::optional<ScalarType> dtype) {
  return at::cumprod(self, dimname_to_position(self, dim), dtype);
}
Tensor& cumprod_(Tensor& self, Dimname dim, c10::optional<ScalarType> dtype) {
  return at::cumprod_out(self, self, dimname_to_position(self, dim), dtype);
}
Tensor& cumprod_out(const Tensor& self, Dimname dim, c10::optional<ScalarType> dtype, Tensor& result) {
  return at::cumprod_out(result, self, dimname_to_position(self, dim), dtype);
}
std::tuple<Tensor, Tensor> cummax(const Tensor& self, Dimname dim) {
  return at::cummax(self, dimname_to_position(self, dim));
}
std::tuple<Tensor&, Tensor&> cummax_out(const Tensor& self, Dimname dim, Tensor& values, Tensor& indices) {
  return at::cummax_out(values, indices, self, dimname_to_position(self, dim));
}
std::tuple<Tensor, Tensor> cummin(const Tensor& self, Dimname dim) {
  return at::cummin(self, dimname_to_position(self, dim));
}
std::tuple<Tensor&, Tensor&> cummin_out(const Tensor& self, Dimname dim, Tensor& values, Tensor& indices) {
  return at::cummin_out(values, indices, self, dimname_to_position(self, dim));
}

Tensor dist(const Tensor &self, const Tensor& other, const Scalar& p){
  return at::norm(self - other, p);
}

bool cpu_equal(const Tensor& self, const Tensor& other) {
  if (!at::namedinference::are_names_equal(
        self.unsafeGetTensorImpl(), other.unsafeGetTensorImpl())) {
    return false;
  }
  at::NoNamesGuard guard;
  TORCH_CHECK(self.device() == other.device(), "Cannot compare two tensors on "
              "different devices. Got: ", self.device(), " and ", other.device());
  TORCH_CHECK(self.dtype() == other.dtype(),
              "Expected object of scalar type ", self.dtype(), " but got scalar type ",
              other.dtype(), " for argument 'other'");
  if (!self.is_same_size(other)) {
    return false;
  }
  std::atomic<bool> result{true};
  auto iter = TensorIteratorConfig()
    .add_input(self)
    .add_input(other)
    .allow_cpu_scalars(true)
    .promote_inputs_to_common_dtype(true)
    .build();

  AT_DISPATCH_ALL_TYPES_AND_COMPLEX_AND3(kBool, kBFloat16, kHalf, iter.input_dtype(), "equal_cpu", [&] {
    iter.for_each([&](char** data, const int64_t *strides, int64_t dim_size) {
      if (!result) {
          return;
      }
      char* self_data = data[0];
      char* other_data = data[1];
      for (int64_t i = 0; i < dim_size; ++i) {
        if (*((scalar_t*)self_data) != *((scalar_t*)other_data)) {
          result = false;
          return;
        }
        self_data += strides[0];
        other_data += strides[1];
      }
    });
  });
  return result.load();
}

// max(dim), min(dim), topk(dim), mode(dim), are examples of reduction
// functions that select values. value_selecting_reduction_backward is the
// backward function for those operators; it propagates the grad to the
// specific value locations referred to at `indices`.
Tensor value_selecting_reduction_backward(const Tensor& grad, int64_t dim, const Tensor& indices, IntArrayRef sizes, bool keepdim) {
  if (!keepdim && sizes.size() > 0) {
    auto grad_ = grad.unsqueeze(dim);
    auto indices_ = indices.unsqueeze(dim);
    return at::zeros(sizes, grad_.options()).scatter_(dim, indices_, grad_);
  }
  return at::zeros(sizes, grad.options()).scatter_(dim, indices, grad);
}

} // namespace native
} // namespace at<|MERGE_RESOLUTION|>--- conflicted
+++ resolved
@@ -173,53 +173,6 @@
   meta_func_cum_ops(*this, "cumprod", self, dim, dtype);
 }
 
-<<<<<<< HEAD
-=======
-TORCH_META_FUNC2(sum, dim_IntList)
-(const Tensor& self, IntArrayRef dim, bool keepdim, optional<ScalarType> opt_dtype) {
-  ScalarType dtype;
-  const auto& result = maybe_get_output();
-
-  if (result.defined()) {
-    dtype = opt_dtype.value_or(result.scalar_type());
-  } else {
-    dtype = at::native::get_dtype_from_self(self, opt_dtype, true);
-  }
-
-  DimVector dims(dim);
-  maybe_wrap_dims(dims, self.dim());
-
-  auto shape = get_reduction_shape(self, dims, keepdim);
-  set_output(shape, self.options().dtype(dtype));
-  namedinference::propagate_names_for_reduction(result, self, dims, keepdim);
-}
-
-} // namespace meta
-
-namespace meta {
-
-TORCH_META_FUNC(aminmax)
-(const Tensor& self, c10::optional<int64_t> dim_opt, bool keepdim) {
-  DimVector shape;
-  if (dim_opt.has_value()) {
-    auto dim = maybe_wrap_dim(dim_opt.value(), self.ndimension());
-    native::zero_numel_check_dims(self, dim, "aminmax");
-    shape = get_reduction_shape(self, dim, keepdim);
-  } else {
-    TORCH_CHECK(
-        self.numel() > 0,
-        "aminmax(): cannot compute aminmax over an empty dimension as the "
-        "operation has no identity.");
-    if (keepdim) {
-      shape = DimVector(self.ndimension(), 1);
-    }
-  }
-  const auto options = self.options();
-  this->set_output(0, shape, options);
-  this->set_output(1, shape, options);
-}
-
->>>>>>> 8f6f40e8
 } // namespace meta
 
 namespace meta {
