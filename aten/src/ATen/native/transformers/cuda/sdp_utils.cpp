--- conflicted
+++ resolved
@@ -18,6 +18,26 @@
 #include <c10/util/string_view.h>
 #include <cmath>
 #include <functional>
+#include <iostream>
+
+/**
+* Note [SDPA Runtime Dispatch]
+* SDPA relies on a runtime dispatch mechanism to select the appropriate
+* kernel. This file contains exposes this through the `select_sdp_backend`
+* The basic structure of this function is to call `priority_order` to get a
+* list of backends to try, and then iterate through them until one succeeds.
+* Each backend defines a use_<backend> function that returns true if the
+* backend can be run with the given SDP parameters. The use_<backend> function
+* will iterate over a list of "filters" that check for specific properties of
+* the SDP parameters. If all filters pass, the backend can be used and use_<backend>
+* returns true. If any filter fails, then use_<backend> returns false.
+*
+* In order to aid in debugging, each filter takes sdp_params and a debug flag.
+* If the debug flag is set, the filter will print a warning message if it fails.
+* The behavior of select_sdp_backend is to return the first backend that
+* succeeds. If no backend is viable then it will run each use_<backend> function
+* with debug=true and return SDPBackend::error.
+*/
 
 namespace sdp {
 namespace {
@@ -66,268 +86,6 @@
   return default_order;
 }
 
-<<<<<<< HEAD
-template <typename dtype_vector>
-bool check_tensor_dtype(
-    sdp_params params,
-    dtype_vector allowed_dtypes,
-    bool debug) {
-  auto query_dtype = params.query.dtype();
-  if (!(query_dtype == params.key.dtype() &&
-        query_dtype == params.value.dtype() &&
-        (std::find(allowed_dtypes.begin(), allowed_dtypes.end(), query_dtype) !=
-         allowed_dtypes.end()))) {
-    if (debug) {
-      TORCH_WARN(
-          "Expected query, key and value to all be of dtype: {",
-          c10::Join(", ", allowed_dtypes),
-          "}. Got ",
-          "Query dtype: ",
-          params.query.dtype(),
-          ", Key dtype: ",
-          params.key.dtype(),
-          ", and Value dtype: ",
-          params.value.dtype(),
-          " instead.");
-    }
-    return false;
-  }
-  return true;
-}
-
-
-bool try_broadcast_param_size(
-    const c10::SymInt q_size,
-    const c10::SymInt k_size,
-    const c10::SymInt v_size,
-    c10::string_view param_name,
-    bool debug) {
-  auto max_size = std::max({q_size, k_size, v_size});
-  if ((q_size != max_size && q_size != 1) ||
-      (k_size != max_size && k_size != 1) ||
-      (v_size != max_size && v_size != 1)) {
-    if (debug) {
-      TORCH_WARN(
-          "Both fused kernels require query, key and value to have broadcastable ",
-          param_name,
-          "got Query ",
-          param_name,
-          q_size,
-          ", Key ",
-          param_name,
-          k_size,
-          ", Value ",
-          param_name,
-          v_size,
-          " instead.");
-    }
-    return false;
-  }
-  return true;
-}
-
-bool check_for_seq_len_0_and_consistent_head_dim_nested_tensor_helper(
-    at::Tensor param,
-    c10::string_view param_name,
-    bool debug) {
-  const auto nt_tensor_impl = at::native::get_nested_tensor_impl(param);
-  const at::Tensor& sizes = nt_tensor_impl->get_nested_sizes();
-  auto num_head_dims = nt_tensor_impl->opt_size(1);
-  if (!num_head_dims.has_value()) {
-    // num_head_dims is ragged
-    if (debug) {
-      TORCH_WARN(
-          "Fused kernels do not support ragged num_head_dims, ",
-          param_name,
-          "has a ragged num_heads.");
-    }
-    return false;
-  }
-
-  auto* sizes_ptr = sizes.data_ptr<int64_t>();
-  const int64_t n_tensors = param.size(0);
-  const int64_t size_tensor_stride = sizes.stride(0);
-
-  // This is being called inside sdp with shape [batch, heads, {seq_len}, dim]
-  for (const auto i : c10::irange(n_tensors)) {
-    if (sizes_ptr[(i * size_tensor_stride) + 1] == 0) {
-      if (debug) {
-        TORCH_WARN(
-            "Fused kernels do not support seq_len == 0, ",
-            param_name,
-            "has a seq len of 0.");
-      }
-      return false;
-    }
-  }
-  return true;
-}
-
-bool check_for_seq_len_0_nested_tensor(sdp_params params, bool debug) {
-  // When this function is called we are assured that the nt is dim==4
-  if (!has_for_nested_inputs(params)) {
-    return true;
-  }
-
-  bool q_is_safe = params.query.is_nested()
-      ? check_for_seq_len_0_and_consistent_head_dim_nested_tensor_helper(
-            params.query, "query ", debug)
-      : true;
-  // short circuit if any is unsafe
-  if (!q_is_safe) {
-    return false;
-  }
-
-  bool k_is_safe = params.key.is_nested()
-      ? check_for_seq_len_0_and_consistent_head_dim_nested_tensor_helper(
-            params.key, "key ", debug)
-      : true;
-  if (!k_is_safe) {
-    return false;
-  }
-
-  bool v_is_safe = params.value.is_nested()
-      ? check_for_seq_len_0_and_consistent_head_dim_nested_tensor_helper(
-            params.value, "value ", debug)
-      : true;
-  if (!v_is_safe) {
-    return false;
-  }
-
-  // We now know none of the inputs have ragged num_heads, so we can safely
-  // access .size(1)
-  auto q_num_heads = params.query.size(1);
-  auto k_num_heads = params.key.size(1);
-  auto v_num_heads = params.value.size(1);
-  bool same_num_heads =
-      q_num_heads == k_num_heads && q_num_heads == v_num_heads;
-
-  if (!same_num_heads) {
-    return try_broadcast_param_size(
-        q_num_heads, k_num_heads, v_num_heads, "num heads ", debug);
-  }
-
-  return true;
-}
-
-bool check_requires_grad_and_nested(sdp_params params, bool debug) {
-  // If we fail both checks then we return false
-  if (has_for_nested_inputs(params) && input_requires_grad(params)) {
-    if (debug) {
-      TORCH_WARN(
-          "Memory efficient attention currently doesn't support training with NT inputs.");
-    }
-    return false;
-  }
-  return true;
-}
-
-bool check_for_attn_mask(sdp_params params, bool debug) {
-  if (params.has_attn_mask) {
-    if (debug) {
-      TORCH_WARN("Both fused kernels do not support non-null attn_mask.");
-    }
-    return false;
-  }
-  return true;
-}
-
-bool check_tensor_shapes(sdp_params params, bool debug) {
-  auto query_dim = params.query.dim();
-  if (!(query_dim == params.key.dim() && query_dim == params.value.dim() &&
-        (query_dim == 4))) {
-    if (debug) {
-      TORCH_WARN(
-          "Both fused kernels requires query, key and value to be 4 dimensional, but got Query dim: ",
-          query_dim,
-          ", Key dim: ",
-          params.key.dim(),
-          ", Value dim: ",
-          params.value.dim(),
-          " instead.");
-    }
-    return false;
-  }
-  return true;
-}
-
-bool check_safe_kv_broadcast(at::Tensor param, bool debug) {
-  const auto nt_tensor_impl = at::native::get_nested_tensor_impl(param);
-  auto seq_len = nt_tensor_impl->opt_size(2);
-  if (!seq_len.has_value()) {
-    if (debug) {
-      TORCH_WARN(
-          "For both fused kernels, if one of key/value batch_size requires "
-          "broadcasting and the other does not, then the other must have a ",
-          "consistent seq_len dim.")
-    }
-    return false;
-  }
-  return true;
-}
-
-bool check_batch_size_and_num_heads(sdp_params params, bool debug) {
-  // This is expected to be called after check_tensor_shapes ensuring that the
-  // size() calls won't error since the inputs are all 4 dimensional
-  auto q_batch_size = params.query.sym_size(0);
-  auto k_batch_size = params.key.sym_size(0);
-  auto v_batch_size = params.value.sym_size(0);
-
-  bool has_nested_input = has_for_nested_inputs(params);
-  bool same_batch_size =
-      q_batch_size == k_batch_size && q_batch_size == v_batch_size;
-
-  // num_heads logic for nested input is checked in
-  // check_for_seq_len_0_nested_tensor as there is handling there to make sure
-  // num_heads is not ragged
-  if (has_nested_input) {
-    bool broadcastable_batch_size = true;
-    if (!same_batch_size) {
-      // try to broadcast batchsize
-      broadcastable_batch_size = try_broadcast_param_size(
-          q_batch_size, k_batch_size, v_batch_size, "batch size ", debug);
-
-      // if only one of k or v require broadcasting of batch size, the other
-      // must have a consistent seq_len dim
-      if (broadcastable_batch_size) {
-        if (k_batch_size == 1 && v_batch_size != 1 &&
-            !check_safe_kv_broadcast(params.value, debug)) {
-          return false;
-        }
-        if (v_batch_size == 1 && k_batch_size != 1 &&
-            !check_safe_kv_broadcast(params.key, debug)) {
-          return false;
-        }
-      }
-    }
-    return broadcastable_batch_size;
-  }
-
-  auto q_num_heads = params.query.sym_size(1);
-  auto k_num_heads = params.key.sym_size(1);
-  auto v_num_heads = params.value.sym_size(1);
-  bool same_num_heads =
-      q_num_heads == k_num_heads && q_num_heads == v_num_heads;
-
-  if (!(same_batch_size && same_num_heads)) {
-    if (debug) {
-      TORCH_WARN(
-          "For dense inputs, both fused kernels require query, key and value to have the same batch_size and num_heads. ",
-          "Query.sizes(): ",
-          params.query.sizes(),
-          ", Key sizes(): ",
-          params.key.sizes(),
-          ", Value sizes(): ",
-          params.value.sizes(),
-          " instead. To broadcast dense inputs, try using unsqueeze and expand_to before passing them into the kernel.");
-    }
-    return false;
-  }
-  return true;
-}
-
-=======
->>>>>>> 256fed02
 bool check_head_dim_size(sdp_params params, bool debug) {
   const auto query_size_last = params.query.sym_size(-1);
   const auto key_size_last = params.key.sym_size(-1);
@@ -505,7 +263,9 @@
       check_head_dim_size,
       check_gpu_sm75_or_greater,
       check_requires_grad_and_head_dim_gt64_and_sm_ge86_lt90,
-      check_for_seq_len_0_nested_tensor);
+      check_for_seq_len_0_nested_tensor,
+      check_nonzero_sequence_lengths,
+      check_last_dim_stride_equals_1);
   for (auto& constraint : constraints) {
     if (!constraint(params, debug)) {
       return false;
@@ -541,9 +301,10 @@
       check_requires_grad_and_nested,
       check_tensor_shapes,
       check_batch_size_and_num_heads,
-      check_for_attn_mask,
       check_head_dim_size_mem_efficient,
-      check_for_seq_len_0_nested_tensor);
+      check_for_seq_len_0_nested_tensor,
+      check_nonzero_sequence_lengths,
+      check_last_dim_stride_equals_1);
   for (auto& constraint : constraints) {
     if (!constraint(params, debug)) {
       return false;
