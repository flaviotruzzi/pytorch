--- conflicted
+++ resolved
@@ -486,12 +486,8 @@
       cpu_padding<scalar_t, ReflectionPad>(output, input, param);
     });
   } else {
-<<<<<<< HEAD
-    AT_DISPATCH_FLOATING_AND_COMPLEX_TYPES(input.scalar_type(), "reflection_pad1d", [&] {
-=======
     AT_DISPATCH_ALL_TYPES_AND_COMPLEX_AND(kBFloat16, input.scalar_type(),
         "reflection_pad1d", [&] {
->>>>>>> 256fed02
       cpu_padding<scalar_t, ReflectionPad>(output, input, param);
     });
   }
@@ -500,7 +496,8 @@
 void reflection_pad1d_backward_kernel_impl(
     const Tensor& grad_input, const Tensor& grad_output, IntArrayRef padding) {
   PaddingParams param{grad_input, grad_output, padding};
-  AT_DISPATCH_FLOATING_AND_COMPLEX_TYPES(grad_output.scalar_type(), "reflection_pad1d_backward", [&] {
+  AT_DISPATCH_FLOATING_AND_COMPLEX_TYPES_AND1(kBFloat16, grad_output.scalar_type(),
+      "reflection_pad1d_backward", [&] {
     cpu_padding_backward<scalar_t, ReflectionPad>(grad_input, grad_output, param);
   });
 }
@@ -516,23 +513,15 @@
   } else {
     switch (input.suggest_memory_format()) {
       case at::MemoryFormat::Contiguous: {
-<<<<<<< HEAD
-        AT_DISPATCH_FLOATING_AND_COMPLEX_TYPES(input.scalar_type(), "reflection_pad2d", [&] {
-=======
         AT_DISPATCH_ALL_TYPES_AND_COMPLEX_AND(kBFloat16, input.scalar_type(),
             "reflection_pad2d", [&] {
->>>>>>> 256fed02
           cpu_padding<scalar_t, ReflectionPad>(output, input, param);
         });
         break;
       }
       case at::MemoryFormat::ChannelsLast: {
-<<<<<<< HEAD
-        AT_DISPATCH_FLOATING_AND_COMPLEX_TYPES(input.scalar_type(), "reflection_pad2d_channels_last", [&]{
-=======
         AT_DISPATCH_ALL_TYPES_AND_COMPLEX_AND(kBFloat16, input.scalar_type(),
             "reflection_pad2d_channels_last", [&]{
->>>>>>> 256fed02
           cpu_padding_channels_last<scalar_t, ReflectionPad>(output, input, param);
         });
         break;
@@ -548,13 +537,15 @@
   PaddingParams param{grad_input, grad_output, padding};
   switch (grad_output.suggest_memory_format()) {
     case at::MemoryFormat::Contiguous: {
-      AT_DISPATCH_FLOATING_AND_COMPLEX_TYPES(grad_output.scalar_type(), "reflection_pad2d_backward", [&] {
+      AT_DISPATCH_FLOATING_AND_COMPLEX_TYPES_AND1(kBFloat16, grad_output.scalar_type(),
+          "reflection_pad2d_backward", [&] {
         cpu_padding_backward<scalar_t, ReflectionPad>(grad_input, grad_output, param);
       });
       break;
     }
     case at::MemoryFormat::ChannelsLast: {
-      AT_DISPATCH_FLOATING_AND_COMPLEX_TYPES(grad_output.scalar_type(), "reflection_pad2d_backward_channels_last", [&]{
+      AT_DISPATCH_FLOATING_AND_COMPLEX_TYPES_AND1(kBFloat16, grad_output.scalar_type(),
+          "reflection_pad2d_backward_channels_last", [&]{
         cpu_padding_backward_channels_last<scalar_t, ReflectionPad>(grad_input, grad_output, param);
       });
       break;
@@ -612,12 +603,8 @@
 // replication padding
 void replication_pad1d_kernel_impl(const Tensor& output, const Tensor& input, IntArrayRef padding) {
   PaddingParams param{input, output, padding};
-<<<<<<< HEAD
-  AT_DISPATCH_FLOATING_AND_COMPLEX_TYPES(input.scalar_type(), "replication_pad1d", [&] {
-=======
   AT_DISPATCH_ALL_TYPES_AND_COMPLEX_AND(kBFloat16, input.scalar_type(),
       "replication_pad1d", [&] {
->>>>>>> 256fed02
     cpu_padding<scalar_t, ReplicationPad>(output, input, param);
   });
 }
@@ -625,7 +612,8 @@
 void replication_pad1d_backward_kernel_impl(
     const Tensor& grad_input, const Tensor& grad_output, IntArrayRef padding) {
   PaddingParams param{grad_input, grad_output, padding};
-  AT_DISPATCH_FLOATING_AND_COMPLEX_TYPES(grad_output.scalar_type(), "replication_pad1d_backward", [&] {
+  AT_DISPATCH_FLOATING_AND_COMPLEX_TYPES_AND1(kBFloat16, grad_output.scalar_type(),
+      "replication_pad1d_backward", [&] {
     cpu_padding_backward<scalar_t, ReplicationPad>(grad_input, grad_output, param);
   });
 }
@@ -634,23 +622,15 @@
   PaddingParams param{input, output, padding};
   switch (input.suggest_memory_format()) {
     case at::MemoryFormat::Contiguous: {
-<<<<<<< HEAD
-      AT_DISPATCH_FLOATING_AND_COMPLEX_TYPES(input.scalar_type(), "replication_pad2d", [&] {
-=======
       AT_DISPATCH_ALL_TYPES_AND_COMPLEX_AND(kBFloat16, input.scalar_type(),
           "replication_pad2d", [&] {
->>>>>>> 256fed02
         cpu_padding<scalar_t, ReplicationPad>(output, input, param);
       });
       break;
     }
     case at::MemoryFormat::ChannelsLast: {
-<<<<<<< HEAD
-      AT_DISPATCH_FLOATING_AND_COMPLEX_TYPES(input.scalar_type(), "replication_pad2d_channels_last", [&]{
-=======
       AT_DISPATCH_ALL_TYPES_AND_COMPLEX_AND(kBFloat16, input.scalar_type(),
           "replication_pad2d_channels_last", [&]{
->>>>>>> 256fed02
         cpu_padding_channels_last<scalar_t, ReplicationPad>(output, input, param);
       });
       break;
@@ -665,13 +645,15 @@
   PaddingParams param{grad_input, grad_output, padding};
   switch (grad_output.suggest_memory_format()) {
     case at::MemoryFormat::Contiguous: {
-      AT_DISPATCH_FLOATING_AND_COMPLEX_TYPES(grad_output.scalar_type(), "replication_pad2d_backward", [&] {
+      AT_DISPATCH_FLOATING_AND_COMPLEX_TYPES_AND1(kBFloat16, grad_output.scalar_type(),
+          "replication_pad2d_backward", [&] {
         cpu_padding_backward<scalar_t, ReplicationPad>(grad_input, grad_output, param);
       });
       break;
     }
     case at::MemoryFormat::ChannelsLast: {
-      AT_DISPATCH_FLOATING_AND_COMPLEX_TYPES(grad_output.scalar_type(), "replication_pad2d_backward_channels_last", [&]{
+      AT_DISPATCH_FLOATING_AND_COMPLEX_TYPES_AND1(kBFloat16, grad_output.scalar_type(),
+          "replication_pad2d_backward_channels_last", [&]{
         cpu_padding_backward_channels_last<scalar_t, ReplicationPad>(grad_input, grad_output, param);
       });
       break;
@@ -685,23 +667,15 @@
   PaddingParams param{input, output, padding};
   switch (padding_memory_format_3d(input)) {
     case at::MemoryFormat::Contiguous: {
-<<<<<<< HEAD
-      AT_DISPATCH_FLOATING_AND_COMPLEX_TYPES(input.scalar_type(), "replication_pad3d", [&] {
-=======
       AT_DISPATCH_ALL_TYPES_AND_COMPLEX_AND(kBFloat16, input.scalar_type(),
           "replication_pad3d", [&] {
->>>>>>> 256fed02
         cpu_padding<scalar_t, ReplicationPad>(output, input, param);
       });
       break;
     }
     case at::MemoryFormat::ChannelsLast3d: {
-<<<<<<< HEAD
-      AT_DISPATCH_FLOATING_AND_COMPLEX_TYPES(input.scalar_type(), "replication_pad3d_channels_last", [&]{
-=======
       AT_DISPATCH_ALL_TYPES_AND_COMPLEX_AND(kBFloat16, input.scalar_type(),
           "replication_pad3d_channels_last", [&]{
->>>>>>> 256fed02
         cpu_padding_channels_last<scalar_t, ReplicationPad>(output, input, param);
       });
       break;
@@ -716,13 +690,15 @@
   PaddingParams param{grad_input, grad_output, padding};
   switch (padding_memory_format_3d(grad_output)) {
     case at::MemoryFormat::Contiguous: {
-      AT_DISPATCH_FLOATING_AND_COMPLEX_TYPES(grad_output.scalar_type(), "replication_pad3d_backward", [&] {
+      AT_DISPATCH_FLOATING_AND_COMPLEX_TYPES_AND1(kBFloat16, grad_output.scalar_type(),
+          "replication_pad3d_backward", [&] {
         cpu_padding_backward<scalar_t, ReplicationPad>(grad_input, grad_output, param);
       });
       break;
     }
     case at::MemoryFormat::ChannelsLast3d: {
-      AT_DISPATCH_FLOATING_AND_COMPLEX_TYPES(grad_output.scalar_type(), "replication_pad3d_backward_channels_last", [&]{
+      AT_DISPATCH_FLOATING_AND_COMPLEX_TYPES_AND1(kBFloat16, grad_output.scalar_type(),
+          "replication_pad3d_backward_channels_last", [&]{
         cpu_padding_backward_channels_last<scalar_t, ReplicationPad>(grad_input, grad_output, param);
       });
       break;
