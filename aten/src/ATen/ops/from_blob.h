--- conflicted
+++ resolved
@@ -91,15 +91,11 @@
   std::unique_ptr<void, ContextDeleter> ctx_{nullptr, detail::noopDelete};
   c10::optional<Device> device_{};
   TensorOptions opts_{};
-<<<<<<< HEAD
-  bool resizeable_{}; // Allows the storage of this tensor to be resized
-=======
   // Allows the storage of this tensor to be resized
   // Note: this is won't actually resize anything (we use a meta allocator).
   // This is only useful because at::for_blob is used by wrapper tensor subclasses,
   // which we need to be able to advertise as resizeable.
   bool resizeable_{};
->>>>>>> 82e8c481
 };
 
 inline TensorMaker for_blob(void* data, IntArrayRef sizes) noexcept {
